# Copyright 2020 Google LLC
#
# Licensed under the Apache License, Version 2.0 (the "License");
# you may not use this file except in compliance with the License.
# You may obtain a copy of the License at
#
#      http://www.apache.org/licenses/LICENSE-2.0
#
# Unless required by applicable law or agreed to in writing, software
# distributed under the License is distributed on an "AS IS" BASIS,
# WITHOUT WARRANTIES OR CONDITIONS OF ANY KIND, either express or implied.
# See the License for the specific language governing permissions and
# limitations under the License.

# Running experiments locally.

run-experiment stop-experiment: export COMPOSE_PROJECT_NAME := fuzzbench
run-experiment stop-experiment: export COMPOSE_FILE := compose/fuzzbench.yaml
run-experiment:
	docker-compose up --build --scale worker=2 --detach
	docker-compose logs --follow run-experiment
	docker-compose down

# Running this is only necessary if `run-experiment` was interrupted and
# containers were not cleaned up.
stop-experiment:
	docker-compose down

# Development.

run-end-to-end-test stop-end-to-end-test: export COMPOSE_PROJECT_NAME := e2e-test
run-end-to-end-test stop-end-to-end-test: export COMPOSE_FILE := compose/fuzzbench.yaml:compose/e2e-test.yaml
run-end-to-end-test:
	docker-compose build
	docker-compose up --detach queue-server
	docker-compose up --scale worker=3 run-experiment worker
	docker-compose run run-tests; STATUS=$$?; \
	docker-compose down; exit $$STATUS

<<<<<<< HEAD
=======
# Running this is only necessary if `run-end-to-end-test` was interrupted and
# containers were not cleaned up.
stop-end-to-end-test:
	docker-compose down

include docker/build.mk
>>>>>>> 6a3fc7f5
include docker/generated.mk

SHELL := /bin/bash
VENV_ACTIVATE := .venv/bin/activate

${VENV_ACTIVATE}: requirements.txt
	python3.7 -m venv .venv || python3 -m venv .venv
	source ${VENV_ACTIVATE} && python3 -m pip install -r requirements.txt

install-dependencies: ${VENV_ACTIVATE}

docker/generated.mk: docker/generate_makefile.py $(wildcard fuzzers/*/variants.yaml) ${VENV_ACTIVATE}
	source ${VENV_ACTIVATE} && PYTHONPATH=. python3 $< > $@

presubmit: install-dependencies
	source ${VENV_ACTIVATE} && python3 presubmit.py

format: install-dependencies
	source ${VENV_ACTIVATE} && python3 presubmit.py format

licensecheck: install-dependencies
	source ${VENV_ACTIVATE} && python3 presubmit.py licensecheck

lint: install-dependencies
	source ${VENV_ACTIVATE} && python3 presubmit.py lint

typecheck: install-dependencies
	source ${VENV_ACTIVATE} && python3 presubmit.py typecheck

install-docs-dependencies: docs/Gemfile.lock
	cd docs && bundle install

docs-serve: install-docs-dependencies
	cd docs && bundle exec jekyll serve --livereload

clear-cache:
	docker stop $$(docker ps -a -q) 2>/dev/null ; \
	docker rm -vf $$(docker ps -a -q) 2>/dev/null ; \
	docker rmi -f $$(docker images -a -q) 2>/dev/null ; \
	docker volume rm $$(docker volume ls -q) 2>/dev/null ; true<|MERGE_RESOLUTION|>--- conflicted
+++ resolved
@@ -37,15 +37,12 @@
 	docker-compose run run-tests; STATUS=$$?; \
 	docker-compose down; exit $$STATUS
 
-<<<<<<< HEAD
-=======
 # Running this is only necessary if `run-end-to-end-test` was interrupted and
 # containers were not cleaned up.
 stop-end-to-end-test:
 	docker-compose down
 
 include docker/build.mk
->>>>>>> 6a3fc7f5
 include docker/generated.mk
 
 SHELL := /bin/bash
