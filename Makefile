--- conflicted
+++ resolved
@@ -12,9 +12,6 @@
 # See the License for the specific language governing permissions and
 # limitations under the License.
 
-<<<<<<< HEAD
-#include docker/build.mk
-=======
 # Running experiments locally.
 
 run-experiment: export COMPOSE_PROJECT_NAME := fuzzbench
@@ -35,8 +32,7 @@
 	docker-compose run run-tests; STATUS=$$?; \
 	docker-compose down; exit $$STATUS
 
-include docker/build.mk
->>>>>>> 3b883680
+#include docker/build.mk
 include docker/generated.mk
 
 SHELL := /bin/bash
