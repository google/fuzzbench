#!/bin/bash -ex
# Copyright 2020 Google LLC
#
# Licensed under the Apache License, Version 2.0 (the "License");
# you may not use this file except in compliance with the License.
# You may obtain a copy of the License at
#
#      http://www.apache.org/licenses/LICENSE-2.0
#
# Unless required by applicable law or agreed to in writing, software
# distributed under the License is distributed on an "AS IS" BASIS,
# WITHOUT WARRANTIES OR CONDITIONS OF ANY KIND, either express or implied.
# See the License for the specific language governing permissions and
# limitations under the License.

. $(dirname $0)/../common.sh

apt-get update && \
  apt-get install -y \
  make \
  autoconf \
  automake

<<<<<<< HEAD

CXXFLAGS="${CXXFLAGS}"

=======
>>>>>>> 7554f6c9
build_lib() {
  rm -rf BUILD
  cp -rf SRC BUILD
  (cd BUILD && make clean && make -j $JOBS)
}

get_git_revision https://github.com/google/re2.git 499ef7eff7455ce9c9fae86111d4a77b6ac335de SRC
build_lib

$CXX $CXXFLAGS ${SCRIPT_DIR}/target.cc  -I BUILD/ BUILD/obj/libre2.a -lpthread $FUZZER_LIB -o $FUZZ_TARGET
wget -qO $FUZZ_TARGET.dict https://raw.githubusercontent.com/google/fuzzing/master/dictionaries/regexp.dict<|MERGE_RESOLUTION|>--- conflicted
+++ resolved
@@ -21,12 +21,6 @@
   autoconf \
   automake
 
-<<<<<<< HEAD
-
-CXXFLAGS="${CXXFLAGS}"
-
-=======
->>>>>>> 7554f6c9
 build_lib() {
   rm -rf BUILD
   cp -rf SRC BUILD
