--- conflicted
+++ resolved
@@ -14,7 +14,6 @@
 """Generates Makefile containing docker image targets."""
 
 import os
-<<<<<<< HEAD
 from experiment.build import docker_images
 from common import yaml_utils
 
@@ -36,152 +35,10 @@
 
 def print_benchmark_definition(benchmarks):
     """Prints benchmark variables from benchmark.yaml files."""
-=======
-
-BASE_TAG = 'gcr.io/fuzzbench'
-BENCHMARKS_DIR = os.path.join(os.path.dirname(__file__), os.pardir,
-                              'benchmarks')
-FUZZERS_DIR = os.path.join(os.path.dirname(__file__), os.pardir, 'fuzzers')
-
-BOILERPLATE = """
-cache_from = $(if ${RUNNING_ON_CI},--cache-from {fuzzer},)
-"""
-
-FUZZER_TEMPLATE = """
-.{fuzzer}-builder: base-builder
-	docker build \\
-    --tag {base_tag}/builders/{fuzzer} \\
-    --file fuzzers/{fuzzer}/builder.Dockerfile \\
-    $(call cache_from,{base_tag}/builders/{fuzzer}) \\
-    fuzzers/{fuzzer}
-
-.pull-{fuzzer}-builder: pull-base-builder
-	docker pull {base_tag}/builders/{fuzzer}
-"""
-
-FUZZER_BENCHMARK_RUN_TARGETS_TEMPLATE = """
-build-{fuzzer}-{benchmark}: .{fuzzer}-{benchmark}-runner
-
-pull-{fuzzer}-{benchmark}: .pull-{fuzzer}-{benchmark}-runner
-
-run-{fuzzer}-{benchmark}: .{fuzzer}-{benchmark}-runner
-	docker run \\
-    --cpus=1 \\
-    --cap-add SYS_NICE \\
-    --cap-add SYS_PTRACE \\
-    -e FUZZ_OUTSIDE_EXPERIMENT=1 \\
-    -e FORCE_LOCAL=1 \\
-    -e TRIAL_ID=1 \\
-    -e FUZZER={fuzzer} \\
-    -e BENCHMARK={benchmark} \\
-    -e FUZZ_TARGET=$({benchmark}-fuzz-target) \\
-    -it {base_tag}/runners/{fuzzer}/{benchmark}
-
-test-run-{fuzzer}-{benchmark}: .{fuzzer}-{benchmark}-runner
-	docker run \\
-    --cap-add SYS_NICE \\
-    --cap-add SYS_PTRACE \\
-    -e FUZZ_OUTSIDE_EXPERIMENT=1 \\
-    -e FORCE_LOCAL=1 \\
-    -e TRIAL_ID=1 \\
-    -e FUZZER={fuzzer} \\
-    -e BENCHMARK={benchmark} \\
-    -e FUZZ_TARGET=$({benchmark}-fuzz-target) \\
-    -e MAX_TOTAL_TIME=20 \\
-    -e SNAPSHOT_PERIOD=10 \\
-    {base_tag}/runners/{fuzzer}/{benchmark}
-
-debug-{fuzzer}-{benchmark}: .{fuzzer}-{benchmark}-runner
-	docker run \\
-    --cpus=1 \\
-    --cap-add SYS_NICE \\
-    --cap-add SYS_PTRACE \\
-    -e FUZZ_OUTSIDE_EXPERIMENT=1 \\
-    -e FORCE_LOCAL=1 \\
-    -e TRIAL_ID=1 \\
-    -e FUZZER={fuzzer} \\
-    -e BENCHMARK={benchmark} \\
-    -e FUZZ_TARGET=$({benchmark}-fuzz-target) \\
-    --entrypoint "/bin/bash" \\
-    -it {base_tag}/runners/{fuzzer}/{benchmark}
-"""
-
-FUZZER_BENCHMARK_TEMPLATE = """
-.{fuzzer}-{benchmark}-builder-intermediate: .{benchmark}-project-builder
-	docker build \\
-    --tag {base_tag}/builders/{fuzzer}/{benchmark}-intermediate \\
-    --file=fuzzers/{fuzzer}/builder.Dockerfile \\
-    --build-arg parent_image=gcr.io/fuzzbench/builders/benchmark/{benchmark} \\
-    $(call cache_from,{base_tag}/builders/{fuzzer}/{benchmark}-intermediate) \\
-    fuzzers/{fuzzer}
-
-.pull-{fuzzer}-{benchmark}-builder-intermediate:
-	docker pull {base_tag}/builders/{fuzzer}/{benchmark}-intermediate
-
-.{fuzzer}-{benchmark}-builder: .{fuzzer}-{benchmark}-builder-intermediate
-	docker build \\
-    --tag {base_tag}/builders/{fuzzer}/{benchmark} \\
-    --file=docker/benchmark-builder/Dockerfile \\
-    --build-arg parent_image={base_tag}/builders/{fuzzer}/{benchmark}-intermediate \\
-    --build-arg fuzzer={fuzzer} \\
-    --build-arg benchmark={benchmark} \\
-    $(call cache_from,{base_tag}/builders/{fuzzer}/{benchmark}) \\
-    .
-
-.pull-{fuzzer}-{benchmark}-builder: .pull-{fuzzer}-{benchmark}-builder-intermediate
-	docker pull {base_tag}/builders/{fuzzer}/{benchmark}
-
-ifneq ({fuzzer}, coverage)
-
-.{fuzzer}-{benchmark}-intermediate-runner: base-runner
-	docker build \\
-    --tag {base_tag}/runners/{fuzzer}/{benchmark}-intermediate \\
-    --file fuzzers/{fuzzer}/runner.Dockerfile \\
-    $(call cache_from,{base_tag}/runners/{fuzzer}/{benchmark}-intermediate) \\
-    fuzzers/{fuzzer}
-
-.pull-{fuzzer}-{benchmark}-intermediate-runner: pull-base-runner
-	docker pull {base_tag}/runners/{fuzzer}/{benchmark}-intermediate
-
-.{fuzzer}-{benchmark}-runner: .{fuzzer}-{benchmark}-builder .{fuzzer}-{benchmark}-intermediate-runner
-	docker build \\
-    --tag {base_tag}/runners/{fuzzer}/{benchmark} \\
-    --build-arg fuzzer={fuzzer} \\
-    --build-arg benchmark={benchmark} \\
-    $(call cache_from,{base_tag}/runners/{fuzzer}/{benchmark}) \\
-    --file docker/benchmark-runner/Dockerfile \\
-    .
-
-.pull-{fuzzer}-{benchmark}-runner: .pull-{fuzzer}-{benchmark}-builder .pull-{fuzzer}-{benchmark}-intermediate-runner
-	docker pull {base_tag}/runners/{fuzzer}/{benchmark}
-
-""" + FUZZER_BENCHMARK_RUN_TARGETS_TEMPLATE + """
-
-else
-
-build-{fuzzer}-{benchmark}: .{fuzzer}-{benchmark}-builder
-pull-{fuzzer}-{benchmark}: .pull-{fuzzer}-{benchmark}-builder
-
-endif
-"""
-
-
-def generate_fuzzer(fuzzer, benchmarks):
-    """Output make rules for a single fuzzer."""
-    # Generate build rules for the fuzzer itself.
-    print(FUZZER_TEMPLATE.format(fuzzer=fuzzer, base_tag=BASE_TAG))
-
-    # Generate rules for fuzzer-benchmark pairs.
->>>>>>> 1bfcc325
     for benchmark in benchmarks:
         benchmark_vars = yaml_utils.read(
             os.path.join(BENCHMARK_DIR, benchmark, 'benchmark.yaml'))
         print(benchmark + '-fuzz-target=' + benchmark_vars['fuzz_target'])
-        if not 'commit' in benchmark_vars.keys():
-            benchmark_vars['commit'] = ""
-        if not benchmark_vars['commit']:
-            benchmark_vars['commit'] = ""
-        print(benchmark + '-commit=' + benchmark_vars['commit'])
         print()
 
 
