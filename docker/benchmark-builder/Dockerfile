--- conflicted
+++ resolved
@@ -47,10 +47,4 @@
 COPY docker/benchmark-builder/checkout_commit.py /opt/fuzzbench/
 RUN export CHECKOUT_COMMIT=$(cat /benchmark.yaml | tr -d ' ' | grep 'commit:' | cut -d ':' -f2) && \
     python3 -u /opt/fuzzbench/checkout_commit.py $CHECKOUT_COMMIT $SRC
-<<<<<<< HEAD
 RUN PYTHONPATH=$SRC python3 -u -c "from fuzzers import utils; utils.initialize_flags(); import fuzzer; fuzzer.build()"
-=======
-
-RUN export FUZZ_TARGET=$(cat /benchmark.yaml | tr -d ' ' | grep 'fuzz_target:' | cut -d ':' -f2) && \
-    PYTHONPATH=$SRC python3 -u -c "from fuzzers import utils; utils.initialize_flags(); from fuzzers.$FUZZER import fuzzer; fuzzer.build()"
->>>>>>> 758bfa32
