--- conflicted
+++ resolved
@@ -216,12 +216,8 @@
     --file=docker/oss-fuzz-builder/Dockerfile \
     --build-arg parent_image=$(BASE_TAG)/oss-fuzz/builders/$(1)/$(2)-intermediate \
     --build-arg fuzzer=$(1) \
-<<<<<<< HEAD
+    --build-arg benchmark=$(2) \
     $(call cache_from,${BASE_TAG}/oss-fuzz/builders/$(1)/$(2)) \
-=======
-    --build-arg benchmark=$(2) \
-    $(call cache_from,${BASE_TAG}/oss-fuzz/builders/$(1)/$($(2)-project-name)) \
->>>>>>> c727bdaf
     .
 
 .pull-$(1)-$(2)-oss-fuzz-builder: .pull-$(1)-$(2)-oss-fuzz-builder-intermediate
