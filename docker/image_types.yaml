# Defines the different types of docker images that FuzzBench uses and their
# dependency graph.

'base-image':
  tag: 'base-image'
  context: 'docker/base-image'

<<<<<<< HEAD
'base-builder':
  tag: 'base-builder'
  context: 'docker/base-builder'
  depends_on:
    - 'base-image'

'base-runner':
  tag: 'base-runner'
  context: 'docker/base-runner'
  depends_on:
    - 'base-image'

'dispatcher-image':
  tag: 'dispatcher-image'
  context: 'docker/dispatcher-image'
  depends_on:
    - 'base-image'

'{fuzzer}-builder':
  tag: 'builders/{fuzzer}'
  context: 'fuzzers/{fuzzer}'
  dockerfile: 'fuzzers/{fuzzer}/builder.Dockerfile'
  depends_on:
    - 'base-builder'

=======
>>>>>>> 0c8058c9
'coverage-builder':
  tag: 'builders/coverage'
  context: 'fuzzers/coverage'
  dockerfile: 'fuzzers/coverage/builder.Dockerfile'
  depends_on:
    - 'base-image'

'coverage-{benchmark}-builder-intermediate':
  tag: 'builders/coverage/{benchmark}-intermediate'
  context: 'fuzzers/coverage'
  dockerfile: 'fuzzers/coverage/builder.Dockerfile'
  depends_on:
    - '{benchmark}-project-builder'
  build_arg:
    - 'parent_image=gcr.io/fuzzbench/builders/benchmark/{benchmark}'

'coverage-{benchmark}-builder':
  tag: 'builders/coverage/{benchmark}'
  context: '.'
  dockerfile: 'docker/benchmark-builder/Dockerfile'
  build_arg:
    - 'parent_image=gcr.io/fuzzbench/builders/coverage/{benchmark}-intermediate'
    - 'fuzzer=coverage'
    - 'benchmark={benchmark}'
  depends_on:
    - 'coverage-{benchmark}-builder-intermediate'

# TODO: It would be better to call this benchmark builder. But that would be
# confusing because this doesn't involve benchmark-builder/Dockerfile. Rename
# that and then rename this.
'{benchmark}-project-builder':
  tag: 'builders/benchmark/{benchmark}'
  context: 'benchmarks/{benchmark}'
  dockerfile: 'benchmarks/{benchmark}/Dockerfile'

'{fuzzer}-{benchmark}-builder-intermediate':
  tag: 'builders/{fuzzer}/{benchmark}-intermediate'
  context: 'fuzzers/{fuzzer}'
  dockerfile: 'fuzzers/{fuzzer}/builder.Dockerfile'
  depends_on:
    - '{benchmark}-project-builder'
  build_arg:
    - 'parent_image=gcr.io/fuzzbench/builders/benchmark/{benchmark}'

'{fuzzer}-{benchmark}-builder':
  tag: 'builders/{fuzzer}/{benchmark}'
  context: '.'
  dockerfile: 'docker/benchmark-builder/Dockerfile'
  build_arg:
    - 'parent_image=gcr.io/fuzzbench/builders/{fuzzer}/{benchmark}-intermediate'
    - 'fuzzer={fuzzer}'
    - 'benchmark={benchmark}'
  depends_on:
    - '{fuzzer}-{benchmark}-builder-intermediate'

'{fuzzer}-{benchmark}-intermediate-runner':
  tag: 'runners/{fuzzer}/{benchmark}-intermediate'
  context: 'fuzzers/{fuzzer}'
  dockerfile: 'fuzzers/{fuzzer}/runner.Dockerfile'
  depends_on:
    - '{fuzzer}-{benchmark}-builder'

'{fuzzer}-{benchmark}-runner':
  tag: 'runners/{fuzzer}/{benchmark}'
  context: '.'
  dockerfile: 'docker/benchmark-runner/Dockerfile'
  build_arg:
    - 'fuzzer={fuzzer}'
    - 'benchmark={benchmark}'
  depends_on:
    - '{fuzzer}-{benchmark}-intermediate-runner'<|MERGE_RESOLUTION|>--- conflicted
+++ resolved
@@ -5,38 +5,9 @@
   tag: 'base-image'
   context: 'docker/base-image'
 
-<<<<<<< HEAD
-'base-builder':
-  tag: 'base-builder'
-  context: 'docker/base-builder'
-  depends_on:
-    - 'base-image'
-
-'base-runner':
-  tag: 'base-runner'
-  context: 'docker/base-runner'
-  depends_on:
-    - 'base-image'
-
 'dispatcher-image':
   tag: 'dispatcher-image'
   context: 'docker/dispatcher-image'
-  depends_on:
-    - 'base-image'
-
-'{fuzzer}-builder':
-  tag: 'builders/{fuzzer}'
-  context: 'fuzzers/{fuzzer}'
-  dockerfile: 'fuzzers/{fuzzer}/builder.Dockerfile'
-  depends_on:
-    - 'base-builder'
-
-=======
->>>>>>> 0c8058c9
-'coverage-builder':
-  tag: 'builders/coverage'
-  context: 'fuzzers/coverage'
-  dockerfile: 'fuzzers/coverage/builder.Dockerfile'
   depends_on:
     - 'base-image'
 
