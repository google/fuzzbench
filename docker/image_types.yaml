--- conflicted
+++ resolved
@@ -64,13 +64,9 @@
   context: 'fuzzers/{fuzzer}'
   dockerfile: 'fuzzers/{fuzzer}/builder.Dockerfile'
   depends_on:
-<<<<<<< HEAD
     - '{benchmark}-project-builder'
   build_arg:
     - 'parent_image=gcr.io/fuzzbench/builders/benchmark/{benchmark}'
-=======
-    - 'base-image'
->>>>>>> 6dcf2696
 
 '{fuzzer}-{benchmark}-builder':
   tag: 'builders/{fuzzer}/{benchmark}'
