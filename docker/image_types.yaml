# Defines the different types of docker images that FuzzBench uses and their
# dependency graph.

'base-image':
  tag: 'base-image'
  context: 'docker/base-image'

<<<<<<< HEAD
'base-builder':
  tag: 'base-builder'
  context: 'docker/base-builder'
=======
'base-runner':
  tag: 'base-runner'
  context: 'docker/base-runner'
>>>>>>> 6dcf2696
  depends_on:
    - 'base-image'

'coverage-builder':
  tag: 'builders/coverage'
  context: 'fuzzers/coverage'
  dockerfile: 'fuzzers/coverage/builder.Dockerfile'
  depends_on:
    - 'base-image'

'coverage-{benchmark}-builder':
  tag: 'builders/coverage/{benchmark}'
  context: '.'
  dockerfile: 'docker/benchmark-builder/Dockerfile'
  build_arg:
    - 'fuzzer=coverage'
    - 'benchmark={benchmark}'
  depends_on:
    - 'coverage-builder'

'{fuzzer}-builder':
  tag: 'builders/{fuzzer}'
  context: 'fuzzers/{fuzzer}'
  dockerfile: 'fuzzers/{fuzzer}/builder.Dockerfile'
  depends_on:
    - 'base-image'

'{fuzzer}-{benchmark}-builder':
  tag: 'builders/{fuzzer}/{benchmark}'
  context: '.'
  dockerfile: 'docker/benchmark-builder/Dockerfile'
  build_arg:
    - 'fuzzer={fuzzer}'
    - 'benchmark={benchmark}'
  depends_on:
    - '{fuzzer}-builder'

'{fuzzer}-{benchmark}-intermediate-runner':
  tag: 'runners/{fuzzer}/{benchmark}-intermediate'
  context: 'fuzzers/{fuzzer}'
  dockerfile: 'fuzzers/{fuzzer}/runner.Dockerfile'
  depends_on:
    - '{fuzzer}-{benchmark}-builder'

'{fuzzer}-{benchmark}-runner':
  tag: 'runners/{fuzzer}/{benchmark}'
  context: '.'
  dockerfile: 'docker/benchmark-runner/Dockerfile'
  build_arg:
    - 'fuzzer={fuzzer}'
    - 'benchmark={benchmark}'
  depends_on:
    - '{fuzzer}-{benchmark}-intermediate-runner'<|MERGE_RESOLUTION|>--- conflicted
+++ resolved
@@ -4,18 +4,6 @@
 'base-image':
   tag: 'base-image'
   context: 'docker/base-image'
-
-<<<<<<< HEAD
-'base-builder':
-  tag: 'base-builder'
-  context: 'docker/base-builder'
-=======
-'base-runner':
-  tag: 'base-runner'
-  context: 'docker/base-runner'
->>>>>>> 6dcf2696
-  depends_on:
-    - 'base-image'
 
 'coverage-builder':
   tag: 'builders/coverage'
