--- conflicted
+++ resolved
@@ -11,7 +11,6 @@
 # WITHOUT WARRANTIES OR CONDITIONS OF ANY KIND, either express or implied.
 # See the License for the specific language governing permissions and
 # limitations under the License.
-<<<<<<< HEAD
 
 # The order of execution is as follows:
 # 1. Pull base-image.
@@ -24,39 +23,38 @@
 # See https://cloud.google.com/cloud-build/docs/configuring-builds/configure-build-step-order
 # for a discussion on paralellism/concurrency for build steps in GCB.
 
-steps:
+# steps:
 
-# Pull base-image to fill cache.
-- name: 'gcr.io/cloud-builders/docker'
-  entrypoint: 'bash'
-  args:
-    - '-c'
-    - |
-      docker pull ${_REPO}/base-image || exit 0
+# # Pull base-image to fill cache.
+# - name: 'gcr.io/cloud-builders/docker'
+#   entrypoint: 'bash'
+#   args:
+#     - '-c'
+#     - |
+#       docker pull ${_REPO}/base-image || exit 0
 
-- name: 'gcr.io/cloud-builders/docker'
-  args: [
-    'build',
+# - name: 'gcr.io/cloud-builders/docker'
+#   args: [
+#     'build',
 
 
-    # Use two tags so that the image builds properly and we can push it to the
-    # correct location.
-    '--tag',
-    'gcr.io/fuzzbench/base-image',
+#     # Use two tags so that the image builds properly and we can push it to the
+#     # correct location.
+#     '--tag',
+#     'gcr.io/fuzzbench/base-image',
 
-    '--tag',
-    '${_REPO}/base-image:${_EXPERIMENT}',
+#     '--tag',
+#     '${_REPO}/base-image:${_EXPERIMENT}',
 
-    '--cache-from',
-    '${_REPO}/base-image',
+#     '--cache-from',
+#     '${_REPO}/base-image',
 
-    'docker/base-image'
-  ]
-  id: 'base-image'
-=======
-# This file is used by GCB to build base images everytime a commit is
-# made to the master branch.
->>>>>>> a0fb95b5
+#     'docker/base-image'
+#   ]
+#   id: 'base-image'
+# =======
+# # This file is used by GCB to build base images everytime a commit is
+# # made to the master branch.
 
 images:
 - gcr.io/fuzzbench/base-image:test-experiment
