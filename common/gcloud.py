--- conflicted
+++ resolved
@@ -103,21 +103,9 @@
             '--machine-type=%s' % RUNNER_MACHINE_TYPE,
             '--boot-disk-size=%s' % RUNNER_BOOT_DISK_SIZE,
         ])
-<<<<<<< HEAD
 
     if preemptible:
         command.append('--preemptible')
-=======
-        if config.get('preemptible_runners'):
-            # TODO(metzman): Make runners signal to scheduler that they were
-            # preempted, and make scheduler+measurer tolerate preemption.
-            command.append('--preemptible')
-
-    if metadata:
-        metadata_str = ','.join('{key}={value}'.format(key=key, value=value)
-                                for key, value in metadata.items())
-        command.extend(['--metadata', metadata_str])
->>>>>>> 334e919a
     if startup_script:
         command.extend(
             ['--metadata-from-file', 'startup-script=' + startup_script])
