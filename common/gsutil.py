# Copyright 2020 Google LLC
#
# Licensed under the Apache License, Version 2.0 (the "License");
# you may not use this file except in compliance with the License.
# You may obtain a copy of the License at
#
#      http://www.apache.org/licenses/LICENSE-2.0
#
# Unless required by applicable law or agreed to in writing, software
# distributed under the License is distributed on an "AS IS" BASIS,
# WITHOUT WARRANTIES OR CONDITIONS OF ANY KIND, either express or implied.
# See the License for the specific language governing permissions and
# limitations under the License.
"""Helper functions for using the gsutil tool."""

from common import new_process


def gsutil_command(arguments, expect_zero=True, parallel=False):
    """Executes a gsutil command with |arguments| and returns the result. If
    |parallel| is True then "-m" is added to the gsutil command so that gsutil
    can use multiple processes to complete the command. If |expect_zero| is True
    and the command fails then this function will raise a
    subprocess.CalledError."""
    command = ['gsutil']
    if parallel:
        command.append('-m')
    return new_process.execute(command + arguments, expect_zero=expect_zero)


<<<<<<< HEAD
def cp(source, destination, recursive=False, must_exist=True, parallel=False):  # pylint: disable=invalid-name
    """Executes gsutil's "cp" command with |cp_arguments|."""
=======
def cp(source, destination, recursive=False, parallel=False, expect_zero=True):  # pylint: disable=invalid-name
    """Executes gsutil's "cp" command to copy |source| to |destination|. Uses -r
    if |recursive|. If |expect_zero| is True and the command fails then this
    function will raise a subprocess.CalledError."""
>>>>>>> 0df61460
    command = ['cp']
    if recursive:
        command.append('-r')
    command.extend([source, destination])

<<<<<<< HEAD
    return gsutil_command(command, parallel=parallel, expect_zero=must_exist)
=======
    return gsutil_command(command, parallel=parallel, expect_zero=expect_zero)
>>>>>>> 0df61460


def ls(path, must_exist=True):  # pylint: disable=invalid-name
    """Executes gsutil's "ls" command on |path|. If |must_exist| is True and the
    command fails then this function will raise a subprocess.CalledError."""
    command = ['ls', path]
    return gsutil_command(command, expect_zero=must_exist)


def rm(path, recursive=True, force=False, parallel=False):  # pylint: disable=invalid-name
    """Executes gsutil's rm command on |path| and returns the result.
    Uses -r if |recursive|. If |force|, then uses -f and will not except if
    return code is nonzero."""
    command = ['rm', path]
    if recursive:
        command.insert(1, '-r')
    if force:
        command.insert(1, '-f')

    # Set expect_zero=False because "gsutil rm -f" returns nonzero on failure
    # unlike the local version of rm.
    return gsutil_command(command, expect_zero=(not force), parallel=parallel)


def rsync(  # pylint: disable=too-many-arguments
        source,
        destination,
        delete=True,
        recursive=True,
        gsutil_options=None,
        options=None,
        parallel=False):
    """Does gsutil rsync from |source| to |destination| using sane defaults that
    can be overriden. Prepends any |gsutil_options| before the rsync subcommand
    if provided."""
    command = [] if gsutil_options is None else gsutil_options
    command.append('rsync')
    if delete:
        command.append('-d')
    if recursive:
        command.append('-r')
    if options is not None:
        command.extend(options)
    command.extend([source, destination])
    return gsutil_command(command, parallel=parallel)


def cat(file_path, must_exist=True):
    """Does gsutil cat on |file_path| and returns the result."""
    command = ['cat', file_path]
    return gsutil_command(command, expect_zero=must_exist)<|MERGE_RESOLUTION|>--- conflicted
+++ resolved
@@ -28,25 +28,15 @@
     return new_process.execute(command + arguments, expect_zero=expect_zero)
 
 
-<<<<<<< HEAD
-def cp(source, destination, recursive=False, must_exist=True, parallel=False):  # pylint: disable=invalid-name
-    """Executes gsutil's "cp" command with |cp_arguments|."""
-=======
-def cp(source, destination, recursive=False, parallel=False, expect_zero=True):  # pylint: disable=invalid-name
+def cp(source, destination, recursive=False, expect_zero=True, parallel=False):  # pylint: disable=invalid-name
     """Executes gsutil's "cp" command to copy |source| to |destination|. Uses -r
     if |recursive|. If |expect_zero| is True and the command fails then this
     function will raise a subprocess.CalledError."""
->>>>>>> 0df61460
     command = ['cp']
     if recursive:
         command.append('-r')
     command.extend([source, destination])
-
-<<<<<<< HEAD
-    return gsutil_command(command, parallel=parallel, expect_zero=must_exist)
-=======
     return gsutil_command(command, parallel=parallel, expect_zero=expect_zero)
->>>>>>> 0df61460
 
 
 def ls(path, must_exist=True):  # pylint: disable=invalid-name
