# Copyright 2020 Google LLC
#
# Licensed under the Apache License, Version 2.0 (the "License");
# you may not use this file except in compliance with the License.
# You may obtain a copy of the License at
#
#      http://www.apache.org/licenses/LICENSE-2.0
#
# Unless required by applicable law or agreed to in writing, software
# distributed under the License is distributed on an "AS IS" BASIS,
# WITHOUT WARRANTIES OR CONDITIONS OF ANY KIND, either express or implied.
# See the License for the specific language governing permissions and
# limitations under the License.
"""Helper functions for interacting with the file storage."""

from common import experiment_utils


def _using_gsutil():
    """Returns True if using Google Cloud Storage for filestore."""
    try:
        experiment_filestore_path = (
            experiment_utils.get_experiment_filestore_path())
    except KeyError:
        return True

    return experiment_filestore_path.startswith('gs://')


if _using_gsutil():
    from common import gsutil as filestore_utils_impl
else:
    # Use local_filestore when not using gsutil.
    # TODO(zhichengcai): Implement local_filestore.py and import it here.
    from common import gsutil as filestore_utils_impl


def cp(source, destination, recursive=False, parallel=False):  # pylint: disable=invalid-name
    """Copies |source| to |destination|."""
    return filestore_utils_impl.cp(source,
                                   destination,
                                   recursive=recursive,
                                   parallel=parallel)


def ls(path, must_exist=True):  # pylint: disable=invalid-name
    """Lists files or folders in |path| as one filename per line.
    If |must_exist| is True then it can raise subprocess.CalledProcessError."""
    return filestore_utils_impl.ls(path, must_exist=must_exist)


def rm(path, recursive=True, force=False, parallel=False):  # pylint: disable=invalid-name
    """Removes |path|."""
    return filestore_utils_impl.rm(path,
                                   recursive=recursive,
                                   force=force,
                                   parallel=parallel)


def rsync(  # pylint: disable=too-many-arguments
        source,
        destination,
        delete=True,
        recursive=True,
        gsutil_options=None,
        options=None,
<<<<<<< HEAD
        **kwargs):
    """Synchronize source and destination folders."""
    return filestore_utils_impl.rsync(source, destination, delete, recursive,
                                      gsutil_options, options, **kwargs)


def cat(file_path):
    """Reads the file at |file_path| and returns the result."""
    return filestore_utils_impl.cat(file_path)
=======
        parallel=False):
    """Syncs |source| and |destination| folders."""
    return filestore_utils_impl.rsync(source,
                                      destination,
                                      delete,
                                      recursive,
                                      gsutil_options,
                                      options,
                                      parallel=parallel)
>>>>>>> 767a98ff
<|MERGE_RESOLUTION|>--- conflicted
+++ resolved
@@ -64,17 +64,6 @@
         recursive=True,
         gsutil_options=None,
         options=None,
-<<<<<<< HEAD
-        **kwargs):
-    """Synchronize source and destination folders."""
-    return filestore_utils_impl.rsync(source, destination, delete, recursive,
-                                      gsutil_options, options, **kwargs)
-
-
-def cat(file_path):
-    """Reads the file at |file_path| and returns the result."""
-    return filestore_utils_impl.cat(file_path)
-=======
         parallel=False):
     """Syncs |source| and |destination| folders."""
     return filestore_utils_impl.rsync(source,
@@ -84,4 +73,7 @@
                                       gsutil_options,
                                       options,
                                       parallel=parallel)
->>>>>>> 767a98ff
+
+def cat(file_path):
+    """Reads the file at |file_path| and returns the result."""
+    return filestore_utils_impl.cat(file_path)