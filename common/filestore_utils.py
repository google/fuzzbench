# Copyright 2020 Google LLC
#
# Licensed under the Apache License, Version 2.0 (the "License");
# you may not use this file except in compliance with the License.
# You may obtain a copy of the License at
#
#      http://www.apache.org/licenses/LICENSE-2.0
#
# Unless required by applicable law or agreed to in writing, software
# distributed under the License is distributed on an "AS IS" BASIS,
# WITHOUT WARRANTIES OR CONDITIONS OF ANY KIND, either express or implied.
# See the License for the specific language governing permissions and
# limitations under the License.
"""Helper functions for interacting with the file storage."""

from common import experiment_utils
from common import gsutil
from common import local_filestore


def _using_gsutil():
    """Returns True if using Google Cloud Storage for filestore."""
    try:
        experiment_filestore_path = (
            experiment_utils.get_experiment_filestore_path())
    except KeyError:
        return True

    return experiment_filestore_path.startswith('gs://')


def get_impl():
    """Returns the implementation for filestore_utils."""
    if _using_gsutil():
        return gsutil
    # Use local_filestore when not using gsutil.
    return local_filestore


<<<<<<< HEAD
def cp(source, destination, recursive=False, must_exist=True, parallel=False):  # pylint: disable=invalid-name
    """Copies |source| to |destination|."""
    return filestore_utils_impl.cp(source,
                                   destination,
                                   recursive=recursive,
                                   must_exist=must_exist,
                                   parallel=parallel)
=======
def cp(source, destination, recursive=False, parallel=False, expect_zero=True):  # pylint: disable=invalid-name
    """Copies |source| to |destination|. If |expect_zero| is True then it can
    raise subprocess.CalledProcessError. |parallel| is only used by the gsutil
    implementation."""
    return get_impl().cp(source,
                         destination,
                         recursive=recursive,
                         parallel=parallel,
                         expect_zero=expect_zero)
>>>>>>> 0df61460


def ls(path, must_exist=True):  # pylint: disable=invalid-name
    """Lists files or folders in |path| as one filename per line.
    If |must_exist| is True then it can raise subprocess.CalledProcessError."""
    return get_impl().ls(path, must_exist=must_exist)


def rm(path, recursive=True, force=False, parallel=False):  # pylint: disable=invalid-name
    """Removes |path|."""
    return get_impl().rm(path,
                         recursive=recursive,
                         force=force,
                         parallel=parallel)


def rsync(  # pylint: disable=too-many-arguments
        source,
        destination,
        delete=True,
        recursive=True,
        gsutil_options=None,
        options=None,
        parallel=False):
    """Syncs |source| and |destination| folders. |gsutil_options| and |parallel|
    are only used by the gsutil implementation."""
    return get_impl().rsync(source,
                            destination,
                            delete,
                            recursive,
                            gsutil_options,
                            options,
                            parallel=parallel)


def cat(file_path, must_exist=True):
    """Reads the file at |file_path| and returns the result."""
<<<<<<< HEAD
    return filestore_utils_impl.cat(file_path, must_exist=must_exist)
=======
    return get_impl().cat(file_path)
>>>>>>> 0df61460
<|MERGE_RESOLUTION|>--- conflicted
+++ resolved
@@ -37,16 +37,7 @@
     return local_filestore
 
 
-<<<<<<< HEAD
-def cp(source, destination, recursive=False, must_exist=True, parallel=False):  # pylint: disable=invalid-name
-    """Copies |source| to |destination|."""
-    return filestore_utils_impl.cp(source,
-                                   destination,
-                                   recursive=recursive,
-                                   must_exist=must_exist,
-                                   parallel=parallel)
-=======
-def cp(source, destination, recursive=False, parallel=False, expect_zero=True):  # pylint: disable=invalid-name
+def cp(source, destination, recursive=False, expect_zero=True, parallel=False):  # pylint: disable=invalid-name
     """Copies |source| to |destination|. If |expect_zero| is True then it can
     raise subprocess.CalledProcessError. |parallel| is only used by the gsutil
     implementation."""
@@ -54,8 +45,8 @@
                          destination,
                          recursive=recursive,
                          parallel=parallel,
+                         must_exist=must_exist,
                          expect_zero=expect_zero)
->>>>>>> 0df61460
 
 
 def ls(path, must_exist=True):  # pylint: disable=invalid-name
@@ -93,8 +84,4 @@
 
 def cat(file_path, must_exist=True):
     """Reads the file at |file_path| and returns the result."""
-<<<<<<< HEAD
-    return filestore_utils_impl.cat(file_path, must_exist=must_exist)
-=======
-    return get_impl().cat(file_path)
->>>>>>> 0df61460
+    return get_impl().cat(file_path)