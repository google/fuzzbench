# Copyright 2020 Google LLC
#
# Licensed under the Apache License, Version 2.0 (the "License");
# you may not use this file except in compliance with the License.
# You may obtain a copy of the License at
#
#      http://www.apache.org/licenses/LICENSE-2.0
#
# Unless required by applicable law or agreed to in writing, software
# distributed under the License is distributed on an "AS IS" BASIS,
# WITHOUT WARRANTIES OR CONDITIONS OF ANY KIND, either express or implied.
# See the License for the specific language governing permissions and
# limitations under the License.
"""Tests for local_filestore.py."""

import os
import subprocess
from unittest import mock

import pytest

from common import local_filestore


def test_rm(tmp_path):
    """Tests rm works as expected."""
    file_path = tmp_path / 'file'
    data = 'hello'
    with open(file_path, 'w') as file_handle:
        file_handle.write(data)
    local_filestore.rm(str(file_path))
    assert not os.path.exists(file_path)


def test_ls(tmp_path):
    """Tests ls will raise an exception while |must_exist| is
    True if the file doesn't exist ."""
    file_path = tmp_path / 'non_exist_file'
    with pytest.raises(subprocess.CalledProcessError):
        local_filestore.ls(str(file_path))


def test_ls_non_must_exist(tmp_path):
    """Tests ls won't raise an exception while |must_exist| is
    False if the file doesn't exist ."""
    file_path = tmp_path / 'non_exist_file'
    local_filestore.ls(str(file_path), must_exist=False)


def test_ls_one_file_per_line(tmp_path):
      """Tests ls will list files as one per line."""
      dir_path = tmp_path
      file1 = dir_path / 'file1'
      file2 = dir_path / 'file2'
      open(file1, "w+").close()
      open(file2, "w+").close()
      assert local_filestore.ls(str(dir_path)).output == 'file1\nfile2\n'


def test_cp(tmp_path):
    """Tests cp works as expected."""
    source = tmp_path / 'source'
    data = 'hello'
    with open(source, 'w') as file_handle:
        file_handle.write(data)
    destination = tmp_path / 'destination'
    local_filestore.cp(str(source), str(destination))
    with open(destination) as file_handle:
        assert file_handle.read() == data


<<<<<<< HEAD
def test_non_exist_dest(tmp_path):
    """Tests cp and rsync will create intermediate folders for destination."""
    source_dir = tmp_path / 'source'
    source_dir.mkdir()
    source_file = source_dir / 'file1'
    open(source_file, "w+").close()

    cp_dest_dir = tmp_path / 'cp_test' / 'intermediate' / 'cp_dest'
    rsync_dest_dir = tmp_path / 'rsync_test' / 'intermediate' / 'rsync_dest'
    local_filestore.cp(str(source_dir), str(cp_dest_dir), recursive=True)
=======
def test_cp_nonexistent_dest(tmp_path):
    """Tests cp will create intermediate folders for destination."""
    source_dir = tmp_path / 'source'
    source_dir.mkdir()
    source_file = source_dir / 'file1'
    cp_dest_dir = tmp_path / 'cp_test' / 'intermediate' / 'cp_dest'
    with open(source_file, 'w'):
        pass

    # Should run without exceptions.
    local_filestore.cp(str(source_dir), str(cp_dest_dir), recursive=True)


def test_rsync_nonexistent_dest(tmp_path):
    """Tests cp will create intermediate folders for destination."""
    source_dir = tmp_path / 'source'
    source_dir.mkdir()
    source_file = source_dir / 'file1'
    rsync_dest_dir = tmp_path / 'rsync_test' / 'intermediate' / 'rsync_dest'
    with open(source_file, 'w'):
        pass

    # Should run without exceptions.
>>>>>>> 5ecbe7ef
    local_filestore.rsync(str(source_dir), str(rsync_dest_dir))


SRC = '/src'
DST = '/dst'


def test_rsync_dir_to_dir(fs):  # pylint: disable=invalid-name
    """Tests that rsync works as intended."""
    fs.create_dir(SRC)
    fs.create_dir(DST)
    with mock.patch('common.new_process.execute') as mocked_execute:
        local_filestore.rsync(SRC, DST)
    mocked_execute.assert_called_with(
        ['rsync', '--delete', '-r', '/src/', '/dst'], expect_zero=True)


def test_rsync_options(fs):  # pylint: disable=invalid-name
    """Tests that rsync works as intended when supplied a options
    argument."""
    fs.create_dir(SRC)
    fs.create_dir(DST)
    flag = '-flag'
    with mock.patch('common.new_process.execute') as mocked_execute:
        local_filestore.rsync(SRC, DST, options=[flag])
    assert flag in mocked_execute.call_args_list[0][0][0]


@pytest.mark.parametrize(('kwarg_for_rsync', 'flag'), [('delete', '--delete'),
                                                       ('recursive', '-r')])
def test_rsync_no_flag(kwarg_for_rsync, flag, fs):  # pylint: disable=invalid-name
    """Tests that rsync works as intended when caller specifies not
    to use specific flags."""
    fs.create_dir(SRC)
    fs.create_dir(DST)
    kwargs_for_rsync = {}
    kwargs_for_rsync[kwarg_for_rsync] = False
    with mock.patch('common.new_process.execute') as mocked_execute:
        local_filestore.rsync(SRC, DST, **kwargs_for_rsync)
    assert flag not in mocked_execute.call_args_list[0][0][0]<|MERGE_RESOLUTION|>--- conflicted
+++ resolved
@@ -69,18 +69,6 @@
         assert file_handle.read() == data
 
 
-<<<<<<< HEAD
-def test_non_exist_dest(tmp_path):
-    """Tests cp and rsync will create intermediate folders for destination."""
-    source_dir = tmp_path / 'source'
-    source_dir.mkdir()
-    source_file = source_dir / 'file1'
-    open(source_file, "w+").close()
-
-    cp_dest_dir = tmp_path / 'cp_test' / 'intermediate' / 'cp_dest'
-    rsync_dest_dir = tmp_path / 'rsync_test' / 'intermediate' / 'rsync_dest'
-    local_filestore.cp(str(source_dir), str(cp_dest_dir), recursive=True)
-=======
 def test_cp_nonexistent_dest(tmp_path):
     """Tests cp will create intermediate folders for destination."""
     source_dir = tmp_path / 'source'
@@ -104,7 +92,6 @@
         pass
 
     # Should run without exceptions.
->>>>>>> 5ecbe7ef
     local_filestore.rsync(str(source_dir), str(rsync_dest_dir))
 
 
