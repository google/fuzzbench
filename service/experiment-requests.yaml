# Experiment requests have the following format:
#
# - experiment: 2020-06-08  # The name of the experiment
#   fuzzers:  # The fuzzers to run in the experiment.
#     - aflplusplus
#     - libfuzzer
#   description: "Explain the intent of the experiment"
#   # type: bug  # Set to use bug based benchmarks, otherwise coverage (default).
#   # oss-fuzz-corpus: true  # Set to use latest saturated corpora from OSS-Fuzz.
#
# The name of the experiment must begin with a date using this format:
# YYYY-MM-DD (year-month-day). It's not important what timezone is used in
# deciding the date or if this is a day or two off. The most important thing is
# that is unique.
# If there already is an experiment for a particular date in this file, you can
# either: add a suffix (e.g. "-aflplusplus" or "-2") to the experiment name, or
# use the next date.
#
# You can run "make presubmit" to do basic validation on this file.
# Please add new experiment requests towards the top of this file.

<<<<<<< HEAD
- experiment: 2021-10-22-libafl
  description: "libaf test"
  fuzzers:
    - aflplusplus
    - libafl
    - libafl_gsoc

- experiment: 2021-10-19-aflpp-rf
  description: "Benchmark afl++ random fuzzing mode"
  fuzzers:
    - aflpp_random_default
    - aflpp_random_no_favs
    - aflpp_random_wrs
    - aflpp_random_wrs_rf
    - aflpp_random_wrs_rf_rp
    - aflpp_random_wrs_rp

- experiment: 2021-10-13-aflpp
=======
- experiment: 2021-10-22-aflpp
>>>>>>> c23b05f9
  description: "afl++ cmplog dict"
  fuzzers:
    - aflplusplus_cmplog_2dictl
    - aflplusplus
    - aflplusplus_cmplog0
    - aflplusplus_cmplog1
    - aflplusplus_cmplog3
    - aflplusplus_cmplog5
    - aflplusplus_cmplog7
    - aflplusplus_cmplog9
    - aflplusplus_cmplog11
    - aflplusplus_cmplog13
    - aflplusplus_cmplog15

- experiment: 2021-10-19-aflpp-rf
  description: "Benchmark afl++ random fuzzing mode"
  fuzzers:
    - aflpp_random_default
    - aflpp_random_no_favs
    - aflpp_random_wrs
    - aflpp_random_wrs_rf
    - aflpp_random_wrs_rf_rp
    - aflpp_random_wrs_rp

- experiment: 2021-10-19
  description: "Compare Zafl to standard source-only and binary-only fuzzers."
  fuzzers:
    - aflplusplus
    - aflplusplus_zafl
    - aflplusplus_tracepc
    - aflplusplus_qemu_tracepc
    - aflplusplus_qemu

- experiment: 2021-10-15-afpp
  description: "afl++ frida test"
  fuzzers:
    - aflplusplus_frida
    - aflplusplus_frida_huge

- experiment: 2021-10-14
  description: "Compare Zafl to standard source-only and binary-only fuzzers."
  fuzzers:
    - aflplusplus
    - aflplusplus_zafl
    - aflplusplus_qemu

- experiment: 2021-10-13-aflpp
  description: "afl++ cmplog test - rerun"
  fuzzers:
    - aflplusplus_cmplog_2dictl
    - aflplusplus
    - entropic
    - honggfuzz
    - aflplusplus_frida
    - aflplusplus_frida_huge
    - aflplusplus_qemu

- experiment: 2021-10-07-aflpp
  description: "afl++ cmplog test"
  fuzzers:
    - aflplusplus_cmplog_2dictl
    - aflplusplus
    - entropic
    - honggfuzz

- experiment: 2021-10-07-aflpp
  description: "afl++ frida test"
  fuzzers:
    - aflplusplus
    - entropic
    - honggfuzz
    - afl
    - libafl
    - libafl_gsoc
    - aflplusplus_frida
    - aflplusplus_frida_huge
    - aflplusplus_qemu

- experiment: 2021-09-24-libafl
  description: "Libafl experiment with GSOC patches"
  fuzzers:
    - libafl
    - libafl_gsoc
    - aflplusplus
    - entropic
    - honggfuzz
    - afl

- experiment: 2021-09-23-blackboxeffect
  description: "Compare the fuzzer effectiveness of AFL dumb mode"
  fuzzers:
    - afl
    - pythia_effect_bb
    - aflplusplus
    - honggfuzz
    - libfuzzer

- experiment: 2021-09-08-cloning
  description: >
    Benchmark some variants of AFL++ that use different function cloning
    strategies at whole program level to achieve collision-free context
    sensitivity. Use different (smaller) sizes to study the impact of the afl map.
  type: bug
  fuzzers:
    - aflplusplus_classic_ctx
    - aflplusplus_classic_ctx_18
    - aflplusplus_classic_ctx_20
    - aflplusplus_classic_ctx_21
    - cfctx_bottom
    - cfctx_dataflow_seadsa
    - cfctx_dataflow_svf
    - cfctx_randomic
    - cfctx_params
    - cfctx_plain
    - aflplusplus_pcguard
    - cfctx_dataflow_svf_llc
    - cfctx_dataflow_seadsa_llc
    - cfctx_params_llc
    - cfctx_params_512kb
    - cfctx_params_768kb
    
    
- experiment: 2021-09-02-datadependency
  description: "Different AFL instrumentations against afldd"
  type: bug
  fuzzers:
    - afldd
    - aflpp_vs_dd

- experiment: 2021-09-01-aflpp
  description: "afl++ regression test"
  fuzzers:
    - aflplusplus
    - aflplusplus_dict2file
    - aflplusplus_dict2file2
    - entropic
    - honggfuzz

- experiment: 2021-08-31-cloning
  description: >
    Benchmark some variants of AFL++ that use different function cloning
    strategies at whole program level to achieve collision-free context
    sensitivity. Use different sizes to study the impact of the afl map.
  type: bug
  fuzzers:
    - aflplusplus_classic_ctx
    - aflplusplus_classic_ctx_18
    - aflplusplus_classic_ctx_20
    - aflplusplus_classic_ctx_23
    - cfctx_bottom
    - cfctx_dataflow_seadsa
    - cfctx_dataflow_svf
    - cfctx_randomic
    - cfctx_params
    - cfctx_plain
    - aflplusplus_pcguard
    - cfctx_dataflow_svf_llc
    - cfctx_dataflow_seadsa_llc
    - cfctx_params_llc
    - cfctx_params_512kb
    - cfctx_params_1mb
    - cfctx_params_2mb
    - cfctx_params_4mb

- experiment: 2021-08-26-aflpp
  description: "afl++ frida bigmap"
  fuzzers:
    - aflplusplus_frida_big
    - aflplusplus_frida_bigbp
    - aflplusplus_frida_bp
    - aflplusplus_frida_plain
    - aflplusplus_qemu

- experiment: 2021-08-24-aflpp
  description: "afl++ frida bigmap"
  fuzzers:
    - aflplusplus_frida_big
    - aflplusplus_frida_bigbp
    - aflplusplus_frida_bp
    - aflplusplus_frida_plain
    - aflplusplus_qemu

- experiment: 2021-08-19-aflpp
  description: "afl++ frida bigmap"
  fuzzers:
    - aflplusplus_frida_big
    - aflplusplus_frida

- experiment: 2021-08-17-aflpp
  description: "afl++ cmplog"
  fuzzers:
    - aflplusplus_frida_big
    - aflplusplus_frida

- experiment: 2021-07-30-random-params
  description: "Evaluate various random parameters for afl"
  fuzzers:
    - afl
    - afl_no_favs
    - afl_rf
    - afl_rf_u
    - afl_rf_u_wrs
    - afl_wrs
    - afl_wrs_rf
    - afl_wrs_rf_rp
    - afl_wrs_rp

- experiment: 2021-07-30-aflpp
  description: "afl++ cmplog"
  fuzzers:
    - aflplusplus
    - honggfuzz
    - aflplusplus_cmplog_2dict
    - aflplusplus_cmplog_2dictl

- experiment: 2021-07-07-aflsmartformat
  description: "aflsmartformat"
  fuzzers:
    - aflsmartformat
    - aflsmart
    - afl
- experiment: 2021-07-08-feedback
  description: "Different feedback mechanisms"
  type: bug
  fuzzers:
    - afldd
    - aflpp_vs_dd
- experiment: 2021-07-09-aflpp
  description: "afl++: frida, cmplog, symbolic"
  fuzzers:
    - aflplusplus
    - aflplusplus_cmplog_double
    - fuzzolic_aflplusplus_z3
    - fuzzolic_aflplusplus_z3dict
    - honggfuzz
    - aflplusplus_313
    - aflplusplus_cmplog_fullskip
    - aflplusplus_cmplog_2dict
    - aflplusplus_frida
    - aflplusplus_frida_better
    - aflplusplus_qemu
    
- experiment: 2021-07-15-saturated
  description: "Benchmark a new experimental feature for AFL++ (saturated)"
  type: bug
  oss-fuzz-corpus: true
  fuzzers:
    - aflplusplus_unusual_disabled
    - aflplusplus_unusual_enabled
    
- experiment: 2021-07-09-cloning
  description: >
    Benchmark some variants of AFL++ that use different function cloning
    strategies at whole program level to achieve collision-free context
    sensitivity.
  type: bug
  fuzzers:
    - aflplusplus_classic_ctx
    - cfctx_bottom
    - cfctx_dataflow_seadsa
    - cfctx_dataflow_svf
    - cfctx_randomic
    - cfctx_params
    - cfctx_plain

- experiment: 2021-07-05-saturated
  description: "Benchmark a new experimental feature for AFL++ (saturated)"
  type: bug
  oss-fuzz-corpus: true
  fuzzers:
    - aflplusplus_unusual_disabled
    - aflplusplus_unusual_enabled

- experiment: 2021-07-03-symbolic
  description: "Symbolic solver benchmark."
  fuzzers:
    - aflplusplus_cmplog_double
    - aflplusplus_qemu_double
    - eclipser_aflplusplus
    - fuzzolic_aflplusplus_z3
    - fuzzolic_aflplusplus_fuzzy
    - symcc_aflplusplus_single
    - symqemu_aflplusplus

- experiment: 2021-06-27-symbolic
  description: "Symbolic solver benchmark."
  fuzzers:
    - aflplusplus_cmplog_double
    - aflplusplus_qemu_double
    - eclipser_aflplusplus
    - fuzzolic_aflplusplus_z3
    - fuzzolic_aflplusplus_fuzzy
    - symcc_aflplusplus_single
    - symqemu_aflplusplus

- experiment: 2021-06-25-aflprefix
  description: "Requesting experiments on two new AFL variants."
  fuzzers:
    - aflprefix
    - dropfuzzer
    - afl

- experiment: 2021-06-24-aflpp-bug
  description: "Benchmark afl++ cnt variants"
  type: bug
  fuzzers:
    - aflplusplus
    - aflplusplus_x_default
    - aflplusplus_fcnt
    - aflplusplus_flcnt
    - aflplusplus_lcnt
    - honggfuzz
    - entropic

- experiment: 2021-06-24-libafl
  description: "Libafl experiment"
  fuzzers:
    - libafl
    - aflplusplus
    - aflplusplus_num
    - aflplusplus_select
    - aflplusplus_cmplog_new
    - aflplusplus_cmplog_old
    - aflplusplus_frida
    - aflplusplus_qemu
    - entropic
    - honggfuzz
    - afl

- experiment: 2021-06-23-libafl
  description: "Libafl experiment"
  fuzzers:
    - libafl
    - aflplusplus
    - aflplusplus_num
    - entropic
    - honggfuzz
    - afl

- experiment: 2021-06-18-libafl
  description: "Libafl experiment"
  fuzzers:
    - libafl
    - aflplusplus
    - aflplusplus_x_default
    - aflplusplus_num
    - aflplusplus_select
    - entropic
    - honggfuzz
    - afl

- experiment: 2021-06-17-favored-seeds
  description: "Evaluating experimental methods to favor seeds"
  fuzzers:
    - afl
    - afl_no_favored
    - afl_random_favored

- experiment: 2021-06-12-aflpp-bug
  description: "Benchmark afl++ cnt variants"
  type: bug
  fuzzers:
    - aflplusplus
    - aflplusplus_fcnt
    - aflplusplus_flcnt
    - aflplusplus_lcnt
    - honggfuzz
    - entropic

- experiment: 2021-06-16-aflpp
  description: "Benchmark afl++ and frida regressions"
  fuzzers:
    - aflplusplus
    - aflplusplus_313
    - aflplusplus_311
    - aflplusplus_frida
    - aflplusplus_frida_old
    - aflplusplus_frida_new
    - aflplusplus_qemu
    - honggfuzz
    - entropic
    - afl

- experiment: 2021-06-12-symccafl-pp
  description: "Same as 2021-06-02-symccafl-pp but saturated"
  oss-fuzz-corpus: true
  fuzzers:
    - symcc_afl
    - symcc_afl_single
    - symcc_aflplusplus
    - afl_two_instances
    - afl
    - aflfast
    - aflplusplus
    - aflsmart
    - entropic
    - eclipser
    - fairfuzz
    - honggfuzz
    - lafintel
    - libfuzzer
    - mopt    

- experiment: 2021-06-12-aflpp
  description: "Benchmark AFL++ regressions"
  fuzzers:
    - aflplusplus
    - aflplusplus_313
    - aflplusplus_311
    - aflplusplus_frida
    - aflplusplus_frida_old
    - aflplusplus_qemu
    - aflplusplus_fcnt
    - aflplusplus_flcnt
    - aflplusplus_lcnt
    - honggfuzz

- experiment: 2021-06-11-aflpp-sat
  description: "Benchmark AFL++ (saturated)"
  oss-fuzz-corpus: true
  fuzzers:
    - aflplusplus_x
    - aflplusplus_x_c1
    - aflplusplus_x_c1a
    - aflplusplus_x_c1t
    - aflplusplus_x_c2
    - aflplusplus_x_c2a
    - aflplusplus_x_c2t
    - aflplusplus_x_d2f
    - aflplusplus_x_eh
    - aflplusplus_x_trim
    - aflplusplus_x_default
    - honggfuzz
    - aflplusplus

- experiment: 2021-06-07-saturated-fix
  description: "Benchmark a new experimental feature for AFL++ (saturated)"
  type: bug
  oss-fuzz-corpus: true
  fuzzers:
    - aflplusplus_unusual_disabled
    - aflplusplus_unusual_enabled
    - aflplusplus_unusual_partial
    - aflplusplus_unusual_enabled_early
    - aflplusplus_unusual_partial_early

- experiment: 2021-06-07-aflpp
  description: "test threadsafe mode and collect frida cores"
  fuzzers:
    - aflplusplus
    - aflplusplus_313
    - aflplusplus_frida
    - aflplusplus_threadsafe
    - aflplusplus_zero
    - honggfuzz

- experiment: 2021-06-03-aflpp
  description: "Benchmark a new experimental feature for AFL++"
  type: bug
  fuzzers:
    - aflplusplus_unusual_disabled
    - aflplusplus_unusual_enabled
    - aflplusplus_unusual_partial

- experiment: 2021-06-02-symccafl-pp
  description: >
               Symcc experiment. The difference between this and 
               2021-06-01-symccafl is that we now have a version of
               symcc in combination with aflplusplus. Some bug fixing in
               symcc has happened, which makes it less prone to crashing.
               The bug fixing is primarily for the aflplusplus hybrid,
               since the bugs that were fixed has not been notable
               (maybe seen once) in the symcc-afl combination.
               Finally, we have added an increase in the timeout
               of how often symcc runs, switching it from every
               5 sec to ever 20 sec. Finally, in the aflplusplus
               hybrid there is no use of afl-showmap, which means
               all seeds created by symcc are pushed into the afl
               queue. This changes the symcc set up as there is no
               filtering done on the seeds pushed to afl.
  fuzzers:
    - symcc_afl
    - symcc_afl_single
    - symcc_aflplusplus
    - afl_two_instances
    - afl
    - aflfast
    - aflplusplus
    - aflsmart
    - entropic
    - eclipser
    - fairfuzz
    - honggfuzz
    - lafintel
    - libfuzzer
    - mopt    

- experiment: 2021-06-01-symccafl
  description: >
               Symcc-AFL test. The difference between this and 
               2021-05-29-symccafl is that we now have afl benchmarks
               that run multiple instances of afl. This is for 
               comparison purposes since symcc also utilises mutliple
               processes. The goal is to try and avoid any bias due
               to more total CPU time.
  fuzzers:
    - symcc_afl
    - symcc_afl_single
    - afl_two_instances
    - afl
    - aflfast
    - aflplusplus
    - aflsmart
    - entropic
    - eclipser
    - fairfuzz
    - honggfuzz
    - lafintel
    - libfuzzer
    - mopt    
- experiment: 2021-06-02
  description: "Experiment to compare afl with honggfuzz and libfuzzer"
  fuzzers:
    - afl
    - aflplusplus
    - honggfuzz
    - libfuzzer
    - entropic

- experiment: 2021-05-29-symccafl
  description: "Symcc-AFL test with most benchmarks"
  fuzzers:
    - symcc_afl
    - afl
    - aflfast
    - aflplusplus
    - aflsmart
    - entropic
    - eclipser
    - fairfuzz
    - honggfuzz
    - lafintel
    - libfuzzer
    - mopt    

- experiment: 2021-05-25-symccafl
  description: "Symcc-AFL first test"
  fuzzers:
    - symcc_afl
    - afl
    - aflfast
    - aflplusplus
    - aflsmart
    - entropic
    - eclipser
    - fairfuzz
    - honggfuzz
    - lafintel
    - libfuzzer
    - mopt    

- experiment: 2021-05-25-cloning
  description: >
    Benchmark some variants of AFL++ that use different function cloning
    strategies at whole program level to achieve collision-free context
    sensitivity.
  type: bug
  fuzzers:
    - aflplusplus_classic
    - aflplusplus_classic_ctx
    - aflplusplus_pcguard
    - aflplusplus_pcguard_bitcode
    - aflplusplus_pcguard_ctx
    - aflplusplus_pcguard_ctx_bfs
    - aflplusplus_pcguard_ctx_randomic
    - aflplusplus_pcguard_ctx_uniform
    - aflplusplus_pcguard_ctx_params

- experiment: 2021-05-25-aflpp
  description: "afl++ release test"
  fuzzers:
    - aflplusplus
    - aflplusplus_optimal
    - aflplusplus_312
    - aflplusplus_311
    - honggfuzz
    - entropic

- experiment: 2021-05-14-aflpp
  description: "afl++ qemu + frida variants"
  fuzzers:
    - honggfuzz_qemu
    - afl_qemu
    - aflplusplus_frida
    - aflplusplus_frida_inmem
    - aflplusplus_qemu

- experiment: 2021-05-09-aflpp
  description: "afl++ qemu + frida variants"
  fuzzers:
    - honggfuzz
    - aflplusplus
    - aflplusplus_optimal
    - aflplusplus_312
    - aflplusplus_311
    - aflplusplus_frida
    - aflplusplus_frida_inmem
    - aflplusplus_qemu
    - aflplusplus_qemu_inmem

- experiment: 2021-04-22-bwhua
  fuzzers:  
    - aflplusplus
    - entropic
    - fairfuzz
  description: "A survey for a class project by bwhua"

- experiment: 2021-04-17-aflpp
  description: "afl++ havoc + qemu mode variants"
  fuzzers:
    - honggfuzz
    - aflplusplus
    - aflplusplus_optimal
    - aflplusplus_312
    - aflplusplus_311
    - aflplusplus_qemu_cmplog
    - aflplusplus_qemu
    - aflplusplus_qemu_inmem
    - aflplusplus_qemu_cmplog_inmem
    - afl_qemu
    - honggfuzz_qemu

- experiment: 2021-04-14-aflpp
  description: "afl++ havoc + qemu mode variants"
  fuzzers:
    - aflplusplus
    - aflplusplus_312
    - aflplusplus_311
    - aflplusplus_havoc
    - aflplusplus_havoc2
    - aflplusplus_qemu_cmplog
    - aflplusplus_qemu_plain
    - aflplusplus_qemu
    - aflplusplus_qemu_plaininmem

- experiment: 2021-04-08
  description: >
    Test modified strcmp handling that records the full string arguments in the
    table of recent compares even if they are of different lengths and uses the
    lengths of both arguments for more targeted mutations derived from TORCW.
  fuzzers:
    - libfuzzer
    - libfuzzer_vartorcw

- experiment: 2021-04-08-bug
  description: >
    Test modified strcmp handling that records the full string arguments in the
    table of recent compares even if they are of different lengths and uses the
    lengths of both arguments for more targeted mutations derived from TORCW.
  type: bug
  fuzzers:
    - libfuzzer
    - libfuzzer_vartorcw

- experiment: 2021-03-31
  description: "afl++ collision free context sensitivity"
  fuzzers:
    - aflplusplus_classic
    - aflplusplus_classic_ctx
    - aflplusplus_pcguard
    - aflplusplus_pcguard_ctx
    - aflplusplus_pcguard_ctx_indirects

- experiment: 2021-03-27-aflpp
  description: "afl++ havoc+cmplog variants"
  fuzzers:
    - aflplusplus
    - aflplusplus_312
    - aflplusplus_311
    - aflplusplus_310
    - aflplusplus_havoc
    - aflplusplus_havoc2
    - aflplusplus_havoc3
    - aflplusplus_havoc60
    - aflplusplus_cmplog_add

- experiment: 2021-03-23-aflpp
  description: "afl++ release comparison"
  fuzzers:
    - aflplusplus_optimal_flcnt
    - aflplusplus_flcnt
    - aflplusplus_optimal
    - aflplusplus_havoc
    - aflplusplus
    - aflplusplus_311
    - aflplusplus_310
    - aflplusplus_300
    - entropic
    - honggfuzz

- experiment: 2021-03-16-aflpp
  description: "afl++ release comparison"
  fuzzers:
    - aflplusplus_optimal_flcnt
    - aflplusplus_flcnt
    - aflplusplus_optimal
    - aflplusplus
    - aflplusplus_311
    - aflplusplus_310
    - aflplusplus_300
    - entropic
    - honggfuzz

- experiment: 2021-05-12-aflpp-bug
  description: "afl++ ctx on bugs"
  type: bug
  fuzzers:
    - aflplusplus
    - aflplusplus_classic
    - aflplusplus_ctx
    - aflplusplus_ctx1
    - aflplusplus_ctx2
    - aflplusplus_ctx3
    - aflplusplus_ctx4

- experiment: 2021-05-12-aflpp
  description: "afl++ release comparison"
  fuzzers:
    - aflplusplus_optimal_flcnt
    - aflplusplus_flcnt
    - aflplusplus_optimal
    - aflplusplus
    - aflplusplus_310
    - aflplusplus_300
    - entropic
    - honggfuzz

- experiment: 2021-03-12-aflpp-bug
  description: "afl++ counter test on bugs"
  type: bug
  fuzzers:
    - aflplusplus_cmplog_introspection
    - aflplusplus_optimal_flcnt
    - aflplusplus_flcnt
    - aflplusplus_optimal_lcnt
    - aflplusplus_lcnt
    - aflplusplus_optimal_fcnt
    - aflplusplus_fcnt
    - aflplusplus_optimal
    - aflplusplus
    - aflplusplus_havoc

- experiment: 2021-03-12-aflpp
  description: "afl++ ctx + counter test"
  fuzzers:
    - aflplusplus_cmplog_introspection
    - aflplusplus_optimal_flcnt
    - aflplusplus_flcnt
    - aflplusplus_optimal_lcnt
    - aflplusplus_lcnt
    - aflplusplus_optimal_fcnt
    - aflplusplus_fcnt
    - aflplusplus_optimal
    - aflplusplus
    - aflplusplus_havoc
    - aflplusplus_classic
    - aflplusplus_ctx
    - aflplusplus_ctx1
    - aflplusplus_ctx2
    - aflplusplus_ctx3
    - aflplusplus_ctx4

- experiment: 2021-03-07-aflpp-bug
  description: "afl++ cmplog introspection bug"
  type: bug
  fuzzers:
    - aflplusplus_cmplog_introspection
    - aflplusplus_optimal_flcnt
    - aflplusplus_flcnt
    - aflplusplus_optimal
    - aflplusplus
    - aflplusplus_havoc

- experiment: 2021-03-07-aflpp
  description: "afl++ cmplog introspection"
  fuzzers:
    - aflplusplus
    - aflplusplus_optimal
    - aflplusplus_flcnt
    - aflplusplus_optimal_flcnt
    - aflplusplus_cmplog_introspection
    - aflplusplus_cmplog_fail96
    - aflplusplus_cmplog_4k
    - aflplusplus_cmplog_12k
    - aflplusplus_cmplog_16k
    - aflplusplus_cmplog_24k
    - aflplusplus_havoc

- experiment: 2021-03-05-aflpp-bug
  description: "afl++ cmplog introspection bug"
  type: bug
  fuzzers:
    - aflplusplus_introspection
    - aflplusplus_introspection2
    - aflplusplus_cmplog_introspection
    - aflplusplus_optimal_flcnt
    - aflplusplus_flcnt
    - aflplusplus_optimal
    - aflplusplus

- experiment: 2021-03-05-aflpp
  description: "afl++ cmplog introspection"
  fuzzers:
    - aflplusplus
    - aflplusplus_optimal
    - aflplusplus_flcnt
    - aflplusplus_optimal_flcnt
    - aflplusplus_introspection
    - aflplusplus_introspection2
    - aflplusplus_cmplog_introspection

- experiment: 2021-02-26-aflpp-bug
  description: "optimal test + cmplog variants bug"
  type: bug
  fuzzers:
    - aflplusplus_introspection
    - aflplusplus_introspection2
    - aflplusplus_cmplog_introspection
    - aflplusplus_optimal_flcnt
    - aflplusplus_flcnt
    - aflplusplus_optimal
    - aflplusplus

- experiment: 2021-02-26-aflpp
  description: "optimal test + cmplog variants"
  fuzzers:
    - aflplusplus
    - aflplusplus_optimal
    - aflplusplus_flcnt
    - aflplusplus_optimal_flcnt
    - aflplusplus_cmplog_fail96
    - aflplusplus_cmplog_12k
    - aflplusplus_introspection
    - aflplusplus_introspection2
    - aflplusplus_cmplog_introspection

- experiment: 2021-02-24-aflpp-bug
  description: "test the buffer boundaries feedback (afl_buf)"
  type: bug
  fuzzers:
    - aflplusplus
    - aflplusplus_optimal
    - aflplusplus_flcnt

- experiment: 2021-02-24-aflpp
  description: "optimal test + cmplog variants"
  fuzzers:
    - aflplusplus
    - aflplusplus_optimal
    - aflplusplus_cmplog_per5
    - aflplusplus_cmplog_per15
    - aflplusplus_cmplog_fail192
    - aflplusplus_cmplog_fail256
    - aflplusplus_cmplog_24k
    - aflplusplus_weak
    - aflplusplus_flcnt

- experiment: 2021-02-22-afl-buf
  description: "test the buffer boundaries feedback (afl_buf)"
  type: bug
  fuzzers:
    - afl
    - aflplusplus
    - aflplusplus_optimal
    - afl_buf
    - weizz_qemu

- experiment: 2021-02-22-aflpp
  description: "optimal test + cmplog variants"
  fuzzers:
    - aflplusplus
    - aflplusplus_optimal
    - aflplusplus_explore
    - aflplusplus_coe
    - aflplusplus_arith
    - aflplusplus_cmplog_per10
    - aflplusplus_cmplog_per30
    - aflplusplus_cmplog_fail64
    - aflplusplus_cmplog_fail128
    - aflplusplus_cmplog_8k
    - aflplusplus_u16

- experiment: 2021-02-17-aflpp
  description: "make optimal optimal again"
  fuzzers:
    - aflplusplus_plain
    - aflplusplus_lto
    - aflplusplus_lto_2mb
    - aflplusplus_lto_500mb
    - aflplusplus_lto_cmplog
    - aflplusplus_lto_laf
    - aflplusplus_lto_mopt

- experiment: 2021-02-09-aflpp
  description: "cmplog variants"
  fuzzers:
    - aflplusplus
    - aflplusplus_cmplog
    - aflplusplus_cmplog_1
    - aflplusplus_cmplog_max4k
    - aflplusplus_cmplog_transform
    - aflplusplus_cmplog_old
    - aflplusplus_v300c

- experiment: 2021-02-04-aflpp
  description: "cmplog variants + auto map size"
  fuzzers:
    - aflplusplus
    - aflplusplus_cmplog
    - aflplusplus_cmplog_1
    - aflplusplus_cmplog_old
    - aflplusplus_cmplog_max4k
    - aflplusplus_cmplog_transform
    - aflplusplus_v300c

- experiment: 2021-02-01-aflpp
  description: "cmplog variants + auto map size"
  fuzzers:
    - aflplusplus
    - aflplusplus_cmplog
    - aflplusplus_cmplog_1
    - aflplusplus_cmplog_old
    - aflplusplus_cmplog_max4k
    - aflplusplus_cmplog_transform
    - aflplusplus_v300c

- experiment: 2021-01-30-aflpp-afl
  description: "cmplog variants"
  fuzzers:
    - aflplusplus_cmplog
    - aflplusplus_cmplog_60
    - aflplusplus_cmplog_300
    - aflplusplus_cmplog_select
    - aflplusplus_cmplog_arith
    - aflplusplus_cmplog_lowfail

- experiment: 2021-01-27-aflpp-afl
  description: "plain afl++ vs afl"
  fuzzers:
    - aflplusplus_trim
    - afl

- experiment: 2021-01-27-aflpp-bug
  description: "afl++ trim vs notrim bug"
  type: bug
  fuzzers:
    - aflplusplus_trim
    - aflplusplus_notrim

- experiment: 2021-01-25-aflpp
  description: "afl++ cmplog"
  fuzzers:
    - aflplusplus_cmplog
    - aflplusplus_cmplog12_1
    - aflplusplus_cmplog12_2
    - aflplusplus_cmplog12_transform_1
    - aflplusplus_cmplog12_transform_2
    - aflplusplus_cmplog123_1
    - aflplusplus_cmplog123_2
    - aflplusplus_cmplog123_transform_1
    - aflplusplus_cmplog123_transform_2

- experiment: 2021-01-22-aflpp
  description: "afl++ cmplog + notrim"
  fuzzers:
    - aflplusplus
    - aflplusplus_notrim
    - aflplusplus_cmplog_v1
    - aflplusplus_cmplog_v2
    - aflplusplus_cmplog_v3
    - aflplusplus_cmplog_v2_comb
    - aflplusplus_cmplog_v2_arith
    - aflplusplus_cmplog_v1_0
    - aflplusplus_cmplog_v1_5
    - aflplusplus_cmplog_v1_2
    - aflplusplus_cmplog_v2_transform
    - aflplusplus_cmplog_v2_transform2

- experiment: 2021-01-21-aflpp
  description: "afl++ cmplog + notrim"
  fuzzers:
    - aflplusplus
    - aflplusplus_notrim
    - aflplusplus_cmplog_v1
    - aflplusplus_cmplog_v2
    - aflplusplus_cmplog_v3
    - aflplusplus_cmplog_v2_comb
    - aflplusplus_cmplog_v2_arith
    - aflplusplus_cmplog_v1_0
    - aflplusplus_cmplog_v1_5
    - aflplusplus_cmplog_v1_2
    - aflplusplus_cmplog_v2_transform
    - aflplusplus_cmplog_v2_transform2

- experiment: 2021-01-20-aflpp
  description: "afl++ cmplog + notrim"
  fuzzers:
    - aflplusplus
    - aflplusplus_notrim
    - aflplusplus_cmplog_stable
    - aflplusplus_cmplog_dev
    - aflplusplus_cmplog_v1
    - aflplusplus_cmplog_v2
    - aflplusplus_cmplog_v3
    - aflplusplus_cmplog_v2_comb
    - aflplusplus_cmplog_v2_arith

- experiment: 2021-01-19-aflpp
  description: "afl++ cmplog + schedule weighting"
  fuzzers:
    - aflplusplus
    - aflplusplus_notrim
    - aflplusplus_cmplog_stable
    - aflplusplus_cmplog_dev
    - aflplusplus_cmplog_v1
    - aflplusplus_cmplog_v2
    - aflplusplus_cmplog_v3
    - aflplusplus_cmplog_v2_comb
    - aflplusplus_cmplog_v2_arith

- experiment: 2021-01-18-aflpp
  description: "afl++ cmplog + schedule weighting"
  fuzzers:
    - aflplusplus
    - aflplusplus_notrim
    - aflplusplus_cmplog_stable
    - aflplusplus_cmplog_dev
    - aflplusplus_cmplog_v1
    - aflplusplus_cmplog_v2
    - aflplusplus_cmplog_v3
    - aflplusplus_cmplog_v2_comb
    - aflplusplus_cmplog_v2_arith

- experiment: 2021-01-11-aflpp
  description: "afl++ cmplog + schedule weighting"
  fuzzers:
    - aflplusplus
    - aflplusplus_cmplog
    - aflplusplus_cmplog_new
    - aflplusplus_cmplog_variant
    - aflplusplus_cmplog_variant2
    - aflplusplus_cmplog_variant3
    - aflplusplus_schedule
    - aflplusplus_schedule_explore

- experiment: 2021-01-08-aflpp
  description: "afl++ cmplog + schedule weighting"
  fuzzers:
    - aflplusplus
    - aflplusplus_cmplog
    - aflplusplus_cmplog_new
    - aflplusplus_cmplog_variant
    - aflplusplus_cmplog_variant2
    - aflplusplus_schedule
    - aflplusplus_schedule_explore

- experiment: 2021-01-06-aflpp
  description: "afl++ cmplog + schedule weighting"
  fuzzers:
    - aflplusplus
    - aflplusplus_cmplog
    - aflplusplus_cmplog_new
    - aflplusplus_cmplog_variant
    - aflplusplus_schedule
    - aflplusplus_schedule_explore

- experiment: 2021-01-02
  description: "afl++ schedule weighting"
  fuzzers:
    - aflplusplus
    - aflplusplus_schedule
    - aflplusplus_schedule_explore

- experiment: 2020-12-29-bug
  description: "afl++ introspection bug"
  type: bug
  fuzzers:
    - aflplusplus_introspection
    - aflplusplus_introspection2

- experiment: 2020-12-29
  description: "afl++ introspection"
  fuzzers:
    - aflplusplus
    - aflplusplus_schedule
    - aflplusplus_optimal
    - aflplusplus_introspection
    - aflplusplus_introspection2

- experiment: 2020-12-28-bug
  description: "afl++ introspection bug"
  type: bug
  fuzzers:
    - aflplusplus_introspection
    - aflplusplus_introspection2

- experiment: 2020-12-28
  description: "afl++ introspection"
  fuzzers:
    - aflplusplus
    - aflplusplus_schedule
    - aflplusplus_optimal
    - aflplusplus_introspection
    - aflplusplus_introspection2

- experiment: 2020-12-26
  description: "compare aflplusplus_eclipser vs aflplusplus_double"
  fuzzers:
    - aflplusplus
    - aflplusplus_eclipser
    - aflplusplus_double

- experiment: 2020-12-25
  description: "best of current state"
  fuzzers:
    - aflplusplus
    - aflplusplus_optimal
    - entropic
    - honggfuzz
    - eclipser
    - afl
    - aflplusplus_eclipser

- experiment: 2020-12-23
  description: "best of current state"
  fuzzers:
    - aflplusplus
    - aflplusplus_optimal
    - entropic
    - honggfuzz
    - eclipser
    - afl

- experiment: 2020-12-22-bug
  description: "afl++ bugs benchmarking"
  type: bug
  fuzzers:
    - aflplusplus
    - aflplusplus_optimal
    - aflplusplus_bug_laf
    - aflplusplus_bug_dict

- experiment: 2020-12-18
  description: "benchmark romu and skim"
  fuzzers:
    - aflplusplus
    - aflplusplus_optimal
    - aflplusplus_bug_laf
    - aflplusplus_bug_dict
    - aflplusplus_skim_romu_fixed
    - aflplusplus_skim_romu
    - aflplusplus_romu_fixed
    - aflplusplus_romu
    - aflplusplus_skim_fixed
    - aflplusplus_skim

- experiment: 2020-12-11
  description: "release comparison: afl++ 2.68c vs 3.00c"
  fuzzers:
    - aflplusplus_268c
    - aflplusplus_300c
    - aflplusplus_268c_qemu
    - aflplusplus_300c_qemu

- experiment: 2020-12-09
  description: "test afl++ schedule changes, 2nd"
  fuzzers:
    - aflplusplus_explore
    - aflplusplus_exploit
    - aflplusplus_explore_weight
    - aflplusplus_exploit_weight
    - aflplusplus_fast_new
    - aflplusplus_coe_new

- experiment: 2020-12-08
  description: "test afl++ schedule changes"
  fuzzers:
    - aflplusplus_explore
    - aflplusplus_exploit
    - aflplusplus_explore_weight
    - aflplusplus_exploit_weight
    - aflplusplus_fast_old
    - aflplusplus_coe_old
    - aflplusplus_fast_new
    - aflplusplus_coe_new

- experiment: 2020-12-05
  description: "AFL++ schedules"
  fuzzers:
    - aflplusplus
    - aflplusplus_fast_v2
    - aflplusplus_fast_v2_branches
    - aflplusplus_fast_v2_noperf
    - aflplusplus_fast_v2_nolog
    - aflplusplus_coe_v2_cutoff
    - aflplusplus_coe_v2

- experiment: 2020-12-04
  description: "AFL++ 2.68c qemu mode"
  fuzzers:
    - aflplusplus_268c_qemu
    - aflplusplus_qemu
    
- experiment: 2020-12-03
  description: "AFL++ some fast variants"
  fuzzers:
    - aflplusplus
    - aflplusplus_fast_v2
    - aflplusplus_fast_v2_add
    - aflplusplus_fast_v2_depth
    - aflplusplus_fast_v2_cutoff
    - aflplusplus_fast_v2_lessperf
    - aflplusplus_fast_v2_moreperf
    - aflplusplus_fast_v2_fuzzlevel

- experiment: 2020-11-08
  description: "AFL++ seed selection test + introspection"
  fuzzers:
    - aflplusplus
    - aflplusplus_oldnew
    - aflplusplus_introspection

- experiment: 2020-11-05
  description: "AFL++ mutator experiments (retry failed 2020-11-02)"
  fuzzers:
    - aflplusplus
    - aflplusplus_268c
    - aflplusplus_havoc
    - aflplusplus_libfuzzer
    - aflplusplus_honggfuzz
    - aflplusplus_mopt
    - aflplusplus_mopt_both
    - aflplusplus_noextrasplice
    - afl

- experiment: 2020-11-04
  description: "AFL++ mutator experiments (again)"
  fuzzers:
    - aflplusplus
    - aflplusplus_mopt
    - aflplusplus_mopt_both
    - aflplusplus_noextrasplice
    - aflplusplus_nofavskip
    - aflplusplus_introspection

- experiment: 2020-11-02
  description: "AFL++ mutator experiments"
  fuzzers:
    - aflplusplus
    - aflplusplus_268c
    - aflplusplus_havoc
    - aflplusplus_libfuzzer
    - aflplusplus_honggfuzz
    - aflplusplus_mopt
    - aflplusplus_mopt_both
    - aflplusplus_noextrasplice
    - afl

- experiment: 2020-11-01
  description: "AFL++ time-based schedules."
  fuzzers:
    - aflplusplus
    - aflplusplus_fast_v1
    - aflplusplus_fast_v2
    - aflplusplus_fast_v1_time
    - aflplusplus_fast_v2_time

- experiment: 2020-10-27
  description: "Official experiment"
  fuzzers:
    - afl
    - aflfast
    - aflplusplus
    - aflplusplus_optimal
    - aflsmart
    - entropic
    - eclipser
    - fairfuzz
    - honggfuzz
    - lafintel
    - libaflfuzzer
    - libfuzzer
    - mopt


- experiment: 2020-10-26
  description: "test new memcache algorithm, hopefully for the last time"
  fuzzers:
    - aflplusplus_fixed
    - aflplusplus_memcache_2mb
    - aflplusplus_memcache_20mb
    - aflplusplus_memcache_200mb


- experiment: 2020-10-25
  description: >
    These are AFLPlusplus experiments. Using Marc's implementation of the Vose
    alias algorithm to implement v2. Our previous AFL implementation overflowed
    the AFL 32-bit random number generator (UR) and was highly inefficient,
    requiring on random number for each element in the queue until one element
    is chosen. This is also to test an upcoming pull request to reduce the
    AFL++ memory footprint (u32* -> u8*). Evaluations of v1 points to a lower
    bound on perf_score. In the previous experiments, there was an integer
    division error which assigned perf_score=1 to seeds that were already
    fuzzed. If the perf_score for seeds is below a certain threshold,
    the overhead from switching between seeds becomes noticeable, resulting in
    less execs/sec. Generally, with rapid in-process fuzzing (>10k execs/sec),
    we need to minimize the time spent in the fuzzer. Perf_score allows to
    distribute some of this overhead across perf_score many execs.
  fuzzers:
    - aflplusplus_fast_v1
    - aflplusplus_fast_v2
    - aflplusplus_coe_lessmem
    - aflplusplus_fast_lessmem
    - aflplusplus_fast_v2_late
    - aflplusplus_fast_branches_v2
    - aflplusplus


- experiment: 2020-10-24
  description: >
    There are mainly two versions; one boosts via perf_score and one that
    boosts via selection probability (v2). The one that boosts via perf_score
    spends 4x more time per seed compared to vanilla AFL at the beginning of the
    campaign when most seeds are still rare. In the previous experiment, it was
    activated only from the third queue cycle (unsuccessfully). Now, it will
    reduce perf_score to match vanilla AFL at the beginning, and increase as the
    seed is chosen more often, but is still rare. For the version that boosts
    via selection score (v2), the opposite is done. We reduce the probability
    for seeds that have already been chosen several times. In the previous
    experiment, There was also a bug in choosing based on hit counts. We have
    two late boosting schedules that prioritize seeds added later (late). There
    are two additional schedules; nohandicap disables the handicap bonus (as
    we already penalize seeds that have been chosen several times) while
    spliceless reduces energy on splicing even further.
  fuzzers:
    - afl_fast_branches_v2_late
    - afl_fast_branches_v2
    - afl_fast_v2_nohandicap
    - afl_fast_v2_spliceless
    - afl_fast_v2_late
    - afl_fast_v2
    - afl_fast
    - afl


- experiment: 2020-10-23-2
  description: >
    Experiment aflplusplus_cmplog and aflplusplus_dict2file variants with other fuzzers
  fuzzers:
    - aflplusplus_cmplog
    - aflplusplus_dict2file
    - afl
    - aflfast
    - aflsmart
    - lafintel
    - fairfuzz
    - libfuzzer
    - entropic
    - honggfuzz

- experiment: 2020-10-23
  description: "test new memcache algorithm"
  fuzzers:
    - aflplusplus_fixed
    - aflplusplus_memcache_2mb
    - aflplusplus_memcache_2mb_old
    - aflplusplus_memcache_2mb_new
    - aflplusplus_memcache_20mb
    - aflplusplus_memcache_200mb
    - aflplusplus_memcache_200mb_old

- experiment: 2020-10-22-2
  description: "Fix bugs in v2-schedules and tune others."
  fuzzers:
    - afl
    - afl_fast
    - afl_fast_v2
    - afl_fast_agg
    - afl_fast_quick
    - afl_fast_branches_v2

- experiment: 2020-10-20
  description: >
    The last experiment (afl_fast_nocycle vs afl_fast) where we modified the
    queue_cycle to facilitate a rapid progression through the queue without
    penalty was successful. In this experiment, we move the power schedule from
    the modifying perf_score to modifying the probability to select a seed.
    For all of afl_fast_*_v2, AFL will not proceed through the queue from
    first to last seed, but rather jump to the most interesting seeds first.
    In the last experiment, afl_fast_branches_u8 and afl_fast_branches_u16
    contained a bug, where we never progressed beyond the first cycle.
    Trying a fixed version, that is also integrated with the moved fast
    power schedule.
  fuzzers:
    - afl
    - afl_fast
    - afl_coe_v2
    - afl_fast_v2
    - afl_fast_v2_exp
    - afl_fast_branches_v2
     
- experiment: 2020-10-21
  description: "further memcache tests with fixed random"
  fuzzers:
    - aflplusplus_fixed
    - aflplusplus_optimal
    - aflplusplus_memcache_2mb
    - aflplusplus_memcache_5mb
    - aflplusplus_memcache_20mb
    - aflplusplus_memcache_200mb

- experiment: 2020-10-19
  description: >
    Experiments from 2020-10-17 showed quite some overhead [afl vs afl_nofast].
    Checking overhead of xxh3 (afl_xxh3). Reduced overhead of addressing 8MB
    of memory for hit counts (afl_fast, etc. u8* instead of u32*). After some
    debugging, I found that schedules that speed up cycles are penalized,
    because queue_cycle determines a seed's handicap (fuzzed 4x longer) and the
    size of the mutated blocks in the seed (larger blocks for later cycles).
    For schedules afl_fast_no_cycles, afl_oldfast_1, afl_fast_branches_u8/16,
    the current cycle is computed as "fuzzed_paths / queued_paths".
  fuzzers:
    - afl
    - afl_fast
    - afl_xxh3
    - afl_oldfast_1
    - afl_fast_nocycle
    - afl_fast_branches_u8
    - afl_fast_branches_u16

- experiment: 2020-10-18
  description: "further memcache tests and test current vs 2.68c"
  fuzzers:
    - aflplusplus
    - aflplusplus_268c
    - aflplusplus_optimal
    - aflplusplus_memcache_2mb
    - aflplusplus_memcache_20mb
    - aflplusplus_memcache_50mb
    - aflplusplus_memcache_200mb

- experiment: 2020-10-17
  description: > 
    Evaluating several AFL schedules. There are two edge-count-based boosting
    schedules (afl_branches_u8, afl_branches_16). For each edge, AFL already
    maintains favourite seeds (the fastest and smallest seed). We choose 
    identify rarely executed edges and mark those favourites as 'champions',
    and skip most non-champions as long as some champions exist. There are two
    FAST schedules that also consider the number of times a seed is fuzzed
    (afl_old_fast_1, afl_old_fast_025). There are two schedules that further
    de-prioritize slow seeds (afl_quick, afl_fast_quick). In previous
    experiments, we observed that AFL doesn't get through the entire queue in
    23 hours. There are five baselines (afl, afl_shuffled, afl_nofast,
    afl_fast, and afl_coe) where afl_shuffled starts with a shuffled queue,
    and afl_nofast uses xxh3 for hashing.
 
  fuzzers:
    - afl
    - afl_coe
    - afl_fast
    - afl_quick
    - afl_nofast
    - afl_shuffled
    - afl_oldfast_1
    - afl_fast_quick
    - afl_oldfast_025
    - afl_fast_branches_u8
    - afl_fast_branches_u16

- experiment: 2020-10-16
  description: "memcache test"
  fuzzers:
    - aflplusplus
    - aflplusplus_optimal
    - aflplusplus_memcache_2000mb
    - aflplusplus_memcache_2mb
    - aflplusplus_memcache_pre

- experiment: 2020-10-15
  fuzzers:
    - aflplusplus
    - aflplusplus_optimal
    - aflplusplus_memcache_2000mb
    - aflplusplus_memcache_2mb
    - aflplusplus_memcache_pre

- experiment: 2020-10-13-2
  fuzzers:
    - afl
    - afl_coe
    - afl_fast_32
    - afl_oldcoe_16
    - afl_oldfast_4
    - afl_oldfast_16
    - afl_fast_nofav
    - afl_fast_branches
    - afl_fast_branches2

- experiment: 2020-10-13
  fuzzers:
    - aflplusplus
    - aflplusplus_explore
    - aflplusplus_coe_z
    - aflplusplus_explore_z
    - aflplusplus_memcache
    - aflplusplus_memcache_inf

- experiment: 2020-10-12
  fuzzers:
    - aflplusplus
    - aflplusplus_optimal
    - aflplusplus_nocycles
    - aflplusplus_explore
    - honggfuzz
    - entropic
    - entropic_magicbytes

- experiment: 2020-10-10
  fuzzers:
    - afl
    - afl_fast_32
    - afl_fast_xxh3
    - afl_fast_branches
    - afl_fast_spliceless
    - afl_fast_spliceless2
    - afl_fast_nohits_srsly
    - afl_nohandicap_spliceless
    - afl_nohandicap_spliceless2

- experiment: 2020-10-09
  fuzzers:
    - aflplusplus
    - aflplusplus_nocycles
    - aflplusplus_memcache
    - aflplusplus_memcache_inf

- experiment: 2020-10-07
  fuzzers:
    - afl
    - afl_32
    - afl_fast
    - afl_fast_32
    - afl_fast_late_32
    - afl_fast_coll_32
    - afl_fast_nohits_32
    - afl_fast_nohandicap_late_32

- experiment: 2020-10-05-aflfast
  fuzzers:
    - aflplusplus_explore
    - aflplusplus_coe
    - aflplusplus_coe_24
    - aflplusplus_coe_48
    - aflplusplus_coe_64
    - aflplusplus_fast
    - aflplusplus_fast_24
    - aflplusplus_fast_48
    - aflplusplus_fast_64

- experiment: 2020-10-05
  fuzzers:
    - afl
    - afl_fast
    - afl_fast_nohandicap
    - afl_fast_nohandicap_late
    - afl_fast_nohandicap_late_2
    - afl_fast_nohandicap_late_s
    - afl_fast_nohandicap_late_o
    - afl_fast_nohandicap_late_32

- experiment: 2020-10-01-lightweizz
  fuzzers:
    - aflplusplus
    - aflplusplus_lightweizz
    - weizz_qemu
    - aflsmart
    - afl

- experiment: 2020-10-01
  fuzzers:
    - aflplusplus_coe
    - aflplusplus_fast
    - aflplusplus_coe_skip
    - aflplusplus_fast_skip
    - aflplusplus_coe_nofav
    - aflplusplus_fast_nofav
    - aflplusplus_coe_rareoften
    - aflplusplus_fast_rareoften
    - aflplusplus_coe_maxfactor
    - aflplusplus_fast_maxfactor

- experiment: 2020-09-30
  fuzzers:
    - aflplusplus_coe
    - aflplusplus_fast
    - aflplusplus_rare
    - aflplusplus_exploit
    - aflplusplus_explore
    - aflplusplus_exploit_48
    - aflplusplus_exploit_64
    - aflplusplus_explore_min8
    - aflplusplus_explore_min16
    - aflplusplus_explore_pow3
    - aflplusplus_explore_pow5
    - libaflfuzzer

- experiment: 2020-09-26
  fuzzers:
    - aflplusplus_exploit # baseline
    - aflplusplus_explore # baseline
    - aflplusplus_coe2
    - aflplusplus_coe3
    - aflplusplus_coe4
    - aflplusplus_fast2
    - aflplusplus_fast3
    - aflplusplus_fast4
    - aflplusplus_coe2_shorthandicap
    - aflplusplus_fast2_shorthandicap

- experiment: 2020-09-25
  fuzzers:
    - libaflfuzzer
    - aflplusplus_coe3
    - aflplusplus_exploit
    - aflplusplus_exploit_12
    - aflplusplus_exploit_16
    - aflplusplus_exploit_24
    - aflplusplus_exploit_28
    - aflplusplus_explore_pow4
    - aflplusplus_explore_pow5
    - aflplusplus_explore
    - aflplusplus_mmopt

- experiment: 2020-09-24
  fuzzers:
    - aflcc
    - klee
    - aflcc_no_orig_dict

- experiment: 2020-09-23
  fuzzers:
    - aflplusplus_coe3
    - aflplusplus_fast3
    - aflplusplus_coe2_fastcount
    - aflplusplus_fast2_fastcount
    - aflplusplus_coe2_lateboost
    - aflplusplus_fast2_lateboost
    - aflplusplus_coe2_shortcycles
    - aflplusplus_fast2_shortcycles
    - aflplusplus_coe2_shorthandicap
    - aflplusplus_fast2_shorthandicap
    - aflplusplus_explore_32
    - aflplusplus_fast2
    - aflplusplus_coe2

- experiment: 2020-09-22
  fuzzers:
    - aflplusplus_coe
    - aflplusplus_coe2
    - aflplusplus_exploit
    - aflplusplus_exploit_28
    - aflplusplus_exploit_48
    - aflplusplus_exploit_pow4
    - aflplusplus_exploit_pow5
    - aflplusplus_explore
    - aflplusplus_mmopt
    - aflplusplus_rare

- experiment: 2020-09-20
  fuzzers:
    - aflplusplus_explore_32
    - aflplusplus_fast2
    - aflplusplus_coe2

- experiment: 2020-09-19
  fuzzers:
    - aflplusplus
    - afl
    - libaflfuzzer
    - libfuzzer
    - lafintel
    - aflplusplus_exploit
    - aflplusplus_exploit_28
    - aflplusplus_exploit_48
    - aflplusplus_exploit_64
    - aflplusplus_exploit_pow5
    - aflplusplus_exploit_pow7
    - aflplusplus_explore
    - aflplusplus_explore2exploit
    - aflplusplus_seek

- experiment: 2020-09-18
  fuzzers:
    - aflsmart

- experiment: 2020-09-16
  fuzzers:
    - aflplusplus_coe_12
    - aflplusplus_coe_24
    - aflplusplus_coe_32
    - aflplusplus_exploit_12
    - aflplusplus_exploit_24
    - aflplusplus_exploit_32
    - aflplusplus_explore_12
    - aflplusplus_explore_24
    - aflplusplus_explore_32
    - aflplusplus_explore_min12
    - aflplusplus_explore_min24
    - aflplusplus_explore_pow6
    - aflplusplus_explore_pow8
    - aflplusplus_fast_12
    - aflplusplus_fast_24
    - aflplusplus_fast_32

- experiment: 2020-09-15
  fuzzers:
    - aflplusplus
    - aflplusplus_no_mopt
    - aflplusplus_coe
    - aflplusplus_exploit
    - aflplusplus_explore
    - aflplusplus_fast
    - aflplusplus_lin
    - aflplusplus_mmopt
    - aflplusplus_quad
    - aflplusplus_rare
    - aflplusplus_oldseek

- experiment: 2020-09-11
  fuzzers:
    - libfuzzer
    - libfuzzer_norestart
    - entropic
    - entropic_norestart_noexectime
    - entropic_norestart_yesexectime
    - aflplusplus
    - honggfuzz

- experiment: 2020-09-10
  fuzzers:
    - aflplusplus_same1
    - aflplusplus_same2
    - aflplusplus_same3
    - aflplusplus_pre3
    - aflplusplus_pre3_fix
    - aflplusplus_pre3_fix_p
    - aflplusplus_optimal_pre3
    - aflplusplus_optimal_pre3_fix
    - aflplusplus_optimal_pre3_fix_p
    - aflplusplus
    - aflplusplus_fix
    - aflplusplus_fix_p
    - aflplusplus_optimal
    - aflplusplus_optimal_fix
    - aflplusplus_optimal_fix_p

- experiment: 2020-09-08
  fuzzers:
    - aflplusplus
    - aflplusplus_pre3
    - aflplusplus_optimal
    - aflplusplus_optimal_pre3
    - aflplusplus_pre3_dict
    - aflplusplus_pre3_simple
    - aflplusplus_pre3_simple_dict
    - aflplusplus_qemu
    - aflplusplus_qemu5
    - honggfuzz
    - entropic_after
    - entropic_keepseed

- experiment: 2020-09-05
  fuzzers:
    - aflplusplus_optimal
    - aflplusplus
    - aflplusplus_pre3
    - aflplusplus_pre3_dict
    - aflplusplus_pre3_cull
    - aflplusplus_nounstable

- experiment: 2020-09-02
  fuzzers:
    - aflplusplus
    - aflplusplus_nounstable
    - aflplusplus_qemu
    - aflplusplus_qemu5
    - aflplusplus_qemu5_cmplog

- experiment: 2020-08-30
  fuzzers:
    - libfuzzer_before
    - libfuzzer_after
    - entropic_before
    - entropic_after

- experiment: 2020-08-25
  fuzzers:
    - libfuzzer_magicbytes
    - entropic_magicbytes

- experiment: 2020-08-21
  fuzzers:
    - entropic_keepseed

- experiment: 2020-08-20
  fuzzers:
    - aflplusplus
    - aflplusplus_optimal
    - aflplusplus_lto_fixed
    - aflplusplus_lto
    - aflplusplus_lto_pcguard
    - aflplusplus_lto_cmplog
    - aflplusplus_lto_laf
    - aflplusplus_classic
    - entropic_exectime

- experiment: 2020-08-15
  fuzzers:
    - libfuzzer_fixcrossover
    - entropic_fixcrossover
    - libfuzzer_keepseed
    - entropic_keepseed

- experiment: 2020-08-14
  fuzzers:
    - aflplusplus
    - aflplusplus_optimal
    - aflplusplus_qemu
    - aflplusplus_same1
    - aflplusplus_same2
    - aflplusplus_same3
    - honggfuzz
    - weizz
    - aflplusplus_taint
    - aflplusplus_laf

- experiment: 2020-08-10
  fuzzers:
    - libfuzzer_fixcrossover
    - entropic_fixcrossover

- experiment: 2020-08-07
  fuzzers:
    - aflplusplus_datalenrand
    - aflplusplus_havoc
    - aflplusplus_coe
    - aflplusplus_exploit
    - aflplusplus_explore
    - aflplusplus_fast
    - aflplusplus_lin
    - aflplusplus_mmopt
    - aflplusplus_quad
    - aflplusplus_rare
    - aflplusplus_seek

- experiment: 2020-08-03
  fuzzers:
    - afl
    - aflfast
    - aflplusplus
    - aflplusplus_optimal
    - aflplusplus_qemu
    - afl_qemu
    - aflsmart
    - eclipser
    - entropic
    - fairfuzz
    - fastcgs_lm
    - honggfuzz
    - honggfuzz_qemu
    - lafintel
    - libfuzzer
    - manul
    - mopt
    - libfuzzer_keepseed
    - entropic_keepseed
    - libfuzzer_interceptors
    - entropic_interceptors

- experiment: 2020-07-30
  fuzzers:
    - libfuzzer
    - libfuzzer_interceptors
    - entropic
    - entropic_interceptors

- experiment: 2020-07-29
  fuzzers:
    - afl
    - honggfuzz
    - libfuzzer
    - entropic

- experiment: 2020-07-27
  fuzzers:
    - afl
    - aflplusplus
    - honggfuzz
    - aflplusplus_honggfuzz
    - aflplusplus_cmplog
    - aflplusplus_havoc_cmplog
    - aflplusplus_havoc2
    - aflplusplus_havoc
    - aflplusplus_laf
    - aflplusplus_laf_cmplog

- experiment: 2020-07-25
  fuzzers:
    - aflplusplus
    - aflplusplus_havoc
    - aflplusplus_hybrid
    - aflplusplus_honggfuzz
    - afl
    - afl_qemu
    - honggfuzz
    - honggfuzz_qemu
    - mopt

- experiment: 2020-07-22
  fuzzers:
    - libfuzzer

- experiment: 2020-07-20
  fuzzers:
    - libfuzzer

- experiment: 2020-07-13
  fuzzers:
    - aflplusplus_ctx_default
    - aflplusplus_ctx_nosingle
    - aflplusplus_ctx_nozero
    - aflplusplus_ctx_nozerosingle
    - aflplusplus_ngram4
    - aflplusplus_ngram6
    - aflplusplus_ngram8

- experiment: 2020-07-09
  fuzzers:
    - aflplusplus_lto_dict
    - aflplusplus_lto
    - aflplusplus_ltoinstrim
    - aflplusplus_ctx
    - aflplusplus_ngram2
    - aflplusplus_optimal
    - aflplusplus_qemu
    - aflplusplus

- experiment: 2020-06-30
  fuzzers:
    - aflplusplus_qemu
    - afl_qemu
    - honggfuzz_qemu
    - aflplusplus_optimal_shmem

- experiment: 2020-06-26
  fuzzers:
    - aflplusplus
    - aflplusplus_optimal
    - aflplusplus_optimal_shmem
    - aflplusplus_shmem
    - entropic

- experiment: 2020-06-18
  fuzzers:
    - aflplusplus
    - aflplusplus_optimal
    - aflplusplus_optimal_shmem
    - aflplusplus_qemu
    - aflplusplus_shmem

- experiment: 2020-06-17
  fuzzers:
    - aflplusplus
    - aflplusplus_optimal
    - aflplusplus_optimal_shmem
    - aflplusplus_qemu
    - aflplusplus_shmem

- experiment: 2020-06-12
  fuzzers:
    - aflcc
    - aflplusplus
    - aflplusplus_optimal
    - aflplusplus_optimal_shmem
    - aflplusplus_qemu
    - aflplusplus_shmem
    - libfuzzer_nocmp
    - manul

- experiment: 2020-06-08
  fuzzers:
    - aflplusplus
    - libfuzzer<|MERGE_RESOLUTION|>--- conflicted
+++ resolved
@@ -19,7 +19,6 @@
 # You can run "make presubmit" to do basic validation on this file.
 # Please add new experiment requests towards the top of this file.
 
-<<<<<<< HEAD
 - experiment: 2021-10-22-libafl
   description: "libaf test"
   fuzzers:
@@ -27,20 +26,7 @@
     - libafl
     - libafl_gsoc
 
-- experiment: 2021-10-19-aflpp-rf
-  description: "Benchmark afl++ random fuzzing mode"
-  fuzzers:
-    - aflpp_random_default
-    - aflpp_random_no_favs
-    - aflpp_random_wrs
-    - aflpp_random_wrs_rf
-    - aflpp_random_wrs_rf_rp
-    - aflpp_random_wrs_rp
-
-- experiment: 2021-10-13-aflpp
-=======
 - experiment: 2021-10-22-aflpp
->>>>>>> c23b05f9
   description: "afl++ cmplog dict"
   fuzzers:
     - aflplusplus_cmplog_2dictl
