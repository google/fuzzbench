# Experiment requests have the following format:
#
# - experiment: 2020-06-08  # The name of the experiment
#   fuzzers:  # The fuzzers to run in the experiment.
#     - aflplusplus
#     - libfuzzer
#   description: "Explain the intent of the experiment"
#   # type: bug  # Set to use bug based benchmarks, otherwise coverage (default).
#   # oss-fuzz-corpus: true  # Set to use latest saturated corpora from OSS-Fuzz.
#
# The name of the experiment must begin with a date using this format:
# YYYY-MM-DD (year-month-day). It's not important what timezone is used in
# deciding the date or if this is a day or two off. The most important thing is
# that is unique.
# If there already is an experiment for a particular date in this file, you can
# either: add a suffix (e.g. "-aflplusplus" or "-2") to the experiment name, or
# use the next date.
#
# You can run "make presubmit" to do basic validation on this file.
# Please add new experiment requests towards the top of this file.

<<<<<<< HEAD
- experiment: 2021-09-01-datadependency
  description: "Different AFL instrumentations against afldd"
  type: bug
  fuzzers:
    - afldd
    - aflpp_vs_dd
    - aflpp_vs_dd_ctx
    - aflpp_vs_dd_ngram2
    - aflpp_vs_dd_ngram4

- experiment: 2021-08-23-cloning
=======
- experiment: 2021-09-01-aflpp
  description: "afl++ regression test"
  fuzzers:
    - aflplusplus
    - aflplusplus_dict2file
    - aflplusplus_dict2file2
    - entropic
    - honggfuzz

- experiment: 2021-08-31-cloning
>>>>>>> 10a3c712
  description: >
    Benchmark some variants of AFL++ that use different function cloning
    strategies at whole program level to achieve collision-free context
    sensitivity. Use different sizes to study the impact of the afl map.
  type: bug
  fuzzers:
    - aflplusplus_classic_ctx
    - aflplusplus_classic_ctx_18
    - aflplusplus_classic_ctx_20
    - aflplusplus_classic_ctx_23
    - cfctx_bottom
    - cfctx_dataflow_seadsa
    - cfctx_dataflow_svf
    - cfctx_randomic
    - cfctx_params
    - cfctx_plain
    - aflplusplus_pcguard
    - cfctx_dataflow_svf_llc
    - cfctx_dataflow_seadsa_llc
    - cfctx_params_llc
    - cfctx_params_512kb
    - cfctx_params_1mb
    - cfctx_params_2mb
    - cfctx_params_4mb

- experiment: 2021-08-26-aflpp
  description: "afl++ frida bigmap"
  fuzzers:
    - aflplusplus_frida_big
    - aflplusplus_frida_bigbp
    - aflplusplus_frida_bp
    - aflplusplus_frida_plain
    - aflplusplus_qemu

- experiment: 2021-08-24-aflpp
  description: "afl++ frida bigmap"
  fuzzers:
    - aflplusplus_frida_big
    - aflplusplus_frida_bigbp
    - aflplusplus_frida_bp
    - aflplusplus_frida_plain
    - aflplusplus_qemu

- experiment: 2021-08-19-aflpp
  description: "afl++ frida bigmap"
  fuzzers:
    - aflplusplus_frida_big
    - aflplusplus_frida

- experiment: 2021-08-17-aflpp
  description: "afl++ cmplog"
  fuzzers:
    - aflplusplus_frida_big
    - aflplusplus_frida

- experiment: 2021-07-30-random-params
  description: "Evaluate various random parameters for afl"
  fuzzers:
    - afl
    - afl_no_favs
    - afl_rf
    - afl_rf_u
    - afl_rf_u_wrs
    - afl_wrs
    - afl_wrs_rf
    - afl_wrs_rf_rp
    - afl_wrs_rp

- experiment: 2021-07-30-aflpp
  description: "afl++ cmplog"
  fuzzers:
    - aflplusplus
    - honggfuzz
    - aflplusplus_cmplog_2dict
    - aflplusplus_cmplog_2dictl

- experiment: 2021-07-07-aflsmartformat
  description: "aflsmartformat"
  fuzzers:
    - aflsmartformat
    - aflsmart
    - afl
- experiment: 2021-07-08-feedback
  description: "Different feedback mechanisms"
  type: bug
  fuzzers:
    - afldd
    - aflpp_vs_dd
- experiment: 2021-07-09-aflpp
  description: "afl++: frida, cmplog, symbolic"
  fuzzers:
    - aflplusplus
    - aflplusplus_cmplog_double
    - fuzzolic_aflplusplus_z3
    - fuzzolic_aflplusplus_z3dict
    - honggfuzz
    - aflplusplus_313
    - aflplusplus_cmplog_fullskip
    - aflplusplus_cmplog_2dict
    - aflplusplus_frida
    - aflplusplus_frida_better
    - aflplusplus_qemu
    
- experiment: 2021-07-15-saturated
  description: "Benchmark a new experimental feature for AFL++ (saturated)"
  type: bug
  oss-fuzz-corpus: true
  fuzzers:
    - aflplusplus_unusual_disabled
    - aflplusplus_unusual_enabled
    
- experiment: 2021-07-09-cloning
  description: >
    Benchmark some variants of AFL++ that use different function cloning
    strategies at whole program level to achieve collision-free context
    sensitivity.
  type: bug
  fuzzers:
    - aflplusplus_classic_ctx
    - cfctx_bottom
    - cfctx_dataflow_seadsa
    - cfctx_dataflow_svf
    - cfctx_randomic
    - cfctx_params
    - cfctx_plain

- experiment: 2021-07-05-saturated
  description: "Benchmark a new experimental feature for AFL++ (saturated)"
  type: bug
  oss-fuzz-corpus: true
  fuzzers:
    - aflplusplus_unusual_disabled
    - aflplusplus_unusual_enabled

- experiment: 2021-07-03-symbolic
  description: "Symbolic solver benchmark."
  fuzzers:
    - aflplusplus_cmplog_double
    - aflplusplus_qemu_double
    - eclipser_aflplusplus
    - fuzzolic_aflplusplus_z3
    - fuzzolic_aflplusplus_fuzzy
    - symcc_aflplusplus_single
    - symqemu_aflplusplus

- experiment: 2021-06-27-symbolic
  description: "Symbolic solver benchmark."
  fuzzers:
    - aflplusplus_cmplog_double
    - aflplusplus_qemu_double
    - eclipser_aflplusplus
    - fuzzolic_aflplusplus_z3
    - fuzzolic_aflplusplus_fuzzy
    - symcc_aflplusplus_single
    - symqemu_aflplusplus

- experiment: 2021-06-25-aflprefix
  description: "Requesting experiments on two new AFL variants."
  fuzzers:
    - aflprefix
    - dropfuzzer
    - afl

- experiment: 2021-06-24-aflpp-bug
  description: "Benchmark afl++ cnt variants"
  type: bug
  fuzzers:
    - aflplusplus
    - aflplusplus_x_default
    - aflplusplus_fcnt
    - aflplusplus_flcnt
    - aflplusplus_lcnt
    - honggfuzz
    - entropic

- experiment: 2021-06-24-libafl
  description: "Libafl experiment"
  fuzzers:
    - libafl
    - aflplusplus
    - aflplusplus_num
    - aflplusplus_select
    - aflplusplus_cmplog_new
    - aflplusplus_cmplog_old
    - aflplusplus_frida
    - aflplusplus_qemu
    - entropic
    - honggfuzz
    - afl

- experiment: 2021-06-23-libafl
  description: "Libafl experiment"
  fuzzers:
    - libafl
    - aflplusplus
    - aflplusplus_num
    - entropic
    - honggfuzz
    - afl

- experiment: 2021-06-18-libafl
  description: "Libafl experiment"
  fuzzers:
    - libafl
    - aflplusplus
    - aflplusplus_x_default
    - aflplusplus_num
    - aflplusplus_select
    - entropic
    - honggfuzz
    - afl

- experiment: 2021-06-17-favored-seeds
  description: "Evaluating experimental methods to favor seeds"
  fuzzers:
    - afl
    - afl_no_favored
    - afl_random_favored

- experiment: 2021-06-12-aflpp-bug
  description: "Benchmark afl++ cnt variants"
  type: bug
  fuzzers:
    - aflplusplus
    - aflplusplus_fcnt
    - aflplusplus_flcnt
    - aflplusplus_lcnt
    - honggfuzz
    - entropic

- experiment: 2021-06-16-aflpp
  description: "Benchmark afl++ and frida regressions"
  fuzzers:
    - aflplusplus
    - aflplusplus_313
    - aflplusplus_311
    - aflplusplus_frida
    - aflplusplus_frida_old
    - aflplusplus_frida_new
    - aflplusplus_qemu
    - honggfuzz
    - entropic
    - afl

- experiment: 2021-06-12-symccafl-pp
  description: "Same as 2021-06-02-symccafl-pp but saturated"
  oss-fuzz-corpus: true
  fuzzers:
    - symcc_afl
    - symcc_afl_single
    - symcc_aflplusplus
    - afl_two_instances
    - afl
    - aflfast
    - aflplusplus
    - aflsmart
    - entropic
    - eclipser
    - fairfuzz
    - honggfuzz
    - lafintel
    - libfuzzer
    - mopt    

- experiment: 2021-06-12-aflpp
  description: "Benchmark AFL++ regressions"
  fuzzers:
    - aflplusplus
    - aflplusplus_313
    - aflplusplus_311
    - aflplusplus_frida
    - aflplusplus_frida_old
    - aflplusplus_qemu
    - aflplusplus_fcnt
    - aflplusplus_flcnt
    - aflplusplus_lcnt
    - honggfuzz

- experiment: 2021-06-11-aflpp-sat
  description: "Benchmark AFL++ (saturated)"
  oss-fuzz-corpus: true
  fuzzers:
    - aflplusplus_x
    - aflplusplus_x_c1
    - aflplusplus_x_c1a
    - aflplusplus_x_c1t
    - aflplusplus_x_c2
    - aflplusplus_x_c2a
    - aflplusplus_x_c2t
    - aflplusplus_x_d2f
    - aflplusplus_x_eh
    - aflplusplus_x_trim
    - aflplusplus_x_default
    - honggfuzz
    - aflplusplus

- experiment: 2021-06-07-saturated-fix
  description: "Benchmark a new experimental feature for AFL++ (saturated)"
  type: bug
  oss-fuzz-corpus: true
  fuzzers:
    - aflplusplus_unusual_disabled
    - aflplusplus_unusual_enabled
    - aflplusplus_unusual_partial
    - aflplusplus_unusual_enabled_early
    - aflplusplus_unusual_partial_early

- experiment: 2021-06-07-aflpp
  description: "test threadsafe mode and collect frida cores"
  fuzzers:
    - aflplusplus
    - aflplusplus_313
    - aflplusplus_frida
    - aflplusplus_threadsafe
    - aflplusplus_zero
    - honggfuzz

- experiment: 2021-06-03-aflpp
  description: "Benchmark a new experimental feature for AFL++"
  type: bug
  fuzzers:
    - aflplusplus_unusual_disabled
    - aflplusplus_unusual_enabled
    - aflplusplus_unusual_partial

- experiment: 2021-06-02-symccafl-pp
  description: >
               Symcc experiment. The difference between this and 
               2021-06-01-symccafl is that we now have a version of
               symcc in combination with aflplusplus. Some bug fixing in
               symcc has happened, which makes it less prone to crashing.
               The bug fixing is primarily for the aflplusplus hybrid,
               since the bugs that were fixed has not been notable
               (maybe seen once) in the symcc-afl combination.
               Finally, we have added an increase in the timeout
               of how often symcc runs, switching it from every
               5 sec to ever 20 sec. Finally, in the aflplusplus
               hybrid there is no use of afl-showmap, which means
               all seeds created by symcc are pushed into the afl
               queue. This changes the symcc set up as there is no
               filtering done on the seeds pushed to afl.
  fuzzers:
    - symcc_afl
    - symcc_afl_single
    - symcc_aflplusplus
    - afl_two_instances
    - afl
    - aflfast
    - aflplusplus
    - aflsmart
    - entropic
    - eclipser
    - fairfuzz
    - honggfuzz
    - lafintel
    - libfuzzer
    - mopt    

- experiment: 2021-06-01-symccafl
  description: >
               Symcc-AFL test. The difference between this and 
               2021-05-29-symccafl is that we now have afl benchmarks
               that run multiple instances of afl. This is for 
               comparison purposes since symcc also utilises mutliple
               processes. The goal is to try and avoid any bias due
               to more total CPU time.
  fuzzers:
    - symcc_afl
    - symcc_afl_single
    - afl_two_instances
    - afl
    - aflfast
    - aflplusplus
    - aflsmart
    - entropic
    - eclipser
    - fairfuzz
    - honggfuzz
    - lafintel
    - libfuzzer
    - mopt    
- experiment: 2021-06-02
  description: "Experiment to compare afl with honggfuzz and libfuzzer"
  fuzzers:
    - afl
    - aflplusplus
    - honggfuzz
    - libfuzzer
    - entropic

- experiment: 2021-05-29-symccafl
  description: "Symcc-AFL test with most benchmarks"
  fuzzers:
    - symcc_afl
    - afl
    - aflfast
    - aflplusplus
    - aflsmart
    - entropic
    - eclipser
    - fairfuzz
    - honggfuzz
    - lafintel
    - libfuzzer
    - mopt    

- experiment: 2021-05-25-symccafl
  description: "Symcc-AFL first test"
  fuzzers:
    - symcc_afl
    - afl
    - aflfast
    - aflplusplus
    - aflsmart
    - entropic
    - eclipser
    - fairfuzz
    - honggfuzz
    - lafintel
    - libfuzzer
    - mopt    

- experiment: 2021-05-25-cloning
  description: >
    Benchmark some variants of AFL++ that use different function cloning
    strategies at whole program level to achieve collision-free context
    sensitivity.
  type: bug
  fuzzers:
    - aflplusplus_classic
    - aflplusplus_classic_ctx
    - aflplusplus_pcguard
    - aflplusplus_pcguard_bitcode
    - aflplusplus_pcguard_ctx
    - aflplusplus_pcguard_ctx_bfs
    - aflplusplus_pcguard_ctx_randomic
    - aflplusplus_pcguard_ctx_uniform
    - aflplusplus_pcguard_ctx_params

- experiment: 2021-05-25-aflpp
  description: "afl++ release test"
  fuzzers:
    - aflplusplus
    - aflplusplus_optimal
    - aflplusplus_312
    - aflplusplus_311
    - honggfuzz
    - entropic

- experiment: 2021-05-14-aflpp
  description: "afl++ qemu + frida variants"
  fuzzers:
    - honggfuzz_qemu
    - afl_qemu
    - aflplusplus_frida
    - aflplusplus_frida_inmem
    - aflplusplus_qemu

- experiment: 2021-05-09-aflpp
  description: "afl++ qemu + frida variants"
  fuzzers:
    - honggfuzz
    - aflplusplus
    - aflplusplus_optimal
    - aflplusplus_312
    - aflplusplus_311
    - aflplusplus_frida
    - aflplusplus_frida_inmem
    - aflplusplus_qemu
    - aflplusplus_qemu_inmem

- experiment: 2021-04-22-bwhua
  fuzzers:  
    - aflplusplus
    - entropic
    - fairfuzz
  description: "A survey for a class project by bwhua"

- experiment: 2021-04-17-aflpp
  description: "afl++ havoc + qemu mode variants"
  fuzzers:
    - honggfuzz
    - aflplusplus
    - aflplusplus_optimal
    - aflplusplus_312
    - aflplusplus_311
    - aflplusplus_qemu_cmplog
    - aflplusplus_qemu
    - aflplusplus_qemu_inmem
    - aflplusplus_qemu_cmplog_inmem
    - afl_qemu
    - honggfuzz_qemu

- experiment: 2021-04-14-aflpp
  description: "afl++ havoc + qemu mode variants"
  fuzzers:
    - aflplusplus
    - aflplusplus_312
    - aflplusplus_311
    - aflplusplus_havoc
    - aflplusplus_havoc2
    - aflplusplus_qemu_cmplog
    - aflplusplus_qemu_plain
    - aflplusplus_qemu
    - aflplusplus_qemu_plaininmem

- experiment: 2021-04-08
  description: >
    Test modified strcmp handling that records the full string arguments in the
    table of recent compares even if they are of different lengths and uses the
    lengths of both arguments for more targeted mutations derived from TORCW.
  fuzzers:
    - libfuzzer
    - libfuzzer_vartorcw

- experiment: 2021-04-08-bug
  description: >
    Test modified strcmp handling that records the full string arguments in the
    table of recent compares even if they are of different lengths and uses the
    lengths of both arguments for more targeted mutations derived from TORCW.
  type: bug
  fuzzers:
    - libfuzzer
    - libfuzzer_vartorcw

- experiment: 2021-03-31
  description: "afl++ collision free context sensitivity"
  fuzzers:
    - aflplusplus_classic
    - aflplusplus_classic_ctx
    - aflplusplus_pcguard
    - aflplusplus_pcguard_ctx
    - aflplusplus_pcguard_ctx_indirects

- experiment: 2021-03-27-aflpp
  description: "afl++ havoc+cmplog variants"
  fuzzers:
    - aflplusplus
    - aflplusplus_312
    - aflplusplus_311
    - aflplusplus_310
    - aflplusplus_havoc
    - aflplusplus_havoc2
    - aflplusplus_havoc3
    - aflplusplus_havoc60
    - aflplusplus_cmplog_add

- experiment: 2021-03-23-aflpp
  description: "afl++ release comparison"
  fuzzers:
    - aflplusplus_optimal_flcnt
    - aflplusplus_flcnt
    - aflplusplus_optimal
    - aflplusplus_havoc
    - aflplusplus
    - aflplusplus_311
    - aflplusplus_310
    - aflplusplus_300
    - entropic
    - honggfuzz

- experiment: 2021-03-16-aflpp
  description: "afl++ release comparison"
  fuzzers:
    - aflplusplus_optimal_flcnt
    - aflplusplus_flcnt
    - aflplusplus_optimal
    - aflplusplus
    - aflplusplus_311
    - aflplusplus_310
    - aflplusplus_300
    - entropic
    - honggfuzz

- experiment: 2021-05-12-aflpp-bug
  description: "afl++ ctx on bugs"
  type: bug
  fuzzers:
    - aflplusplus
    - aflplusplus_classic
    - aflplusplus_ctx
    - aflplusplus_ctx1
    - aflplusplus_ctx2
    - aflplusplus_ctx3
    - aflplusplus_ctx4

- experiment: 2021-05-12-aflpp
  description: "afl++ release comparison"
  fuzzers:
    - aflplusplus_optimal_flcnt
    - aflplusplus_flcnt
    - aflplusplus_optimal
    - aflplusplus
    - aflplusplus_310
    - aflplusplus_300
    - entropic
    - honggfuzz

- experiment: 2021-03-12-aflpp-bug
  description: "afl++ counter test on bugs"
  type: bug
  fuzzers:
    - aflplusplus_cmplog_introspection
    - aflplusplus_optimal_flcnt
    - aflplusplus_flcnt
    - aflplusplus_optimal_lcnt
    - aflplusplus_lcnt
    - aflplusplus_optimal_fcnt
    - aflplusplus_fcnt
    - aflplusplus_optimal
    - aflplusplus
    - aflplusplus_havoc

- experiment: 2021-03-12-aflpp
  description: "afl++ ctx + counter test"
  fuzzers:
    - aflplusplus_cmplog_introspection
    - aflplusplus_optimal_flcnt
    - aflplusplus_flcnt
    - aflplusplus_optimal_lcnt
    - aflplusplus_lcnt
    - aflplusplus_optimal_fcnt
    - aflplusplus_fcnt
    - aflplusplus_optimal
    - aflplusplus
    - aflplusplus_havoc
    - aflplusplus_classic
    - aflplusplus_ctx
    - aflplusplus_ctx1
    - aflplusplus_ctx2
    - aflplusplus_ctx3
    - aflplusplus_ctx4

- experiment: 2021-03-07-aflpp-bug
  description: "afl++ cmplog introspection bug"
  type: bug
  fuzzers:
    - aflplusplus_cmplog_introspection
    - aflplusplus_optimal_flcnt
    - aflplusplus_flcnt
    - aflplusplus_optimal
    - aflplusplus
    - aflplusplus_havoc

- experiment: 2021-03-07-aflpp
  description: "afl++ cmplog introspection"
  fuzzers:
    - aflplusplus
    - aflplusplus_optimal
    - aflplusplus_flcnt
    - aflplusplus_optimal_flcnt
    - aflplusplus_cmplog_introspection
    - aflplusplus_cmplog_fail96
    - aflplusplus_cmplog_4k
    - aflplusplus_cmplog_12k
    - aflplusplus_cmplog_16k
    - aflplusplus_cmplog_24k
    - aflplusplus_havoc

- experiment: 2021-03-05-aflpp-bug
  description: "afl++ cmplog introspection bug"
  type: bug
  fuzzers:
    - aflplusplus_introspection
    - aflplusplus_introspection2
    - aflplusplus_cmplog_introspection
    - aflplusplus_optimal_flcnt
    - aflplusplus_flcnt
    - aflplusplus_optimal
    - aflplusplus

- experiment: 2021-03-05-aflpp
  description: "afl++ cmplog introspection"
  fuzzers:
    - aflplusplus
    - aflplusplus_optimal
    - aflplusplus_flcnt
    - aflplusplus_optimal_flcnt
    - aflplusplus_introspection
    - aflplusplus_introspection2
    - aflplusplus_cmplog_introspection

- experiment: 2021-02-26-aflpp-bug
  description: "optimal test + cmplog variants bug"
  type: bug
  fuzzers:
    - aflplusplus_introspection
    - aflplusplus_introspection2
    - aflplusplus_cmplog_introspection
    - aflplusplus_optimal_flcnt
    - aflplusplus_flcnt
    - aflplusplus_optimal
    - aflplusplus

- experiment: 2021-02-26-aflpp
  description: "optimal test + cmplog variants"
  fuzzers:
    - aflplusplus
    - aflplusplus_optimal
    - aflplusplus_flcnt
    - aflplusplus_optimal_flcnt
    - aflplusplus_cmplog_fail96
    - aflplusplus_cmplog_12k
    - aflplusplus_introspection
    - aflplusplus_introspection2
    - aflplusplus_cmplog_introspection

- experiment: 2021-02-24-aflpp-bug
  description: "test the buffer boundaries feedback (afl_buf)"
  type: bug
  fuzzers:
    - aflplusplus
    - aflplusplus_optimal
    - aflplusplus_flcnt

- experiment: 2021-02-24-aflpp
  description: "optimal test + cmplog variants"
  fuzzers:
    - aflplusplus
    - aflplusplus_optimal
    - aflplusplus_cmplog_per5
    - aflplusplus_cmplog_per15
    - aflplusplus_cmplog_fail192
    - aflplusplus_cmplog_fail256
    - aflplusplus_cmplog_24k
    - aflplusplus_weak
    - aflplusplus_flcnt

- experiment: 2021-02-22-afl-buf
  description: "test the buffer boundaries feedback (afl_buf)"
  type: bug
  fuzzers:
    - afl
    - aflplusplus
    - aflplusplus_optimal
    - afl_buf
    - weizz_qemu

- experiment: 2021-02-22-aflpp
  description: "optimal test + cmplog variants"
  fuzzers:
    - aflplusplus
    - aflplusplus_optimal
    - aflplusplus_explore
    - aflplusplus_coe
    - aflplusplus_arith
    - aflplusplus_cmplog_per10
    - aflplusplus_cmplog_per30
    - aflplusplus_cmplog_fail64
    - aflplusplus_cmplog_fail128
    - aflplusplus_cmplog_8k
    - aflplusplus_u16

- experiment: 2021-02-17-aflpp
  description: "make optimal optimal again"
  fuzzers:
    - aflplusplus_plain
    - aflplusplus_lto
    - aflplusplus_lto_2mb
    - aflplusplus_lto_500mb
    - aflplusplus_lto_cmplog
    - aflplusplus_lto_laf
    - aflplusplus_lto_mopt

- experiment: 2021-02-09-aflpp
  description: "cmplog variants"
  fuzzers:
    - aflplusplus
    - aflplusplus_cmplog
    - aflplusplus_cmplog_1
    - aflplusplus_cmplog_max4k
    - aflplusplus_cmplog_transform
    - aflplusplus_cmplog_old
    - aflplusplus_v300c

- experiment: 2021-02-04-aflpp
  description: "cmplog variants + auto map size"
  fuzzers:
    - aflplusplus
    - aflplusplus_cmplog
    - aflplusplus_cmplog_1
    - aflplusplus_cmplog_old
    - aflplusplus_cmplog_max4k
    - aflplusplus_cmplog_transform
    - aflplusplus_v300c

- experiment: 2021-02-01-aflpp
  description: "cmplog variants + auto map size"
  fuzzers:
    - aflplusplus
    - aflplusplus_cmplog
    - aflplusplus_cmplog_1
    - aflplusplus_cmplog_old
    - aflplusplus_cmplog_max4k
    - aflplusplus_cmplog_transform
    - aflplusplus_v300c

- experiment: 2021-01-30-aflpp-afl
  description: "cmplog variants"
  fuzzers:
    - aflplusplus_cmplog
    - aflplusplus_cmplog_60
    - aflplusplus_cmplog_300
    - aflplusplus_cmplog_select
    - aflplusplus_cmplog_arith
    - aflplusplus_cmplog_lowfail

- experiment: 2021-01-27-aflpp-afl
  description: "plain afl++ vs afl"
  fuzzers:
    - aflplusplus_trim
    - afl

- experiment: 2021-01-27-aflpp-bug
  description: "afl++ trim vs notrim bug"
  type: bug
  fuzzers:
    - aflplusplus_trim
    - aflplusplus_notrim

- experiment: 2021-01-25-aflpp
  description: "afl++ cmplog"
  fuzzers:
    - aflplusplus_cmplog
    - aflplusplus_cmplog12_1
    - aflplusplus_cmplog12_2
    - aflplusplus_cmplog12_transform_1
    - aflplusplus_cmplog12_transform_2
    - aflplusplus_cmplog123_1
    - aflplusplus_cmplog123_2
    - aflplusplus_cmplog123_transform_1
    - aflplusplus_cmplog123_transform_2

- experiment: 2021-01-22-aflpp
  description: "afl++ cmplog + notrim"
  fuzzers:
    - aflplusplus
    - aflplusplus_notrim
    - aflplusplus_cmplog_v1
    - aflplusplus_cmplog_v2
    - aflplusplus_cmplog_v3
    - aflplusplus_cmplog_v2_comb
    - aflplusplus_cmplog_v2_arith
    - aflplusplus_cmplog_v1_0
    - aflplusplus_cmplog_v1_5
    - aflplusplus_cmplog_v1_2
    - aflplusplus_cmplog_v2_transform
    - aflplusplus_cmplog_v2_transform2

- experiment: 2021-01-21-aflpp
  description: "afl++ cmplog + notrim"
  fuzzers:
    - aflplusplus
    - aflplusplus_notrim
    - aflplusplus_cmplog_v1
    - aflplusplus_cmplog_v2
    - aflplusplus_cmplog_v3
    - aflplusplus_cmplog_v2_comb
    - aflplusplus_cmplog_v2_arith
    - aflplusplus_cmplog_v1_0
    - aflplusplus_cmplog_v1_5
    - aflplusplus_cmplog_v1_2
    - aflplusplus_cmplog_v2_transform
    - aflplusplus_cmplog_v2_transform2

- experiment: 2021-01-20-aflpp
  description: "afl++ cmplog + notrim"
  fuzzers:
    - aflplusplus
    - aflplusplus_notrim
    - aflplusplus_cmplog_stable
    - aflplusplus_cmplog_dev
    - aflplusplus_cmplog_v1
    - aflplusplus_cmplog_v2
    - aflplusplus_cmplog_v3
    - aflplusplus_cmplog_v2_comb
    - aflplusplus_cmplog_v2_arith

- experiment: 2021-01-19-aflpp
  description: "afl++ cmplog + schedule weighting"
  fuzzers:
    - aflplusplus
    - aflplusplus_notrim
    - aflplusplus_cmplog_stable
    - aflplusplus_cmplog_dev
    - aflplusplus_cmplog_v1
    - aflplusplus_cmplog_v2
    - aflplusplus_cmplog_v3
    - aflplusplus_cmplog_v2_comb
    - aflplusplus_cmplog_v2_arith

- experiment: 2021-01-18-aflpp
  description: "afl++ cmplog + schedule weighting"
  fuzzers:
    - aflplusplus
    - aflplusplus_notrim
    - aflplusplus_cmplog_stable
    - aflplusplus_cmplog_dev
    - aflplusplus_cmplog_v1
    - aflplusplus_cmplog_v2
    - aflplusplus_cmplog_v3
    - aflplusplus_cmplog_v2_comb
    - aflplusplus_cmplog_v2_arith

- experiment: 2021-01-11-aflpp
  description: "afl++ cmplog + schedule weighting"
  fuzzers:
    - aflplusplus
    - aflplusplus_cmplog
    - aflplusplus_cmplog_new
    - aflplusplus_cmplog_variant
    - aflplusplus_cmplog_variant2
    - aflplusplus_cmplog_variant3
    - aflplusplus_schedule
    - aflplusplus_schedule_explore

- experiment: 2021-01-08-aflpp
  description: "afl++ cmplog + schedule weighting"
  fuzzers:
    - aflplusplus
    - aflplusplus_cmplog
    - aflplusplus_cmplog_new
    - aflplusplus_cmplog_variant
    - aflplusplus_cmplog_variant2
    - aflplusplus_schedule
    - aflplusplus_schedule_explore

- experiment: 2021-01-06-aflpp
  description: "afl++ cmplog + schedule weighting"
  fuzzers:
    - aflplusplus
    - aflplusplus_cmplog
    - aflplusplus_cmplog_new
    - aflplusplus_cmplog_variant
    - aflplusplus_schedule
    - aflplusplus_schedule_explore

- experiment: 2021-01-02
  description: "afl++ schedule weighting"
  fuzzers:
    - aflplusplus
    - aflplusplus_schedule
    - aflplusplus_schedule_explore

- experiment: 2020-12-29-bug
  description: "afl++ introspection bug"
  type: bug
  fuzzers:
    - aflplusplus_introspection
    - aflplusplus_introspection2

- experiment: 2020-12-29
  description: "afl++ introspection"
  fuzzers:
    - aflplusplus
    - aflplusplus_schedule
    - aflplusplus_optimal
    - aflplusplus_introspection
    - aflplusplus_introspection2

- experiment: 2020-12-28-bug
  description: "afl++ introspection bug"
  type: bug
  fuzzers:
    - aflplusplus_introspection
    - aflplusplus_introspection2

- experiment: 2020-12-28
  description: "afl++ introspection"
  fuzzers:
    - aflplusplus
    - aflplusplus_schedule
    - aflplusplus_optimal
    - aflplusplus_introspection
    - aflplusplus_introspection2

- experiment: 2020-12-26
  description: "compare aflplusplus_eclipser vs aflplusplus_double"
  fuzzers:
    - aflplusplus
    - aflplusplus_eclipser
    - aflplusplus_double

- experiment: 2020-12-25
  description: "best of current state"
  fuzzers:
    - aflplusplus
    - aflplusplus_optimal
    - entropic
    - honggfuzz
    - eclipser
    - afl
    - aflplusplus_eclipser

- experiment: 2020-12-23
  description: "best of current state"
  fuzzers:
    - aflplusplus
    - aflplusplus_optimal
    - entropic
    - honggfuzz
    - eclipser
    - afl

- experiment: 2020-12-22-bug
  description: "afl++ bugs benchmarking"
  type: bug
  fuzzers:
    - aflplusplus
    - aflplusplus_optimal
    - aflplusplus_bug_laf
    - aflplusplus_bug_dict

- experiment: 2020-12-18
  description: "benchmark romu and skim"
  fuzzers:
    - aflplusplus
    - aflplusplus_optimal
    - aflplusplus_bug_laf
    - aflplusplus_bug_dict
    - aflplusplus_skim_romu_fixed
    - aflplusplus_skim_romu
    - aflplusplus_romu_fixed
    - aflplusplus_romu
    - aflplusplus_skim_fixed
    - aflplusplus_skim

- experiment: 2020-12-11
  description: "release comparison: afl++ 2.68c vs 3.00c"
  fuzzers:
    - aflplusplus_268c
    - aflplusplus_300c
    - aflplusplus_268c_qemu
    - aflplusplus_300c_qemu

- experiment: 2020-12-09
  description: "test afl++ schedule changes, 2nd"
  fuzzers:
    - aflplusplus_explore
    - aflplusplus_exploit
    - aflplusplus_explore_weight
    - aflplusplus_exploit_weight
    - aflplusplus_fast_new
    - aflplusplus_coe_new

- experiment: 2020-12-08
  description: "test afl++ schedule changes"
  fuzzers:
    - aflplusplus_explore
    - aflplusplus_exploit
    - aflplusplus_explore_weight
    - aflplusplus_exploit_weight
    - aflplusplus_fast_old
    - aflplusplus_coe_old
    - aflplusplus_fast_new
    - aflplusplus_coe_new

- experiment: 2020-12-05
  description: "AFL++ schedules"
  fuzzers:
    - aflplusplus
    - aflplusplus_fast_v2
    - aflplusplus_fast_v2_branches
    - aflplusplus_fast_v2_noperf
    - aflplusplus_fast_v2_nolog
    - aflplusplus_coe_v2_cutoff
    - aflplusplus_coe_v2

- experiment: 2020-12-04
  description: "AFL++ 2.68c qemu mode"
  fuzzers:
    - aflplusplus_268c_qemu
    - aflplusplus_qemu
    
- experiment: 2020-12-03
  description: "AFL++ some fast variants"
  fuzzers:
    - aflplusplus
    - aflplusplus_fast_v2
    - aflplusplus_fast_v2_add
    - aflplusplus_fast_v2_depth
    - aflplusplus_fast_v2_cutoff
    - aflplusplus_fast_v2_lessperf
    - aflplusplus_fast_v2_moreperf
    - aflplusplus_fast_v2_fuzzlevel

- experiment: 2020-11-08
  description: "AFL++ seed selection test + introspection"
  fuzzers:
    - aflplusplus
    - aflplusplus_oldnew
    - aflplusplus_introspection

- experiment: 2020-11-05
  description: "AFL++ mutator experiments (retry failed 2020-11-02)"
  fuzzers:
    - aflplusplus
    - aflplusplus_268c
    - aflplusplus_havoc
    - aflplusplus_libfuzzer
    - aflplusplus_honggfuzz
    - aflplusplus_mopt
    - aflplusplus_mopt_both
    - aflplusplus_noextrasplice
    - afl

- experiment: 2020-11-04
  description: "AFL++ mutator experiments (again)"
  fuzzers:
    - aflplusplus
    - aflplusplus_mopt
    - aflplusplus_mopt_both
    - aflplusplus_noextrasplice
    - aflplusplus_nofavskip
    - aflplusplus_introspection

- experiment: 2020-11-02
  description: "AFL++ mutator experiments"
  fuzzers:
    - aflplusplus
    - aflplusplus_268c
    - aflplusplus_havoc
    - aflplusplus_libfuzzer
    - aflplusplus_honggfuzz
    - aflplusplus_mopt
    - aflplusplus_mopt_both
    - aflplusplus_noextrasplice
    - afl

- experiment: 2020-11-01
  description: "AFL++ time-based schedules."
  fuzzers:
    - aflplusplus
    - aflplusplus_fast_v1
    - aflplusplus_fast_v2
    - aflplusplus_fast_v1_time
    - aflplusplus_fast_v2_time

- experiment: 2020-10-27
  description: "Official experiment"
  fuzzers:
    - afl
    - aflfast
    - aflplusplus
    - aflplusplus_optimal
    - aflsmart
    - entropic
    - eclipser
    - fairfuzz
    - honggfuzz
    - lafintel
    - libaflfuzzer
    - libfuzzer
    - mopt


- experiment: 2020-10-26
  description: "test new memcache algorithm, hopefully for the last time"
  fuzzers:
    - aflplusplus_fixed
    - aflplusplus_memcache_2mb
    - aflplusplus_memcache_20mb
    - aflplusplus_memcache_200mb


- experiment: 2020-10-25
  description: >
    These are AFLPlusplus experiments. Using Marc's implementation of the Vose
    alias algorithm to implement v2. Our previous AFL implementation overflowed
    the AFL 32-bit random number generator (UR) and was highly inefficient,
    requiring on random number for each element in the queue until one element
    is chosen. This is also to test an upcoming pull request to reduce the
    AFL++ memory footprint (u32* -> u8*). Evaluations of v1 points to a lower
    bound on perf_score. In the previous experiments, there was an integer
    division error which assigned perf_score=1 to seeds that were already
    fuzzed. If the perf_score for seeds is below a certain threshold,
    the overhead from switching between seeds becomes noticeable, resulting in
    less execs/sec. Generally, with rapid in-process fuzzing (>10k execs/sec),
    we need to minimize the time spent in the fuzzer. Perf_score allows to
    distribute some of this overhead across perf_score many execs.
  fuzzers:
    - aflplusplus_fast_v1
    - aflplusplus_fast_v2
    - aflplusplus_coe_lessmem
    - aflplusplus_fast_lessmem
    - aflplusplus_fast_v2_late
    - aflplusplus_fast_branches_v2
    - aflplusplus


- experiment: 2020-10-24
  description: >
    There are mainly two versions; one boosts via perf_score and one that
    boosts via selection probability (v2). The one that boosts via perf_score
    spends 4x more time per seed compared to vanilla AFL at the beginning of the
    campaign when most seeds are still rare. In the previous experiment, it was
    activated only from the third queue cycle (unsuccessfully). Now, it will
    reduce perf_score to match vanilla AFL at the beginning, and increase as the
    seed is chosen more often, but is still rare. For the version that boosts
    via selection score (v2), the opposite is done. We reduce the probability
    for seeds that have already been chosen several times. In the previous
    experiment, There was also a bug in choosing based on hit counts. We have
    two late boosting schedules that prioritize seeds added later (late). There
    are two additional schedules; nohandicap disables the handicap bonus (as
    we already penalize seeds that have been chosen several times) while
    spliceless reduces energy on splicing even further.
  fuzzers:
    - afl_fast_branches_v2_late
    - afl_fast_branches_v2
    - afl_fast_v2_nohandicap
    - afl_fast_v2_spliceless
    - afl_fast_v2_late
    - afl_fast_v2
    - afl_fast
    - afl


- experiment: 2020-10-23-2
  description: >
    Experiment aflplusplus_cmplog and aflplusplus_dict2file variants with other fuzzers
  fuzzers:
    - aflplusplus_cmplog
    - aflplusplus_dict2file
    - afl
    - aflfast
    - aflsmart
    - lafintel
    - fairfuzz
    - libfuzzer
    - entropic
    - honggfuzz

- experiment: 2020-10-23
  description: "test new memcache algorithm"
  fuzzers:
    - aflplusplus_fixed
    - aflplusplus_memcache_2mb
    - aflplusplus_memcache_2mb_old
    - aflplusplus_memcache_2mb_new
    - aflplusplus_memcache_20mb
    - aflplusplus_memcache_200mb
    - aflplusplus_memcache_200mb_old

- experiment: 2020-10-22-2
  description: "Fix bugs in v2-schedules and tune others."
  fuzzers:
    - afl
    - afl_fast
    - afl_fast_v2
    - afl_fast_agg
    - afl_fast_quick
    - afl_fast_branches_v2

- experiment: 2020-10-20
  description: >
    The last experiment (afl_fast_nocycle vs afl_fast) where we modified the
    queue_cycle to facilitate a rapid progression through the queue without
    penalty was successful. In this experiment, we move the power schedule from
    the modifying perf_score to modifying the probability to select a seed.
    For all of afl_fast_*_v2, AFL will not proceed through the queue from
    first to last seed, but rather jump to the most interesting seeds first.
    In the last experiment, afl_fast_branches_u8 and afl_fast_branches_u16
    contained a bug, where we never progressed beyond the first cycle.
    Trying a fixed version, that is also integrated with the moved fast
    power schedule.
  fuzzers:
    - afl
    - afl_fast
    - afl_coe_v2
    - afl_fast_v2
    - afl_fast_v2_exp
    - afl_fast_branches_v2
     
- experiment: 2020-10-21
  description: "further memcache tests with fixed random"
  fuzzers:
    - aflplusplus_fixed
    - aflplusplus_optimal
    - aflplusplus_memcache_2mb
    - aflplusplus_memcache_5mb
    - aflplusplus_memcache_20mb
    - aflplusplus_memcache_200mb

- experiment: 2020-10-19
  description: >
    Experiments from 2020-10-17 showed quite some overhead [afl vs afl_nofast].
    Checking overhead of xxh3 (afl_xxh3). Reduced overhead of addressing 8MB
    of memory for hit counts (afl_fast, etc. u8* instead of u32*). After some
    debugging, I found that schedules that speed up cycles are penalized,
    because queue_cycle determines a seed's handicap (fuzzed 4x longer) and the
    size of the mutated blocks in the seed (larger blocks for later cycles).
    For schedules afl_fast_no_cycles, afl_oldfast_1, afl_fast_branches_u8/16,
    the current cycle is computed as "fuzzed_paths / queued_paths".
  fuzzers:
    - afl
    - afl_fast
    - afl_xxh3
    - afl_oldfast_1
    - afl_fast_nocycle
    - afl_fast_branches_u8
    - afl_fast_branches_u16

- experiment: 2020-10-18
  description: "further memcache tests and test current vs 2.68c"
  fuzzers:
    - aflplusplus
    - aflplusplus_268c
    - aflplusplus_optimal
    - aflplusplus_memcache_2mb
    - aflplusplus_memcache_20mb
    - aflplusplus_memcache_50mb
    - aflplusplus_memcache_200mb

- experiment: 2020-10-17
  description: > 
    Evaluating several AFL schedules. There are two edge-count-based boosting
    schedules (afl_branches_u8, afl_branches_16). For each edge, AFL already
    maintains favourite seeds (the fastest and smallest seed). We choose 
    identify rarely executed edges and mark those favourites as 'champions',
    and skip most non-champions as long as some champions exist. There are two
    FAST schedules that also consider the number of times a seed is fuzzed
    (afl_old_fast_1, afl_old_fast_025). There are two schedules that further
    de-prioritize slow seeds (afl_quick, afl_fast_quick). In previous
    experiments, we observed that AFL doesn't get through the entire queue in
    23 hours. There are five baselines (afl, afl_shuffled, afl_nofast,
    afl_fast, and afl_coe) where afl_shuffled starts with a shuffled queue,
    and afl_nofast uses xxh3 for hashing.
 
  fuzzers:
    - afl
    - afl_coe
    - afl_fast
    - afl_quick
    - afl_nofast
    - afl_shuffled
    - afl_oldfast_1
    - afl_fast_quick
    - afl_oldfast_025
    - afl_fast_branches_u8
    - afl_fast_branches_u16

- experiment: 2020-10-16
  description: "memcache test"
  fuzzers:
    - aflplusplus
    - aflplusplus_optimal
    - aflplusplus_memcache_2000mb
    - aflplusplus_memcache_2mb
    - aflplusplus_memcache_pre

- experiment: 2020-10-15
  fuzzers:
    - aflplusplus
    - aflplusplus_optimal
    - aflplusplus_memcache_2000mb
    - aflplusplus_memcache_2mb
    - aflplusplus_memcache_pre

- experiment: 2020-10-13-2
  fuzzers:
    - afl
    - afl_coe
    - afl_fast_32
    - afl_oldcoe_16
    - afl_oldfast_4
    - afl_oldfast_16
    - afl_fast_nofav
    - afl_fast_branches
    - afl_fast_branches2

- experiment: 2020-10-13
  fuzzers:
    - aflplusplus
    - aflplusplus_explore
    - aflplusplus_coe_z
    - aflplusplus_explore_z
    - aflplusplus_memcache
    - aflplusplus_memcache_inf

- experiment: 2020-10-12
  fuzzers:
    - aflplusplus
    - aflplusplus_optimal
    - aflplusplus_nocycles
    - aflplusplus_explore
    - honggfuzz
    - entropic
    - entropic_magicbytes

- experiment: 2020-10-10
  fuzzers:
    - afl
    - afl_fast_32
    - afl_fast_xxh3
    - afl_fast_branches
    - afl_fast_spliceless
    - afl_fast_spliceless2
    - afl_fast_nohits_srsly
    - afl_nohandicap_spliceless
    - afl_nohandicap_spliceless2

- experiment: 2020-10-09
  fuzzers:
    - aflplusplus
    - aflplusplus_nocycles
    - aflplusplus_memcache
    - aflplusplus_memcache_inf

- experiment: 2020-10-07
  fuzzers:
    - afl
    - afl_32
    - afl_fast
    - afl_fast_32
    - afl_fast_late_32
    - afl_fast_coll_32
    - afl_fast_nohits_32
    - afl_fast_nohandicap_late_32

- experiment: 2020-10-05-aflfast
  fuzzers:
    - aflplusplus_explore
    - aflplusplus_coe
    - aflplusplus_coe_24
    - aflplusplus_coe_48
    - aflplusplus_coe_64
    - aflplusplus_fast
    - aflplusplus_fast_24
    - aflplusplus_fast_48
    - aflplusplus_fast_64

- experiment: 2020-10-05
  fuzzers:
    - afl
    - afl_fast
    - afl_fast_nohandicap
    - afl_fast_nohandicap_late
    - afl_fast_nohandicap_late_2
    - afl_fast_nohandicap_late_s
    - afl_fast_nohandicap_late_o
    - afl_fast_nohandicap_late_32

- experiment: 2020-10-01-lightweizz
  fuzzers:
    - aflplusplus
    - aflplusplus_lightweizz
    - weizz_qemu
    - aflsmart
    - afl

- experiment: 2020-10-01
  fuzzers:
    - aflplusplus_coe
    - aflplusplus_fast
    - aflplusplus_coe_skip
    - aflplusplus_fast_skip
    - aflplusplus_coe_nofav
    - aflplusplus_fast_nofav
    - aflplusplus_coe_rareoften
    - aflplusplus_fast_rareoften
    - aflplusplus_coe_maxfactor
    - aflplusplus_fast_maxfactor

- experiment: 2020-09-30
  fuzzers:
    - aflplusplus_coe
    - aflplusplus_fast
    - aflplusplus_rare
    - aflplusplus_exploit
    - aflplusplus_explore
    - aflplusplus_exploit_48
    - aflplusplus_exploit_64
    - aflplusplus_explore_min8
    - aflplusplus_explore_min16
    - aflplusplus_explore_pow3
    - aflplusplus_explore_pow5
    - libaflfuzzer

- experiment: 2020-09-26
  fuzzers:
    - aflplusplus_exploit # baseline
    - aflplusplus_explore # baseline
    - aflplusplus_coe2
    - aflplusplus_coe3
    - aflplusplus_coe4
    - aflplusplus_fast2
    - aflplusplus_fast3
    - aflplusplus_fast4
    - aflplusplus_coe2_shorthandicap
    - aflplusplus_fast2_shorthandicap

- experiment: 2020-09-25
  fuzzers:
    - libaflfuzzer
    - aflplusplus_coe3
    - aflplusplus_exploit
    - aflplusplus_exploit_12
    - aflplusplus_exploit_16
    - aflplusplus_exploit_24
    - aflplusplus_exploit_28
    - aflplusplus_explore_pow4
    - aflplusplus_explore_pow5
    - aflplusplus_explore
    - aflplusplus_mmopt

- experiment: 2020-09-24
  fuzzers:
    - aflcc
    - klee
    - aflcc_no_orig_dict

- experiment: 2020-09-23
  fuzzers:
    - aflplusplus_coe3
    - aflplusplus_fast3
    - aflplusplus_coe2_fastcount
    - aflplusplus_fast2_fastcount
    - aflplusplus_coe2_lateboost
    - aflplusplus_fast2_lateboost
    - aflplusplus_coe2_shortcycles
    - aflplusplus_fast2_shortcycles
    - aflplusplus_coe2_shorthandicap
    - aflplusplus_fast2_shorthandicap
    - aflplusplus_explore_32
    - aflplusplus_fast2
    - aflplusplus_coe2

- experiment: 2020-09-22
  fuzzers:
    - aflplusplus_coe
    - aflplusplus_coe2
    - aflplusplus_exploit
    - aflplusplus_exploit_28
    - aflplusplus_exploit_48
    - aflplusplus_exploit_pow4
    - aflplusplus_exploit_pow5
    - aflplusplus_explore
    - aflplusplus_mmopt
    - aflplusplus_rare

- experiment: 2020-09-20
  fuzzers:
    - aflplusplus_explore_32
    - aflplusplus_fast2
    - aflplusplus_coe2

- experiment: 2020-09-19
  fuzzers:
    - aflplusplus
    - afl
    - libaflfuzzer
    - libfuzzer
    - lafintel
    - aflplusplus_exploit
    - aflplusplus_exploit_28
    - aflplusplus_exploit_48
    - aflplusplus_exploit_64
    - aflplusplus_exploit_pow5
    - aflplusplus_exploit_pow7
    - aflplusplus_explore
    - aflplusplus_explore2exploit
    - aflplusplus_seek

- experiment: 2020-09-18
  fuzzers:
    - aflsmart

- experiment: 2020-09-16
  fuzzers:
    - aflplusplus_coe_12
    - aflplusplus_coe_24
    - aflplusplus_coe_32
    - aflplusplus_exploit_12
    - aflplusplus_exploit_24
    - aflplusplus_exploit_32
    - aflplusplus_explore_12
    - aflplusplus_explore_24
    - aflplusplus_explore_32
    - aflplusplus_explore_min12
    - aflplusplus_explore_min24
    - aflplusplus_explore_pow6
    - aflplusplus_explore_pow8
    - aflplusplus_fast_12
    - aflplusplus_fast_24
    - aflplusplus_fast_32

- experiment: 2020-09-15
  fuzzers:
    - aflplusplus
    - aflplusplus_no_mopt
    - aflplusplus_coe
    - aflplusplus_exploit
    - aflplusplus_explore
    - aflplusplus_fast
    - aflplusplus_lin
    - aflplusplus_mmopt
    - aflplusplus_quad
    - aflplusplus_rare
    - aflplusplus_oldseek

- experiment: 2020-09-11
  fuzzers:
    - libfuzzer
    - libfuzzer_norestart
    - entropic
    - entropic_norestart_noexectime
    - entropic_norestart_yesexectime
    - aflplusplus
    - honggfuzz

- experiment: 2020-09-10
  fuzzers:
    - aflplusplus_same1
    - aflplusplus_same2
    - aflplusplus_same3
    - aflplusplus_pre3
    - aflplusplus_pre3_fix
    - aflplusplus_pre3_fix_p
    - aflplusplus_optimal_pre3
    - aflplusplus_optimal_pre3_fix
    - aflplusplus_optimal_pre3_fix_p
    - aflplusplus
    - aflplusplus_fix
    - aflplusplus_fix_p
    - aflplusplus_optimal
    - aflplusplus_optimal_fix
    - aflplusplus_optimal_fix_p

- experiment: 2020-09-08
  fuzzers:
    - aflplusplus
    - aflplusplus_pre3
    - aflplusplus_optimal
    - aflplusplus_optimal_pre3
    - aflplusplus_pre3_dict
    - aflplusplus_pre3_simple
    - aflplusplus_pre3_simple_dict
    - aflplusplus_qemu
    - aflplusplus_qemu5
    - honggfuzz
    - entropic_after
    - entropic_keepseed

- experiment: 2020-09-05
  fuzzers:
    - aflplusplus_optimal
    - aflplusplus
    - aflplusplus_pre3
    - aflplusplus_pre3_dict
    - aflplusplus_pre3_cull
    - aflplusplus_nounstable

- experiment: 2020-09-02
  fuzzers:
    - aflplusplus
    - aflplusplus_nounstable
    - aflplusplus_qemu
    - aflplusplus_qemu5
    - aflplusplus_qemu5_cmplog

- experiment: 2020-08-30
  fuzzers:
    - libfuzzer_before
    - libfuzzer_after
    - entropic_before
    - entropic_after

- experiment: 2020-08-25
  fuzzers:
    - libfuzzer_magicbytes
    - entropic_magicbytes

- experiment: 2020-08-21
  fuzzers:
    - entropic_keepseed

- experiment: 2020-08-20
  fuzzers:
    - aflplusplus
    - aflplusplus_optimal
    - aflplusplus_lto_fixed
    - aflplusplus_lto
    - aflplusplus_lto_pcguard
    - aflplusplus_lto_cmplog
    - aflplusplus_lto_laf
    - aflplusplus_classic
    - entropic_exectime

- experiment: 2020-08-15
  fuzzers:
    - libfuzzer_fixcrossover
    - entropic_fixcrossover
    - libfuzzer_keepseed
    - entropic_keepseed

- experiment: 2020-08-14
  fuzzers:
    - aflplusplus
    - aflplusplus_optimal
    - aflplusplus_qemu
    - aflplusplus_same1
    - aflplusplus_same2
    - aflplusplus_same3
    - honggfuzz
    - weizz
    - aflplusplus_taint
    - aflplusplus_laf

- experiment: 2020-08-10
  fuzzers:
    - libfuzzer_fixcrossover
    - entropic_fixcrossover

- experiment: 2020-08-07
  fuzzers:
    - aflplusplus_datalenrand
    - aflplusplus_havoc
    - aflplusplus_coe
    - aflplusplus_exploit
    - aflplusplus_explore
    - aflplusplus_fast
    - aflplusplus_lin
    - aflplusplus_mmopt
    - aflplusplus_quad
    - aflplusplus_rare
    - aflplusplus_seek

- experiment: 2020-08-03
  fuzzers:
    - afl
    - aflfast
    - aflplusplus
    - aflplusplus_optimal
    - aflplusplus_qemu
    - afl_qemu
    - aflsmart
    - eclipser
    - entropic
    - fairfuzz
    - fastcgs_lm
    - honggfuzz
    - honggfuzz_qemu
    - lafintel
    - libfuzzer
    - manul
    - mopt
    - libfuzzer_keepseed
    - entropic_keepseed
    - libfuzzer_interceptors
    - entropic_interceptors

- experiment: 2020-07-30
  fuzzers:
    - libfuzzer
    - libfuzzer_interceptors
    - entropic
    - entropic_interceptors

- experiment: 2020-07-29
  fuzzers:
    - afl
    - honggfuzz
    - libfuzzer
    - entropic

- experiment: 2020-07-27
  fuzzers:
    - afl
    - aflplusplus
    - honggfuzz
    - aflplusplus_honggfuzz
    - aflplusplus_cmplog
    - aflplusplus_havoc_cmplog
    - aflplusplus_havoc2
    - aflplusplus_havoc
    - aflplusplus_laf
    - aflplusplus_laf_cmplog

- experiment: 2020-07-25
  fuzzers:
    - aflplusplus
    - aflplusplus_havoc
    - aflplusplus_hybrid
    - aflplusplus_honggfuzz
    - afl
    - afl_qemu
    - honggfuzz
    - honggfuzz_qemu
    - mopt

- experiment: 2020-07-22
  fuzzers:
    - libfuzzer

- experiment: 2020-07-20
  fuzzers:
    - libfuzzer

- experiment: 2020-07-13
  fuzzers:
    - aflplusplus_ctx_default
    - aflplusplus_ctx_nosingle
    - aflplusplus_ctx_nozero
    - aflplusplus_ctx_nozerosingle
    - aflplusplus_ngram4
    - aflplusplus_ngram6
    - aflplusplus_ngram8

- experiment: 2020-07-09
  fuzzers:
    - aflplusplus_lto_dict
    - aflplusplus_lto
    - aflplusplus_ltoinstrim
    - aflplusplus_ctx
    - aflplusplus_ngram2
    - aflplusplus_optimal
    - aflplusplus_qemu
    - aflplusplus

- experiment: 2020-06-30
  fuzzers:
    - aflplusplus_qemu
    - afl_qemu
    - honggfuzz_qemu
    - aflplusplus_optimal_shmem

- experiment: 2020-06-26
  fuzzers:
    - aflplusplus
    - aflplusplus_optimal
    - aflplusplus_optimal_shmem
    - aflplusplus_shmem
    - entropic

- experiment: 2020-06-18
  fuzzers:
    - aflplusplus
    - aflplusplus_optimal
    - aflplusplus_optimal_shmem
    - aflplusplus_qemu
    - aflplusplus_shmem

- experiment: 2020-06-17
  fuzzers:
    - aflplusplus
    - aflplusplus_optimal
    - aflplusplus_optimal_shmem
    - aflplusplus_qemu
    - aflplusplus_shmem

- experiment: 2020-06-12
  fuzzers:
    - aflcc
    - aflplusplus
    - aflplusplus_optimal
    - aflplusplus_optimal_shmem
    - aflplusplus_qemu
    - aflplusplus_shmem
    - libfuzzer_nocmp
    - manul

- experiment: 2020-06-08
  fuzzers:
    - aflplusplus
    - libfuzzer<|MERGE_RESOLUTION|>--- conflicted
+++ resolved
@@ -19,8 +19,8 @@
 # You can run "make presubmit" to do basic validation on this file.
 # Please add new experiment requests towards the top of this file.
 
-<<<<<<< HEAD
-- experiment: 2021-09-01-datadependency
+
+- experiment: 2021-09-02-datadependency
   description: "Different AFL instrumentations against afldd"
   type: bug
   fuzzers:
@@ -30,8 +30,7 @@
     - aflpp_vs_dd_ngram2
     - aflpp_vs_dd_ngram4
 
-- experiment: 2021-08-23-cloning
-=======
+
 - experiment: 2021-09-01-aflpp
   description: "afl++ regression test"
   fuzzers:
@@ -42,7 +41,6 @@
     - honggfuzz
 
 - experiment: 2021-08-31-cloning
->>>>>>> 10a3c712
   description: >
     Benchmark some variants of AFL++ that use different function cloning
     strategies at whole program level to achieve collision-free context
