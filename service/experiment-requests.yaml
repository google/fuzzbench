--- conflicted
+++ resolved
@@ -20,14 +20,13 @@
 # Please add new experiment requests towards the top of this file.
 #
 
-<<<<<<< HEAD
-- experiment: 2022-07-06-afl-new-splicing
+- experiment: 2022-07-21-afl-new-splicing
   description: "Test AFL with a new splicing as mutation"
   type: bug
   fuzzers:
     - afl
     - afl_splicing_mutation
-=======
+
 - experiment: 2022-07-20-aflpp
   description: "afl++ libafl tests. Redo 07-13."
   fuzzers:
@@ -49,7 +48,6 @@
     - aflplusplus_optimal
     - honggfuzz
     - entropic
->>>>>>> faa55785
 
 - experiment: 2022-06-29-aflpp
   description: "afl++ libafl tests"
