# Experiment requests have the following format:
#
# - experiment: 2020-06-08  # The name of the experiment
#   fuzzers:  # The fuzzers to run in the experiment.
#     - aflplusplus
#     - libfuzzer
#   description: "Explain the intent of the experiment"
#   # type: bug  # Set to use bug based benchmarks, otherwise coverage (default).
#   # oss-fuzz-corpus: true  # Set to use latest saturated corpora from OSS-Fuzz.
#
# The name of the experiment must begin with a date using this format:
# YYYY-MM-DD (year-month-day). It's not important what timezone is used in
# deciding the date or if this is a day or two off. The most important thing is
# that is unique.
# If there already is an experiment for a particular date in this file, you can
# either: add a suffix (e.g. "-aflplusplus" or "-2") to the experiment name, or
# use the next date.
#
# You can run "make presubmit" to do basic validation on this file.
# Please add new experiment requests towards the top of this file.
#

<<<<<<< HEAD
- experiment: 2022-04-10-aflpp
  description: "afl++ bug ranking"
  type: bug
  fuzzers:
    - aflplusplus
    - aflplusplus_qemu
    - aflplusplus_frida
    - aflplusplus_optimal
    - honggfuzz
    - libafl
=======
- experiment: 2022-04-11-libafl
  description: "libafl new test"
  fuzzers:
    - libafl
    - libafl_new
    - aflplusplus
    - honggfuzz
>>>>>>> 8d06cbfd
    - entropic

- experiment: 2022-04-07-aflpp
  description: "afl++ dont throw away timeouts"
  fuzzers:
    - aflplusplus_llvm15
    - aflplusplus

- experiment: 2022-04-22-aflpp
  description: "afl++ new pass manager test"
  fuzzers:
    - aflplusplus_llvm15
    - aflplusplus
    - honggfuzz
    - libafl
    - aflplusplus_optimal
    - entropic

- experiment: 2022-03-04-grammar
  description: "test grammar fuzzers"
  type: bug
  fuzzers:
    - nautilus
    - gramatron
    - grimoire
    - token_level
  benchmarks:
    - quickjs_eval-2020-01-05
    - php_php-fuzz-execute
    - mruby-2018-05-23

- experiment: 2022-02-25-libfuzzer-variants
  description: "Requesting experiment on variants of libfuzzer."
  fuzzers:    
    - libfuzzer
    - entropic
    - libfuzzer_exeute_final
    - entropic_execute_final
    - honggfuzz
    - aflplusplus
    - eclipser
    - aflsmart
    - afl
    - aflfast
    - fairfuzz

- experiment: 2022-02-15-grammar
  description: "test grammar fuzzers"
  type: bug
  fuzzers:
    - nautilus
    - gramatron
    - grimoire
    - token_level
  benchmarks:
    - quickjs_eval-2020-01-05
    - php_php-fuzz-execute
    - mruby-2018-05-23
 
- experiment: 2022-02-18-aflpp
  description: "afl++ frida tests"
  fuzzers:
    - aflplusplus_qemu
    - aflplusplus_frida
    - aflplusplus_frida_cache
    - aflplusplus

- experiment: 2022-02-15-main-fuzzers
  description: "evaluate up-to-date version of main fuzzers"
  fuzzers:
    - honggfuzz
    - aflplusplus
    - eclipser
    - entropic
    - libfuzzer
    - aflsmart
    - lafintel
    - afl
    - mopt
    - aflfast
    - fairfuzz

- experiment: 2022-02-15-aflpp
  description: "afl++ frida tests"
  fuzzers:
    - aflplusplus_qemu
    - aflplusplus_frida
    - aflplusplus_frida_sup
    - aflplusplus_frida_inst
    - aflplusplus_frida_cmov
    - aflplusplus_frida_cache

- experiment: 2022-01-27-libafl
  description: "libafl text test"
  fuzzers:
    - libafl
    - libafl_old
    - libafl_text
    - aflplusplus
    - honggfuzz
    - entropic

- experiment: 2022-01-17-afl-culling-bug
  description: "afl without corpus culling eval"
  type: bug
  fuzzers:
    - afl
    - afl_no_culling

- experiment: 2022-01-15-aflpp
  description: "afl++ test new classify implementation"
  type: bug
  fuzzers:
    - aflplusplus
    - aflplusplus_tmp

- experiment: 2022-01-07-aflpp-collisions
  description: "afl++ edge collision impact on bug finding"
  type: bug
  fuzzers:
    - aflplusplus_pcguard
    - aflplusplus_classic

- experiment: 2021-12-27-aflpp
  description: "afl++ test"
  fuzzers:
    - aflplusplus_havoc1
    - aflplusplus_havoc11
    - aflplusplus_havoc2
    - aflplusplus_havoc22
    - aflplusplus_qemu
    - aflplusplus_frida

- experiment: 2021-12-17-afl-edges
  description: "afl edge coverage only eval"
  fuzzers:
    - afl
    - afl_edges

- experiment: 2021-12-25-libaflpp
  description: "afl++ + libafl test"
  fuzzers:
    - aflplusplus_optimal
    - aflplusplus
    - libafl
    - entropic
    - honggfuzz
    - afl
    - aflplusplus_qemu
    - aflplusplus_frida

- experiment: 2021-12-17-afl-edges-bug
  description: "afl edge coverage only eval"
  type: bug
  fuzzers:
    - afl
    - afl_edges

- experiment: 2021-12-16-afl-fitness-bug
  description: "afl fitness mode eval"
  type: bug
  fuzzers:
    - afl
    - afl_fitness
    - afl_fitness_only

- experiment: 2021-12-15-libafl
  description: "afl++ + libafl test"
  fuzzers:
    - aflplusplus
    - aflplusplus_dfl
    - aflplusplus_class
    - libafl_marc
    - libafl_gsoc
    - libafl_dfl
    - afl
    - afl_marc
    - entropic
    - honggfuzz

- experiment: 2021-12-14-fafuzzer
  description: "Evaluate fuzzer effectiveness on fafuzz and other fuzzers"
  fuzzers:
    - fafuzz
    - afl_2_52_b
    - mopt

- experiment: 2021-12-13-libafl
  description: "libaf test"
  fuzzers:
    - libafl
    - libafl_marc

- experiment: 2021-12-09-aflpp
  description: "afl++ enhancements"
  fuzzers:
    - aflplusplus
    - aflplusplus_dfl
    - aflplusplus_more
    - aflplusplus_andrea1
    - aflplusplus_andrea2

- experiment: 2021-12-06-fafuzzer
  description: "Evaluate fuzzer effectiveness on fafuzz and other fuzzers"
  fuzzers:
    - fafuzz
    - afl
    - mopt

- experiment: 2021-12-01-aflpp
  description: "afl++ enhancements"
  fuzzers:
    - aflplusplus_dfl
    - aflplusplus_sat
    - aflplusplus_more

- experiment: 2021-11-26-aflpp
  description: "afl++ regression tests"
  fuzzers:
    - aflplusplus_r0
    - aflplusplus_r1
    - aflplusplus_r2
    - aflplusplus_r3
    - aflplusplus_r4
    - entropic
    - honggfuzz

- experiment: 2021-11-22-aflbb
  description: "Evaluate fuzzer effectiveness in blackbox mode - experiment 2"
  fuzzers:
    - pythia_bb
    - afl

- experiment: 2021-11-22-aflpp
  description: "afl++ + libafl tests"
  fuzzers:
    - aflplusplus_qemu
    - aflplusplus_frida
    - aflplusplus_frida_orig
    - libafl
    - libafl_gsoc
    - aflplusplus
    - honggfuzz
    - entropic

- experiment: 2021-11-22-zafl-bug
  description: "Compare Zafl to standard source-only and binary-only fuzzers (bug)."
  type: bug
  fuzzers:
    - aflplusplus
    - aflplusplus_dict2file
    - aflplusplus_cmplog
    - aflplusplus_zafl
    - aflplusplus_tracepc
    - aflplusplus_qemu_tracepc
    - aflplusplus_qemu

- experiment: 2021-11-18-zafl-cov
  description: "Compare Zafl to standard source-only and binary-only fuzzers (coverage)."
  fuzzers:
    - aflplusplus
    - aflplusplus_dict2file
    - aflplusplus_cmplog
    - aflplusplus_zafl
    - aflplusplus_tracepc
    - aflplusplus_qemu_tracepc
    - aflplusplus_qemu

- experiment: 2021-11-19-aflpp
  description: "afl++ + libafl tests"
  fuzzers:
    - aflplusplus_qemu
    - aflplusplus_frida
    - aflplusplus_frida_orig
    - libafl
    - libafl_gsoc
    - aflplusplus
    - honggfuzz
    - entropic

- experiment: 2021-11-18-bug
  description: "Compare Zafl to standard source-only and binary-only fuzzers (bug)."
  type: bug
  fuzzers:
    - aflplusplus
    - aflplusplus_dict2file
    - aflplusplus_cmplog
    - aflplusplus_zafl
    - aflplusplus_tracepc
    - aflplusplus_qemu_tracepc
    - aflplusplus_qemu

- experiment: 2021-11-18-coverage
  description: "Compare Zafl to standard source-only and binary-only fuzzers (coverage)."
  fuzzers:
    - aflplusplus
    - aflplusplus_dict2file
    - aflplusplus_cmplog
    - aflplusplus_zafl
    - aflplusplus_tracepc
    - aflplusplus_qemu_tracepc
    - aflplusplus_qemu

- experiment: 2021-11-16-aflbb
  description: "Evaluate fuzzer effectiveness in blackbox mode - experiment 2"
  fuzzers:
    - pythia_bb
    - afl

- experiment: 2021-11-09-aflpp
  description: "afl++ binary-only"
  fuzzers:
    - aflplusplus_qemu
    - aflplusplus_qemu_orig
    - aflplusplus_frida
    - aflplusplus_frida_orig
    - aflplusplus_frida_preperf

- experiment: 2021-11-07-aflpp
  description: "afl++"
  fuzzers:
    - aflplusplus
    - aflplusplus_optimal
    - aflplusplus_qemu
    - aflplusplus_orig
    - aflplusplus_qemu_orig
    - aflplusplus_314
    - aflplusplus_313
    - entropic
    - honggfuzz

- experiment: 2021-11-03-aflpp
  description: "afl++"
  fuzzers:
    - aflplusplus_cmplog_2dictl
    - aflplusplus_cmplog0
    - aflplusplus_cmplogo1
    - aflplusplus_cmplogo2
    - aflplusplus_cmplogo3
    - aflplusplus_cmplogo3orig
    - aflplusplus_cmplog_inst
    - aflplusplus
    - aflplusplus_qemu
    - aflplusplus_frida_huge
    - aflplusplus_frida_huge2

- experiment: 2021-10-29
  description: "Compare Zafl to standard source-only and binary-only fuzzers."
  fuzzers:
    - aflplusplus
    - aflplusplus_zafl
    - aflplusplus_tracepc
    - aflplusplus_qemu_tracepc
    - aflplusplus_qemu

- experiment: 2021-11-01-aflpp
  description: "afl++"
  fuzzers:
    - aflplusplus_cmplog_2dictl
    - aflplusplus_cmplog0
    - aflplusplus_cmplogo1
    - aflplusplus_cmplogo2
    - aflplusplus_cmplogo3
    - aflplusplus_cmplog_inst
    - aflplusplus
    - aflplusplus_qemu
    - aflplusplus_frida
    - aflplusplus_frida_huge
    - aflplusplus_frida_huge2

- experiment: 2021-10-29-aflpp
  description: "afl++"
  fuzzers:
    - aflplusplus_cmplogo0
    - aflplusplus_cmplogo1
    - aflplusplus_cmplogo2
    - aflplusplus_cmplogo3
    - aflplusplus
    - aflplusplus_cmplog_2dictl
    - aflplusplus_cmplog0
    - aflplusplus_frida
    - aflplusplus_frida_huge

- experiment: 2021-10-26-aflpp
  description: "afl++ cmplog dict"
  fuzzers:
    - aflplusplus_cmplog_2dictl
    - aflplusplus
    - aflplusplus_cmplog0
    - aflplusplus_cmplog1
    - aflplusplus_cmplog2
    - aflplusplus_cmplog3
    - aflplusplus_cmplog4

- experiment: 2021-10-22-libafl
  description: "libaf test"
  fuzzers:
    - aflplusplus
    - libafl
    - libafl_gsoc

- experiment: 2021-10-22-libafl
  description: "libaf test"
  fuzzers:
    - aflplusplus
    - libafl
    - libafl_gsoc

- experiment: 2021-10-22-aflpp
  description: "afl++ cmplog dict"
  fuzzers:
    - aflplusplus_cmplog_2dictl
    - aflplusplus
    - aflplusplus_cmplog0
    - aflplusplus_cmplog1
    - aflplusplus_cmplog3
    - aflplusplus_cmplog5
    - aflplusplus_cmplog7
    - aflplusplus_cmplog9
    - aflplusplus_cmplog11
    - aflplusplus_cmplog13
    - aflplusplus_cmplog15

- experiment: 2021-10-19-aflpp-rf
  description: "Benchmark afl++ random fuzzing mode"
  fuzzers:
    - aflpp_random_default
    - aflpp_random_no_favs
    - aflpp_random_wrs
    - aflpp_random_wrs_rf
    - aflpp_random_wrs_rf_rp
    - aflpp_random_wrs_rp

- experiment: 2021-10-19
  description: "Compare Zafl to standard source-only and binary-only fuzzers."
  fuzzers:
    - aflplusplus
    - aflplusplus_zafl
    - aflplusplus_tracepc
    - aflplusplus_qemu_tracepc
    - aflplusplus_qemu

- experiment: 2021-10-15-afpp
  description: "afl++ frida test"
  fuzzers:
    - aflplusplus_frida
    - aflplusplus_frida_huge

- experiment: 2021-10-14
  description: "Compare Zafl to standard source-only and binary-only fuzzers."
  fuzzers:
    - aflplusplus
    - aflplusplus_zafl
    - aflplusplus_qemu

- experiment: 2021-10-13-aflpp
  description: "afl++ cmplog test - rerun"
  fuzzers:
    - aflplusplus_cmplog_2dictl
    - aflplusplus
    - entropic
    - honggfuzz
    - aflplusplus_frida
    - aflplusplus_frida_huge
    - aflplusplus_qemu

- experiment: 2021-10-07-aflpp
  description: "afl++ cmplog test"
  fuzzers:
    - aflplusplus_cmplog_2dictl
    - aflplusplus
    - entropic
    - honggfuzz

- experiment: 2021-10-07-aflpp
  description: "afl++ frida test"
  fuzzers:
    - aflplusplus
    - entropic
    - honggfuzz
    - afl
    - libafl
    - libafl_gsoc
    - aflplusplus_frida
    - aflplusplus_frida_huge
    - aflplusplus_qemu

- experiment: 2021-09-24-libafl
  description: "Libafl experiment with GSOC patches"
  fuzzers:
    - libafl
    - libafl_gsoc
    - aflplusplus
    - entropic
    - honggfuzz
    - afl

- experiment: 2021-09-23-blackboxeffect
  description: "Compare the fuzzer effectiveness of AFL dumb mode"
  fuzzers:
    - afl
    - pythia_effect_bb
    - aflplusplus
    - honggfuzz
    - libfuzzer

- experiment: 2021-09-08-cloning
  description: >
    Benchmark some variants of AFL++ that use different function cloning
    strategies at whole program level to achieve collision-free context
    sensitivity. Use different (smaller) sizes to study the impact of the afl map.
  type: bug
  fuzzers:
    - aflplusplus_classic_ctx
    - aflplusplus_classic_ctx_18
    - aflplusplus_classic_ctx_20
    - aflplusplus_classic_ctx_21
    - cfctx_bottom
    - cfctx_dataflow_seadsa
    - cfctx_dataflow_svf
    - cfctx_randomic
    - cfctx_params
    - cfctx_plain
    - aflplusplus_pcguard
    - cfctx_dataflow_svf_llc
    - cfctx_dataflow_seadsa_llc
    - cfctx_params_llc
    - cfctx_params_512kb
    - cfctx_params_768kb
    
    
- experiment: 2021-09-02-datadependency
  description: "Different AFL instrumentations against afldd"
  type: bug
  fuzzers:
    - afldd
    - aflpp_vs_dd

- experiment: 2021-09-01-aflpp
  description: "afl++ regression test"
  fuzzers:
    - aflplusplus
    - aflplusplus_dict2file
    - aflplusplus_dict2file2
    - entropic
    - honggfuzz

- experiment: 2021-08-31-cloning
  description: >
    Benchmark some variants of AFL++ that use different function cloning
    strategies at whole program level to achieve collision-free context
    sensitivity. Use different sizes to study the impact of the afl map.
  type: bug
  fuzzers:
    - aflplusplus_classic_ctx
    - aflplusplus_classic_ctx_18
    - aflplusplus_classic_ctx_20
    - aflplusplus_classic_ctx_23
    - cfctx_bottom
    - cfctx_dataflow_seadsa
    - cfctx_dataflow_svf
    - cfctx_randomic
    - cfctx_params
    - cfctx_plain
    - aflplusplus_pcguard
    - cfctx_dataflow_svf_llc
    - cfctx_dataflow_seadsa_llc
    - cfctx_params_llc
    - cfctx_params_512kb
    - cfctx_params_1mb
    - cfctx_params_2mb
    - cfctx_params_4mb

- experiment: 2021-08-26-aflpp
  description: "afl++ frida bigmap"
  fuzzers:
    - aflplusplus_frida_big
    - aflplusplus_frida_bigbp
    - aflplusplus_frida_bp
    - aflplusplus_frida_plain
    - aflplusplus_qemu

- experiment: 2021-08-24-aflpp
  description: "afl++ frida bigmap"
  fuzzers:
    - aflplusplus_frida_big
    - aflplusplus_frida_bigbp
    - aflplusplus_frida_bp
    - aflplusplus_frida_plain
    - aflplusplus_qemu

- experiment: 2021-08-19-aflpp
  description: "afl++ frida bigmap"
  fuzzers:
    - aflplusplus_frida_big
    - aflplusplus_frida

- experiment: 2021-08-17-aflpp
  description: "afl++ cmplog"
  fuzzers:
    - aflplusplus_frida_big
    - aflplusplus_frida

- experiment: 2021-07-30-random-params
  description: "Evaluate various random parameters for afl"
  fuzzers:
    - afl
    - afl_no_favs
    - afl_rf
    - afl_rf_u
    - afl_rf_u_wrs
    - afl_wrs
    - afl_wrs_rf
    - afl_wrs_rf_rp
    - afl_wrs_rp

- experiment: 2021-07-30-aflpp
  description: "afl++ cmplog"
  fuzzers:
    - aflplusplus
    - honggfuzz
    - aflplusplus_cmplog_2dict
    - aflplusplus_cmplog_2dictl

- experiment: 2021-07-07-aflsmartformat
  description: "aflsmartformat"
  fuzzers:
    - aflsmartformat
    - aflsmart
    - afl
- experiment: 2021-07-08-feedback
  description: "Different feedback mechanisms"
  type: bug
  fuzzers:
    - afldd
    - aflpp_vs_dd
- experiment: 2021-07-09-aflpp
  description: "afl++: frida, cmplog, symbolic"
  fuzzers:
    - aflplusplus
    - aflplusplus_cmplog_double
    - fuzzolic_aflplusplus_z3
    - fuzzolic_aflplusplus_z3dict
    - honggfuzz
    - aflplusplus_313
    - aflplusplus_cmplog_fullskip
    - aflplusplus_cmplog_2dict
    - aflplusplus_frida
    - aflplusplus_frida_better
    - aflplusplus_qemu
    
- experiment: 2021-07-15-saturated
  description: "Benchmark a new experimental feature for AFL++ (saturated)"
  type: bug
  oss-fuzz-corpus: true
  fuzzers:
    - aflplusplus_unusual_disabled
    - aflplusplus_unusual_enabled
    
- experiment: 2021-07-09-cloning
  description: >
    Benchmark some variants of AFL++ that use different function cloning
    strategies at whole program level to achieve collision-free context
    sensitivity.
  type: bug
  fuzzers:
    - aflplusplus_classic_ctx
    - cfctx_bottom
    - cfctx_dataflow_seadsa
    - cfctx_dataflow_svf
    - cfctx_randomic
    - cfctx_params
    - cfctx_plain

- experiment: 2021-07-05-saturated
  description: "Benchmark a new experimental feature for AFL++ (saturated)"
  type: bug
  oss-fuzz-corpus: true
  fuzzers:
    - aflplusplus_unusual_disabled
    - aflplusplus_unusual_enabled

- experiment: 2021-07-03-symbolic
  description: "Symbolic solver benchmark."
  fuzzers:
    - aflplusplus_cmplog_double
    - aflplusplus_qemu_double
    - eclipser_aflplusplus
    - fuzzolic_aflplusplus_z3
    - fuzzolic_aflplusplus_fuzzy
    - symcc_aflplusplus_single
    - symqemu_aflplusplus

- experiment: 2021-06-27-symbolic
  description: "Symbolic solver benchmark."
  fuzzers:
    - aflplusplus_cmplog_double
    - aflplusplus_qemu_double
    - eclipser_aflplusplus
    - fuzzolic_aflplusplus_z3
    - fuzzolic_aflplusplus_fuzzy
    - symcc_aflplusplus_single
    - symqemu_aflplusplus

- experiment: 2021-06-25-aflprefix
  description: "Requesting experiments on two new AFL variants."
  fuzzers:
    - aflprefix
    - dropfuzzer
    - afl

- experiment: 2021-06-24-aflpp-bug
  description: "Benchmark afl++ cnt variants"
  type: bug
  fuzzers:
    - aflplusplus
    - aflplusplus_x_default
    - aflplusplus_fcnt
    - aflplusplus_flcnt
    - aflplusplus_lcnt
    - honggfuzz
    - entropic

- experiment: 2021-06-24-libafl
  description: "Libafl experiment"
  fuzzers:
    - libafl
    - aflplusplus
    - aflplusplus_num
    - aflplusplus_select
    - aflplusplus_cmplog_new
    - aflplusplus_cmplog_old
    - aflplusplus_frida
    - aflplusplus_qemu
    - entropic
    - honggfuzz
    - afl

- experiment: 2021-06-23-libafl
  description: "Libafl experiment"
  fuzzers:
    - libafl
    - aflplusplus
    - aflplusplus_num
    - entropic
    - honggfuzz
    - afl

- experiment: 2021-06-18-libafl
  description: "Libafl experiment"
  fuzzers:
    - libafl
    - aflplusplus
    - aflplusplus_x_default
    - aflplusplus_num
    - aflplusplus_select
    - entropic
    - honggfuzz
    - afl

- experiment: 2021-06-17-favored-seeds
  description: "Evaluating experimental methods to favor seeds"
  fuzzers:
    - afl
    - afl_no_favored
    - afl_random_favored

- experiment: 2021-06-12-aflpp-bug
  description: "Benchmark afl++ cnt variants"
  type: bug
  fuzzers:
    - aflplusplus
    - aflplusplus_fcnt
    - aflplusplus_flcnt
    - aflplusplus_lcnt
    - honggfuzz
    - entropic

- experiment: 2021-06-16-aflpp
  description: "Benchmark afl++ and frida regressions"
  fuzzers:
    - aflplusplus
    - aflplusplus_313
    - aflplusplus_311
    - aflplusplus_frida
    - aflplusplus_frida_old
    - aflplusplus_frida_new
    - aflplusplus_qemu
    - honggfuzz
    - entropic
    - afl

- experiment: 2021-06-12-symccafl-pp
  description: "Same as 2021-06-02-symccafl-pp but saturated"
  oss-fuzz-corpus: true
  fuzzers:
    - symcc_afl
    - symcc_afl_single
    - symcc_aflplusplus
    - afl_two_instances
    - afl
    - aflfast
    - aflplusplus
    - aflsmart
    - entropic
    - eclipser
    - fairfuzz
    - honggfuzz
    - lafintel
    - libfuzzer
    - mopt    

- experiment: 2021-06-12-aflpp
  description: "Benchmark AFL++ regressions"
  fuzzers:
    - aflplusplus
    - aflplusplus_313
    - aflplusplus_311
    - aflplusplus_frida
    - aflplusplus_frida_old
    - aflplusplus_qemu
    - aflplusplus_fcnt
    - aflplusplus_flcnt
    - aflplusplus_lcnt
    - honggfuzz

- experiment: 2021-06-11-aflpp-sat
  description: "Benchmark AFL++ (saturated)"
  oss-fuzz-corpus: true
  fuzzers:
    - aflplusplus_x
    - aflplusplus_x_c1
    - aflplusplus_x_c1a
    - aflplusplus_x_c1t
    - aflplusplus_x_c2
    - aflplusplus_x_c2a
    - aflplusplus_x_c2t
    - aflplusplus_x_d2f
    - aflplusplus_x_eh
    - aflplusplus_x_trim
    - aflplusplus_x_default
    - honggfuzz
    - aflplusplus

- experiment: 2021-06-07-saturated-fix
  description: "Benchmark a new experimental feature for AFL++ (saturated)"
  type: bug
  oss-fuzz-corpus: true
  fuzzers:
    - aflplusplus_unusual_disabled
    - aflplusplus_unusual_enabled
    - aflplusplus_unusual_partial
    - aflplusplus_unusual_enabled_early
    - aflplusplus_unusual_partial_early

- experiment: 2021-06-07-aflpp
  description: "test threadsafe mode and collect frida cores"
  fuzzers:
    - aflplusplus
    - aflplusplus_313
    - aflplusplus_frida
    - aflplusplus_threadsafe
    - aflplusplus_zero
    - honggfuzz

- experiment: 2021-06-03-aflpp
  description: "Benchmark a new experimental feature for AFL++"
  type: bug
  fuzzers:
    - aflplusplus_unusual_disabled
    - aflplusplus_unusual_enabled
    - aflplusplus_unusual_partial

- experiment: 2021-06-02-symccafl-pp
  description: >
               Symcc experiment. The difference between this and 
               2021-06-01-symccafl is that we now have a version of
               symcc in combination with aflplusplus. Some bug fixing in
               symcc has happened, which makes it less prone to crashing.
               The bug fixing is primarily for the aflplusplus hybrid,
               since the bugs that were fixed has not been notable
               (maybe seen once) in the symcc-afl combination.
               Finally, we have added an increase in the timeout
               of how often symcc runs, switching it from every
               5 sec to ever 20 sec. Finally, in the aflplusplus
               hybrid there is no use of afl-showmap, which means
               all seeds created by symcc are pushed into the afl
               queue. This changes the symcc set up as there is no
               filtering done on the seeds pushed to afl.
  fuzzers:
    - symcc_afl
    - symcc_afl_single
    - symcc_aflplusplus
    - afl_two_instances
    - afl
    - aflfast
    - aflplusplus
    - aflsmart
    - entropic
    - eclipser
    - fairfuzz
    - honggfuzz
    - lafintel
    - libfuzzer
    - mopt    

- experiment: 2021-06-01-symccafl
  description: >
               Symcc-AFL test. The difference between this and 
               2021-05-29-symccafl is that we now have afl benchmarks
               that run multiple instances of afl. This is for 
               comparison purposes since symcc also utilises mutliple
               processes. The goal is to try and avoid any bias due
               to more total CPU time.
  fuzzers:
    - symcc_afl
    - symcc_afl_single
    - afl_two_instances
    - afl
    - aflfast
    - aflplusplus
    - aflsmart
    - entropic
    - eclipser
    - fairfuzz
    - honggfuzz
    - lafintel
    - libfuzzer
    - mopt    
- experiment: 2021-06-02
  description: "Experiment to compare afl with honggfuzz and libfuzzer"
  fuzzers:
    - afl
    - aflplusplus
    - honggfuzz
    - libfuzzer
    - entropic

- experiment: 2021-05-29-symccafl
  description: "Symcc-AFL test with most benchmarks"
  fuzzers:
    - symcc_afl
    - afl
    - aflfast
    - aflplusplus
    - aflsmart
    - entropic
    - eclipser
    - fairfuzz
    - honggfuzz
    - lafintel
    - libfuzzer
    - mopt    

- experiment: 2021-05-25-symccafl
  description: "Symcc-AFL first test"
  fuzzers:
    - symcc_afl
    - afl
    - aflfast
    - aflplusplus
    - aflsmart
    - entropic
    - eclipser
    - fairfuzz
    - honggfuzz
    - lafintel
    - libfuzzer
    - mopt    

- experiment: 2021-05-25-cloning
  description: >
    Benchmark some variants of AFL++ that use different function cloning
    strategies at whole program level to achieve collision-free context
    sensitivity.
  type: bug
  fuzzers:
    - aflplusplus_classic
    - aflplusplus_classic_ctx
    - aflplusplus_pcguard
    - aflplusplus_pcguard_bitcode
    - aflplusplus_pcguard_ctx
    - aflplusplus_pcguard_ctx_bfs
    - aflplusplus_pcguard_ctx_randomic
    - aflplusplus_pcguard_ctx_uniform
    - aflplusplus_pcguard_ctx_params

- experiment: 2021-05-25-aflpp
  description: "afl++ release test"
  fuzzers:
    - aflplusplus
    - aflplusplus_optimal
    - aflplusplus_312
    - aflplusplus_311
    - honggfuzz
    - entropic

- experiment: 2021-05-14-aflpp
  description: "afl++ qemu + frida variants"
  fuzzers:
    - honggfuzz_qemu
    - afl_qemu
    - aflplusplus_frida
    - aflplusplus_frida_inmem
    - aflplusplus_qemu

- experiment: 2021-05-09-aflpp
  description: "afl++ qemu + frida variants"
  fuzzers:
    - honggfuzz
    - aflplusplus
    - aflplusplus_optimal
    - aflplusplus_312
    - aflplusplus_311
    - aflplusplus_frida
    - aflplusplus_frida_inmem
    - aflplusplus_qemu
    - aflplusplus_qemu_inmem

- experiment: 2021-04-22-bwhua
  fuzzers:  
    - aflplusplus
    - entropic
    - fairfuzz
  description: "A survey for a class project by bwhua"

- experiment: 2021-04-17-aflpp
  description: "afl++ havoc + qemu mode variants"
  fuzzers:
    - honggfuzz
    - aflplusplus
    - aflplusplus_optimal
    - aflplusplus_312
    - aflplusplus_311
    - aflplusplus_qemu_cmplog
    - aflplusplus_qemu
    - aflplusplus_qemu_inmem
    - aflplusplus_qemu_cmplog_inmem
    - afl_qemu
    - honggfuzz_qemu

- experiment: 2021-04-14-aflpp
  description: "afl++ havoc + qemu mode variants"
  fuzzers:
    - aflplusplus
    - aflplusplus_312
    - aflplusplus_311
    - aflplusplus_havoc
    - aflplusplus_havoc2
    - aflplusplus_qemu_cmplog
    - aflplusplus_qemu_plain
    - aflplusplus_qemu
    - aflplusplus_qemu_plaininmem

- experiment: 2021-04-08
  description: >
    Test modified strcmp handling that records the full string arguments in the
    table of recent compares even if they are of different lengths and uses the
    lengths of both arguments for more targeted mutations derived from TORCW.
  fuzzers:
    - libfuzzer
    - libfuzzer_vartorcw

- experiment: 2021-04-08-bug
  description: >
    Test modified strcmp handling that records the full string arguments in the
    table of recent compares even if they are of different lengths and uses the
    lengths of both arguments for more targeted mutations derived from TORCW.
  type: bug
  fuzzers:
    - libfuzzer
    - libfuzzer_vartorcw

- experiment: 2021-03-31
  description: "afl++ collision free context sensitivity"
  fuzzers:
    - aflplusplus_classic
    - aflplusplus_classic_ctx
    - aflplusplus_pcguard
    - aflplusplus_pcguard_ctx
    - aflplusplus_pcguard_ctx_indirects

- experiment: 2021-03-27-aflpp
  description: "afl++ havoc+cmplog variants"
  fuzzers:
    - aflplusplus
    - aflplusplus_312
    - aflplusplus_311
    - aflplusplus_310
    - aflplusplus_havoc
    - aflplusplus_havoc2
    - aflplusplus_havoc3
    - aflplusplus_havoc60
    - aflplusplus_cmplog_add

- experiment: 2021-03-23-aflpp
  description: "afl++ release comparison"
  fuzzers:
    - aflplusplus_optimal_flcnt
    - aflplusplus_flcnt
    - aflplusplus_optimal
    - aflplusplus_havoc
    - aflplusplus
    - aflplusplus_311
    - aflplusplus_310
    - aflplusplus_300
    - entropic
    - honggfuzz

- experiment: 2021-03-16-aflpp
  description: "afl++ release comparison"
  fuzzers:
    - aflplusplus_optimal_flcnt
    - aflplusplus_flcnt
    - aflplusplus_optimal
    - aflplusplus
    - aflplusplus_311
    - aflplusplus_310
    - aflplusplus_300
    - entropic
    - honggfuzz

- experiment: 2021-05-12-aflpp-bug
  description: "afl++ ctx on bugs"
  type: bug
  fuzzers:
    - aflplusplus
    - aflplusplus_classic
    - aflplusplus_ctx
    - aflplusplus_ctx1
    - aflplusplus_ctx2
    - aflplusplus_ctx3
    - aflplusplus_ctx4

- experiment: 2021-05-12-aflpp
  description: "afl++ release comparison"
  fuzzers:
    - aflplusplus_optimal_flcnt
    - aflplusplus_flcnt
    - aflplusplus_optimal
    - aflplusplus
    - aflplusplus_310
    - aflplusplus_300
    - entropic
    - honggfuzz

- experiment: 2021-03-12-aflpp-bug
  description: "afl++ counter test on bugs"
  type: bug
  fuzzers:
    - aflplusplus_cmplog_introspection
    - aflplusplus_optimal_flcnt
    - aflplusplus_flcnt
    - aflplusplus_optimal_lcnt
    - aflplusplus_lcnt
    - aflplusplus_optimal_fcnt
    - aflplusplus_fcnt
    - aflplusplus_optimal
    - aflplusplus
    - aflplusplus_havoc

- experiment: 2021-03-12-aflpp
  description: "afl++ ctx + counter test"
  fuzzers:
    - aflplusplus_cmplog_introspection
    - aflplusplus_optimal_flcnt
    - aflplusplus_flcnt
    - aflplusplus_optimal_lcnt
    - aflplusplus_lcnt
    - aflplusplus_optimal_fcnt
    - aflplusplus_fcnt
    - aflplusplus_optimal
    - aflplusplus
    - aflplusplus_havoc
    - aflplusplus_classic
    - aflplusplus_ctx
    - aflplusplus_ctx1
    - aflplusplus_ctx2
    - aflplusplus_ctx3
    - aflplusplus_ctx4

- experiment: 2021-03-07-aflpp-bug
  description: "afl++ cmplog introspection bug"
  type: bug
  fuzzers:
    - aflplusplus_cmplog_introspection
    - aflplusplus_optimal_flcnt
    - aflplusplus_flcnt
    - aflplusplus_optimal
    - aflplusplus
    - aflplusplus_havoc

- experiment: 2021-03-07-aflpp
  description: "afl++ cmplog introspection"
  fuzzers:
    - aflplusplus
    - aflplusplus_optimal
    - aflplusplus_flcnt
    - aflplusplus_optimal_flcnt
    - aflplusplus_cmplog_introspection
    - aflplusplus_cmplog_fail96
    - aflplusplus_cmplog_4k
    - aflplusplus_cmplog_12k
    - aflplusplus_cmplog_16k
    - aflplusplus_cmplog_24k
    - aflplusplus_havoc

- experiment: 2021-03-05-aflpp-bug
  description: "afl++ cmplog introspection bug"
  type: bug
  fuzzers:
    - aflplusplus_introspection
    - aflplusplus_introspection2
    - aflplusplus_cmplog_introspection
    - aflplusplus_optimal_flcnt
    - aflplusplus_flcnt
    - aflplusplus_optimal
    - aflplusplus

- experiment: 2021-03-05-aflpp
  description: "afl++ cmplog introspection"
  fuzzers:
    - aflplusplus
    - aflplusplus_optimal
    - aflplusplus_flcnt
    - aflplusplus_optimal_flcnt
    - aflplusplus_introspection
    - aflplusplus_introspection2
    - aflplusplus_cmplog_introspection

- experiment: 2021-02-26-aflpp-bug
  description: "optimal test + cmplog variants bug"
  type: bug
  fuzzers:
    - aflplusplus_introspection
    - aflplusplus_introspection2
    - aflplusplus_cmplog_introspection
    - aflplusplus_optimal_flcnt
    - aflplusplus_flcnt
    - aflplusplus_optimal
    - aflplusplus

- experiment: 2021-02-26-aflpp
  description: "optimal test + cmplog variants"
  fuzzers:
    - aflplusplus
    - aflplusplus_optimal
    - aflplusplus_flcnt
    - aflplusplus_optimal_flcnt
    - aflplusplus_cmplog_fail96
    - aflplusplus_cmplog_12k
    - aflplusplus_introspection
    - aflplusplus_introspection2
    - aflplusplus_cmplog_introspection

- experiment: 2021-02-24-aflpp-bug
  description: "test the buffer boundaries feedback (afl_buf)"
  type: bug
  fuzzers:
    - aflplusplus
    - aflplusplus_optimal
    - aflplusplus_flcnt

- experiment: 2021-02-24-aflpp
  description: "optimal test + cmplog variants"
  fuzzers:
    - aflplusplus
    - aflplusplus_optimal
    - aflplusplus_cmplog_per5
    - aflplusplus_cmplog_per15
    - aflplusplus_cmplog_fail192
    - aflplusplus_cmplog_fail256
    - aflplusplus_cmplog_24k
    - aflplusplus_weak
    - aflplusplus_flcnt

- experiment: 2021-02-22-afl-buf
  description: "test the buffer boundaries feedback (afl_buf)"
  type: bug
  fuzzers:
    - afl
    - aflplusplus
    - aflplusplus_optimal
    - afl_buf
    - weizz_qemu

- experiment: 2021-02-22-aflpp
  description: "optimal test + cmplog variants"
  fuzzers:
    - aflplusplus
    - aflplusplus_optimal
    - aflplusplus_explore
    - aflplusplus_coe
    - aflplusplus_arith
    - aflplusplus_cmplog_per10
    - aflplusplus_cmplog_per30
    - aflplusplus_cmplog_fail64
    - aflplusplus_cmplog_fail128
    - aflplusplus_cmplog_8k
    - aflplusplus_u16

- experiment: 2021-02-17-aflpp
  description: "make optimal optimal again"
  fuzzers:
    - aflplusplus_plain
    - aflplusplus_lto
    - aflplusplus_lto_2mb
    - aflplusplus_lto_500mb
    - aflplusplus_lto_cmplog
    - aflplusplus_lto_laf
    - aflplusplus_lto_mopt

- experiment: 2021-02-09-aflpp
  description: "cmplog variants"
  fuzzers:
    - aflplusplus
    - aflplusplus_cmplog
    - aflplusplus_cmplog_1
    - aflplusplus_cmplog_max4k
    - aflplusplus_cmplog_transform
    - aflplusplus_cmplog_old
    - aflplusplus_v300c

- experiment: 2021-02-04-aflpp
  description: "cmplog variants + auto map size"
  fuzzers:
    - aflplusplus
    - aflplusplus_cmplog
    - aflplusplus_cmplog_1
    - aflplusplus_cmplog_old
    - aflplusplus_cmplog_max4k
    - aflplusplus_cmplog_transform
    - aflplusplus_v300c

- experiment: 2021-02-01-aflpp
  description: "cmplog variants + auto map size"
  fuzzers:
    - aflplusplus
    - aflplusplus_cmplog
    - aflplusplus_cmplog_1
    - aflplusplus_cmplog_old
    - aflplusplus_cmplog_max4k
    - aflplusplus_cmplog_transform
    - aflplusplus_v300c

- experiment: 2021-01-30-aflpp-afl
  description: "cmplog variants"
  fuzzers:
    - aflplusplus_cmplog
    - aflplusplus_cmplog_60
    - aflplusplus_cmplog_300
    - aflplusplus_cmplog_select
    - aflplusplus_cmplog_arith
    - aflplusplus_cmplog_lowfail

- experiment: 2021-01-27-aflpp-afl
  description: "plain afl++ vs afl"
  fuzzers:
    - aflplusplus_trim
    - afl

- experiment: 2021-01-27-aflpp-bug
  description: "afl++ trim vs notrim bug"
  type: bug
  fuzzers:
    - aflplusplus_trim
    - aflplusplus_notrim

- experiment: 2021-01-25-aflpp
  description: "afl++ cmplog"
  fuzzers:
    - aflplusplus_cmplog
    - aflplusplus_cmplog12_1
    - aflplusplus_cmplog12_2
    - aflplusplus_cmplog12_transform_1
    - aflplusplus_cmplog12_transform_2
    - aflplusplus_cmplog123_1
    - aflplusplus_cmplog123_2
    - aflplusplus_cmplog123_transform_1
    - aflplusplus_cmplog123_transform_2

- experiment: 2021-01-22-aflpp
  description: "afl++ cmplog + notrim"
  fuzzers:
    - aflplusplus
    - aflplusplus_notrim
    - aflplusplus_cmplog_v1
    - aflplusplus_cmplog_v2
    - aflplusplus_cmplog_v3
    - aflplusplus_cmplog_v2_comb
    - aflplusplus_cmplog_v2_arith
    - aflplusplus_cmplog_v1_0
    - aflplusplus_cmplog_v1_5
    - aflplusplus_cmplog_v1_2
    - aflplusplus_cmplog_v2_transform
    - aflplusplus_cmplog_v2_transform2

- experiment: 2021-01-21-aflpp
  description: "afl++ cmplog + notrim"
  fuzzers:
    - aflplusplus
    - aflplusplus_notrim
    - aflplusplus_cmplog_v1
    - aflplusplus_cmplog_v2
    - aflplusplus_cmplog_v3
    - aflplusplus_cmplog_v2_comb
    - aflplusplus_cmplog_v2_arith
    - aflplusplus_cmplog_v1_0
    - aflplusplus_cmplog_v1_5
    - aflplusplus_cmplog_v1_2
    - aflplusplus_cmplog_v2_transform
    - aflplusplus_cmplog_v2_transform2

- experiment: 2021-01-20-aflpp
  description: "afl++ cmplog + notrim"
  fuzzers:
    - aflplusplus
    - aflplusplus_notrim
    - aflplusplus_cmplog_stable
    - aflplusplus_cmplog_dev
    - aflplusplus_cmplog_v1
    - aflplusplus_cmplog_v2
    - aflplusplus_cmplog_v3
    - aflplusplus_cmplog_v2_comb
    - aflplusplus_cmplog_v2_arith

- experiment: 2021-01-19-aflpp
  description: "afl++ cmplog + schedule weighting"
  fuzzers:
    - aflplusplus
    - aflplusplus_notrim
    - aflplusplus_cmplog_stable
    - aflplusplus_cmplog_dev
    - aflplusplus_cmplog_v1
    - aflplusplus_cmplog_v2
    - aflplusplus_cmplog_v3
    - aflplusplus_cmplog_v2_comb
    - aflplusplus_cmplog_v2_arith

- experiment: 2021-01-18-aflpp
  description: "afl++ cmplog + schedule weighting"
  fuzzers:
    - aflplusplus
    - aflplusplus_notrim
    - aflplusplus_cmplog_stable
    - aflplusplus_cmplog_dev
    - aflplusplus_cmplog_v1
    - aflplusplus_cmplog_v2
    - aflplusplus_cmplog_v3
    - aflplusplus_cmplog_v2_comb
    - aflplusplus_cmplog_v2_arith

- experiment: 2021-01-11-aflpp
  description: "afl++ cmplog + schedule weighting"
  fuzzers:
    - aflplusplus
    - aflplusplus_cmplog
    - aflplusplus_cmplog_new
    - aflplusplus_cmplog_variant
    - aflplusplus_cmplog_variant2
    - aflplusplus_cmplog_variant3
    - aflplusplus_schedule
    - aflplusplus_schedule_explore

- experiment: 2021-01-08-aflpp
  description: "afl++ cmplog + schedule weighting"
  fuzzers:
    - aflplusplus
    - aflplusplus_cmplog
    - aflplusplus_cmplog_new
    - aflplusplus_cmplog_variant
    - aflplusplus_cmplog_variant2
    - aflplusplus_schedule
    - aflplusplus_schedule_explore

- experiment: 2021-01-06-aflpp
  description: "afl++ cmplog + schedule weighting"
  fuzzers:
    - aflplusplus
    - aflplusplus_cmplog
    - aflplusplus_cmplog_new
    - aflplusplus_cmplog_variant
    - aflplusplus_schedule
    - aflplusplus_schedule_explore

- experiment: 2021-01-02
  description: "afl++ schedule weighting"
  fuzzers:
    - aflplusplus
    - aflplusplus_schedule
    - aflplusplus_schedule_explore

- experiment: 2020-12-29-bug
  description: "afl++ introspection bug"
  type: bug
  fuzzers:
    - aflplusplus_introspection
    - aflplusplus_introspection2

- experiment: 2020-12-29
  description: "afl++ introspection"
  fuzzers:
    - aflplusplus
    - aflplusplus_schedule
    - aflplusplus_optimal
    - aflplusplus_introspection
    - aflplusplus_introspection2

- experiment: 2020-12-28-bug
  description: "afl++ introspection bug"
  type: bug
  fuzzers:
    - aflplusplus_introspection
    - aflplusplus_introspection2

- experiment: 2020-12-28
  description: "afl++ introspection"
  fuzzers:
    - aflplusplus
    - aflplusplus_schedule
    - aflplusplus_optimal
    - aflplusplus_introspection
    - aflplusplus_introspection2

- experiment: 2020-12-26
  description: "compare aflplusplus_eclipser vs aflplusplus_double"
  fuzzers:
    - aflplusplus
    - aflplusplus_eclipser
    - aflplusplus_double

- experiment: 2020-12-25
  description: "best of current state"
  fuzzers:
    - aflplusplus
    - aflplusplus_optimal
    - entropic
    - honggfuzz
    - eclipser
    - afl
    - aflplusplus_eclipser

- experiment: 2020-12-23
  description: "best of current state"
  fuzzers:
    - aflplusplus
    - aflplusplus_optimal
    - entropic
    - honggfuzz
    - eclipser
    - afl

- experiment: 2020-12-22-bug
  description: "afl++ bugs benchmarking"
  type: bug
  fuzzers:
    - aflplusplus
    - aflplusplus_optimal
    - aflplusplus_bug_laf
    - aflplusplus_bug_dict

- experiment: 2020-12-18
  description: "benchmark romu and skim"
  fuzzers:
    - aflplusplus
    - aflplusplus_optimal
    - aflplusplus_bug_laf
    - aflplusplus_bug_dict
    - aflplusplus_skim_romu_fixed
    - aflplusplus_skim_romu
    - aflplusplus_romu_fixed
    - aflplusplus_romu
    - aflplusplus_skim_fixed
    - aflplusplus_skim

- experiment: 2020-12-11
  description: "release comparison: afl++ 2.68c vs 3.00c"
  fuzzers:
    - aflplusplus_268c
    - aflplusplus_300c
    - aflplusplus_268c_qemu
    - aflplusplus_300c_qemu

- experiment: 2020-12-09
  description: "test afl++ schedule changes, 2nd"
  fuzzers:
    - aflplusplus_explore
    - aflplusplus_exploit
    - aflplusplus_explore_weight
    - aflplusplus_exploit_weight
    - aflplusplus_fast_new
    - aflplusplus_coe_new

- experiment: 2020-12-08
  description: "test afl++ schedule changes"
  fuzzers:
    - aflplusplus_explore
    - aflplusplus_exploit
    - aflplusplus_explore_weight
    - aflplusplus_exploit_weight
    - aflplusplus_fast_old
    - aflplusplus_coe_old
    - aflplusplus_fast_new
    - aflplusplus_coe_new

- experiment: 2020-12-05
  description: "AFL++ schedules"
  fuzzers:
    - aflplusplus
    - aflplusplus_fast_v2
    - aflplusplus_fast_v2_branches
    - aflplusplus_fast_v2_noperf
    - aflplusplus_fast_v2_nolog
    - aflplusplus_coe_v2_cutoff
    - aflplusplus_coe_v2

- experiment: 2020-12-04
  description: "AFL++ 2.68c qemu mode"
  fuzzers:
    - aflplusplus_268c_qemu
    - aflplusplus_qemu
    
- experiment: 2020-12-03
  description: "AFL++ some fast variants"
  fuzzers:
    - aflplusplus
    - aflplusplus_fast_v2
    - aflplusplus_fast_v2_add
    - aflplusplus_fast_v2_depth
    - aflplusplus_fast_v2_cutoff
    - aflplusplus_fast_v2_lessperf
    - aflplusplus_fast_v2_moreperf
    - aflplusplus_fast_v2_fuzzlevel

- experiment: 2020-11-08
  description: "AFL++ seed selection test + introspection"
  fuzzers:
    - aflplusplus
    - aflplusplus_oldnew
    - aflplusplus_introspection

- experiment: 2020-11-05
  description: "AFL++ mutator experiments (retry failed 2020-11-02)"
  fuzzers:
    - aflplusplus
    - aflplusplus_268c
    - aflplusplus_havoc
    - aflplusplus_libfuzzer
    - aflplusplus_honggfuzz
    - aflplusplus_mopt
    - aflplusplus_mopt_both
    - aflplusplus_noextrasplice
    - afl

- experiment: 2020-11-04
  description: "AFL++ mutator experiments (again)"
  fuzzers:
    - aflplusplus
    - aflplusplus_mopt
    - aflplusplus_mopt_both
    - aflplusplus_noextrasplice
    - aflplusplus_nofavskip
    - aflplusplus_introspection

- experiment: 2020-11-02
  description: "AFL++ mutator experiments"
  fuzzers:
    - aflplusplus
    - aflplusplus_268c
    - aflplusplus_havoc
    - aflplusplus_libfuzzer
    - aflplusplus_honggfuzz
    - aflplusplus_mopt
    - aflplusplus_mopt_both
    - aflplusplus_noextrasplice
    - afl

- experiment: 2020-11-01
  description: "AFL++ time-based schedules."
  fuzzers:
    - aflplusplus
    - aflplusplus_fast_v1
    - aflplusplus_fast_v2
    - aflplusplus_fast_v1_time
    - aflplusplus_fast_v2_time

- experiment: 2020-10-27
  description: "Official experiment"
  fuzzers:
    - afl
    - aflfast
    - aflplusplus
    - aflplusplus_optimal
    - aflsmart
    - entropic
    - eclipser
    - fairfuzz
    - honggfuzz
    - lafintel
    - libaflfuzzer
    - libfuzzer
    - mopt


- experiment: 2020-10-26
  description: "test new memcache algorithm, hopefully for the last time"
  fuzzers:
    - aflplusplus_fixed
    - aflplusplus_memcache_2mb
    - aflplusplus_memcache_20mb
    - aflplusplus_memcache_200mb


- experiment: 2020-10-25
  description: >
    These are AFLPlusplus experiments. Using Marc's implementation of the Vose
    alias algorithm to implement v2. Our previous AFL implementation overflowed
    the AFL 32-bit random number generator (UR) and was highly inefficient,
    requiring on random number for each element in the queue until one element
    is chosen. This is also to test an upcoming pull request to reduce the
    AFL++ memory footprint (u32* -> u8*). Evaluations of v1 points to a lower
    bound on perf_score. In the previous experiments, there was an integer
    division error which assigned perf_score=1 to seeds that were already
    fuzzed. If the perf_score for seeds is below a certain threshold,
    the overhead from switching between seeds becomes noticeable, resulting in
    less execs/sec. Generally, with rapid in-process fuzzing (>10k execs/sec),
    we need to minimize the time spent in the fuzzer. Perf_score allows to
    distribute some of this overhead across perf_score many execs.
  fuzzers:
    - aflplusplus_fast_v1
    - aflplusplus_fast_v2
    - aflplusplus_coe_lessmem
    - aflplusplus_fast_lessmem
    - aflplusplus_fast_v2_late
    - aflplusplus_fast_branches_v2
    - aflplusplus


- experiment: 2020-10-24
  description: >
    There are mainly two versions; one boosts via perf_score and one that
    boosts via selection probability (v2). The one that boosts via perf_score
    spends 4x more time per seed compared to vanilla AFL at the beginning of the
    campaign when most seeds are still rare. In the previous experiment, it was
    activated only from the third queue cycle (unsuccessfully). Now, it will
    reduce perf_score to match vanilla AFL at the beginning, and increase as the
    seed is chosen more often, but is still rare. For the version that boosts
    via selection score (v2), the opposite is done. We reduce the probability
    for seeds that have already been chosen several times. In the previous
    experiment, There was also a bug in choosing based on hit counts. We have
    two late boosting schedules that prioritize seeds added later (late). There
    are two additional schedules; nohandicap disables the handicap bonus (as
    we already penalize seeds that have been chosen several times) while
    spliceless reduces energy on splicing even further.
  fuzzers:
    - afl_fast_branches_v2_late
    - afl_fast_branches_v2
    - afl_fast_v2_nohandicap
    - afl_fast_v2_spliceless
    - afl_fast_v2_late
    - afl_fast_v2
    - afl_fast
    - afl


- experiment: 2020-10-23-2
  description: >
    Experiment aflplusplus_cmplog and aflplusplus_dict2file variants with other fuzzers
  fuzzers:
    - aflplusplus_cmplog
    - aflplusplus_dict2file
    - afl
    - aflfast
    - aflsmart
    - lafintel
    - fairfuzz
    - libfuzzer
    - entropic
    - honggfuzz

- experiment: 2020-10-23
  description: "test new memcache algorithm"
  fuzzers:
    - aflplusplus_fixed
    - aflplusplus_memcache_2mb
    - aflplusplus_memcache_2mb_old
    - aflplusplus_memcache_2mb_new
    - aflplusplus_memcache_20mb
    - aflplusplus_memcache_200mb
    - aflplusplus_memcache_200mb_old

- experiment: 2020-10-22-2
  description: "Fix bugs in v2-schedules and tune others."
  fuzzers:
    - afl
    - afl_fast
    - afl_fast_v2
    - afl_fast_agg
    - afl_fast_quick
    - afl_fast_branches_v2

- experiment: 2020-10-20
  description: >
    The last experiment (afl_fast_nocycle vs afl_fast) where we modified the
    queue_cycle to facilitate a rapid progression through the queue without
    penalty was successful. In this experiment, we move the power schedule from
    the modifying perf_score to modifying the probability to select a seed.
    For all of afl_fast_*_v2, AFL will not proceed through the queue from
    first to last seed, but rather jump to the most interesting seeds first.
    In the last experiment, afl_fast_branches_u8 and afl_fast_branches_u16
    contained a bug, where we never progressed beyond the first cycle.
    Trying a fixed version, that is also integrated with the moved fast
    power schedule.
  fuzzers:
    - afl
    - afl_fast
    - afl_coe_v2
    - afl_fast_v2
    - afl_fast_v2_exp
    - afl_fast_branches_v2
     
- experiment: 2020-10-21
  description: "further memcache tests with fixed random"
  fuzzers:
    - aflplusplus_fixed
    - aflplusplus_optimal
    - aflplusplus_memcache_2mb
    - aflplusplus_memcache_5mb
    - aflplusplus_memcache_20mb
    - aflplusplus_memcache_200mb

- experiment: 2020-10-19
  description: >
    Experiments from 2020-10-17 showed quite some overhead [afl vs afl_nofast].
    Checking overhead of xxh3 (afl_xxh3). Reduced overhead of addressing 8MB
    of memory for hit counts (afl_fast, etc. u8* instead of u32*). After some
    debugging, I found that schedules that speed up cycles are penalized,
    because queue_cycle determines a seed's handicap (fuzzed 4x longer) and the
    size of the mutated blocks in the seed (larger blocks for later cycles).
    For schedules afl_fast_no_cycles, afl_oldfast_1, afl_fast_branches_u8/16,
    the current cycle is computed as "fuzzed_paths / queued_paths".
  fuzzers:
    - afl
    - afl_fast
    - afl_xxh3
    - afl_oldfast_1
    - afl_fast_nocycle
    - afl_fast_branches_u8
    - afl_fast_branches_u16

- experiment: 2020-10-18
  description: "further memcache tests and test current vs 2.68c"
  fuzzers:
    - aflplusplus
    - aflplusplus_268c
    - aflplusplus_optimal
    - aflplusplus_memcache_2mb
    - aflplusplus_memcache_20mb
    - aflplusplus_memcache_50mb
    - aflplusplus_memcache_200mb

- experiment: 2020-10-17
  description: > 
    Evaluating several AFL schedules. There are two edge-count-based boosting
    schedules (afl_branches_u8, afl_branches_16). For each edge, AFL already
    maintains favourite seeds (the fastest and smallest seed). We choose 
    identify rarely executed edges and mark those favourites as 'champions',
    and skip most non-champions as long as some champions exist. There are two
    FAST schedules that also consider the number of times a seed is fuzzed
    (afl_old_fast_1, afl_old_fast_025). There are two schedules that further
    de-prioritize slow seeds (afl_quick, afl_fast_quick). In previous
    experiments, we observed that AFL doesn't get through the entire queue in
    23 hours. There are five baselines (afl, afl_shuffled, afl_nofast,
    afl_fast, and afl_coe) where afl_shuffled starts with a shuffled queue,
    and afl_nofast uses xxh3 for hashing.
 
  fuzzers:
    - afl
    - afl_coe
    - afl_fast
    - afl_quick
    - afl_nofast
    - afl_shuffled
    - afl_oldfast_1
    - afl_fast_quick
    - afl_oldfast_025
    - afl_fast_branches_u8
    - afl_fast_branches_u16

- experiment: 2020-10-16
  description: "memcache test"
  fuzzers:
    - aflplusplus
    - aflplusplus_optimal
    - aflplusplus_memcache_2000mb
    - aflplusplus_memcache_2mb
    - aflplusplus_memcache_pre

- experiment: 2020-10-15
  fuzzers:
    - aflplusplus
    - aflplusplus_optimal
    - aflplusplus_memcache_2000mb
    - aflplusplus_memcache_2mb
    - aflplusplus_memcache_pre

- experiment: 2020-10-13-2
  fuzzers:
    - afl
    - afl_coe
    - afl_fast_32
    - afl_oldcoe_16
    - afl_oldfast_4
    - afl_oldfast_16
    - afl_fast_nofav
    - afl_fast_branches
    - afl_fast_branches2

- experiment: 2020-10-13
  fuzzers:
    - aflplusplus
    - aflplusplus_explore
    - aflplusplus_coe_z
    - aflplusplus_explore_z
    - aflplusplus_memcache
    - aflplusplus_memcache_inf

- experiment: 2020-10-12
  fuzzers:
    - aflplusplus
    - aflplusplus_optimal
    - aflplusplus_nocycles
    - aflplusplus_explore
    - honggfuzz
    - entropic
    - entropic_magicbytes

- experiment: 2020-10-10
  fuzzers:
    - afl
    - afl_fast_32
    - afl_fast_xxh3
    - afl_fast_branches
    - afl_fast_spliceless
    - afl_fast_spliceless2
    - afl_fast_nohits_srsly
    - afl_nohandicap_spliceless
    - afl_nohandicap_spliceless2

- experiment: 2020-10-09
  fuzzers:
    - aflplusplus
    - aflplusplus_nocycles
    - aflplusplus_memcache
    - aflplusplus_memcache_inf

- experiment: 2020-10-07
  fuzzers:
    - afl
    - afl_32
    - afl_fast
    - afl_fast_32
    - afl_fast_late_32
    - afl_fast_coll_32
    - afl_fast_nohits_32
    - afl_fast_nohandicap_late_32

- experiment: 2020-10-05-aflfast
  fuzzers:
    - aflplusplus_explore
    - aflplusplus_coe
    - aflplusplus_coe_24
    - aflplusplus_coe_48
    - aflplusplus_coe_64
    - aflplusplus_fast
    - aflplusplus_fast_24
    - aflplusplus_fast_48
    - aflplusplus_fast_64

- experiment: 2020-10-05
  fuzzers:
    - afl
    - afl_fast
    - afl_fast_nohandicap
    - afl_fast_nohandicap_late
    - afl_fast_nohandicap_late_2
    - afl_fast_nohandicap_late_s
    - afl_fast_nohandicap_late_o
    - afl_fast_nohandicap_late_32

- experiment: 2020-10-01-lightweizz
  fuzzers:
    - aflplusplus
    - aflplusplus_lightweizz
    - weizz_qemu
    - aflsmart
    - afl

- experiment: 2020-10-01
  fuzzers:
    - aflplusplus_coe
    - aflplusplus_fast
    - aflplusplus_coe_skip
    - aflplusplus_fast_skip
    - aflplusplus_coe_nofav
    - aflplusplus_fast_nofav
    - aflplusplus_coe_rareoften
    - aflplusplus_fast_rareoften
    - aflplusplus_coe_maxfactor
    - aflplusplus_fast_maxfactor

- experiment: 2020-09-30
  fuzzers:
    - aflplusplus_coe
    - aflplusplus_fast
    - aflplusplus_rare
    - aflplusplus_exploit
    - aflplusplus_explore
    - aflplusplus_exploit_48
    - aflplusplus_exploit_64
    - aflplusplus_explore_min8
    - aflplusplus_explore_min16
    - aflplusplus_explore_pow3
    - aflplusplus_explore_pow5
    - libaflfuzzer

- experiment: 2020-09-26
  fuzzers:
    - aflplusplus_exploit # baseline
    - aflplusplus_explore # baseline
    - aflplusplus_coe2
    - aflplusplus_coe3
    - aflplusplus_coe4
    - aflplusplus_fast2
    - aflplusplus_fast3
    - aflplusplus_fast4
    - aflplusplus_coe2_shorthandicap
    - aflplusplus_fast2_shorthandicap

- experiment: 2020-09-25
  fuzzers:
    - libaflfuzzer
    - aflplusplus_coe3
    - aflplusplus_exploit
    - aflplusplus_exploit_12
    - aflplusplus_exploit_16
    - aflplusplus_exploit_24
    - aflplusplus_exploit_28
    - aflplusplus_explore_pow4
    - aflplusplus_explore_pow5
    - aflplusplus_explore
    - aflplusplus_mmopt

- experiment: 2020-09-24
  fuzzers:
    - aflcc
    - klee
    - aflcc_no_orig_dict

- experiment: 2020-09-23
  fuzzers:
    - aflplusplus_coe3
    - aflplusplus_fast3
    - aflplusplus_coe2_fastcount
    - aflplusplus_fast2_fastcount
    - aflplusplus_coe2_lateboost
    - aflplusplus_fast2_lateboost
    - aflplusplus_coe2_shortcycles
    - aflplusplus_fast2_shortcycles
    - aflplusplus_coe2_shorthandicap
    - aflplusplus_fast2_shorthandicap
    - aflplusplus_explore_32
    - aflplusplus_fast2
    - aflplusplus_coe2

- experiment: 2020-09-22
  fuzzers:
    - aflplusplus_coe
    - aflplusplus_coe2
    - aflplusplus_exploit
    - aflplusplus_exploit_28
    - aflplusplus_exploit_48
    - aflplusplus_exploit_pow4
    - aflplusplus_exploit_pow5
    - aflplusplus_explore
    - aflplusplus_mmopt
    - aflplusplus_rare

- experiment: 2020-09-20
  fuzzers:
    - aflplusplus_explore_32
    - aflplusplus_fast2
    - aflplusplus_coe2

- experiment: 2020-09-19
  fuzzers:
    - aflplusplus
    - afl
    - libaflfuzzer
    - libfuzzer
    - lafintel
    - aflplusplus_exploit
    - aflplusplus_exploit_28
    - aflplusplus_exploit_48
    - aflplusplus_exploit_64
    - aflplusplus_exploit_pow5
    - aflplusplus_exploit_pow7
    - aflplusplus_explore
    - aflplusplus_explore2exploit
    - aflplusplus_seek

- experiment: 2020-09-18
  fuzzers:
    - aflsmart

- experiment: 2020-09-16
  fuzzers:
    - aflplusplus_coe_12
    - aflplusplus_coe_24
    - aflplusplus_coe_32
    - aflplusplus_exploit_12
    - aflplusplus_exploit_24
    - aflplusplus_exploit_32
    - aflplusplus_explore_12
    - aflplusplus_explore_24
    - aflplusplus_explore_32
    - aflplusplus_explore_min12
    - aflplusplus_explore_min24
    - aflplusplus_explore_pow6
    - aflplusplus_explore_pow8
    - aflplusplus_fast_12
    - aflplusplus_fast_24
    - aflplusplus_fast_32

- experiment: 2020-09-15
  fuzzers:
    - aflplusplus
    - aflplusplus_no_mopt
    - aflplusplus_coe
    - aflplusplus_exploit
    - aflplusplus_explore
    - aflplusplus_fast
    - aflplusplus_lin
    - aflplusplus_mmopt
    - aflplusplus_quad
    - aflplusplus_rare
    - aflplusplus_oldseek

- experiment: 2020-09-11
  fuzzers:
    - libfuzzer
    - libfuzzer_norestart
    - entropic
    - entropic_norestart_noexectime
    - entropic_norestart_yesexectime
    - aflplusplus
    - honggfuzz

- experiment: 2020-09-10
  fuzzers:
    - aflplusplus_same1
    - aflplusplus_same2
    - aflplusplus_same3
    - aflplusplus_pre3
    - aflplusplus_pre3_fix
    - aflplusplus_pre3_fix_p
    - aflplusplus_optimal_pre3
    - aflplusplus_optimal_pre3_fix
    - aflplusplus_optimal_pre3_fix_p
    - aflplusplus
    - aflplusplus_fix
    - aflplusplus_fix_p
    - aflplusplus_optimal
    - aflplusplus_optimal_fix
    - aflplusplus_optimal_fix_p

- experiment: 2020-09-08
  fuzzers:
    - aflplusplus
    - aflplusplus_pre3
    - aflplusplus_optimal
    - aflplusplus_optimal_pre3
    - aflplusplus_pre3_dict
    - aflplusplus_pre3_simple
    - aflplusplus_pre3_simple_dict
    - aflplusplus_qemu
    - aflplusplus_qemu5
    - honggfuzz
    - entropic_after
    - entropic_keepseed

- experiment: 2020-09-05
  fuzzers:
    - aflplusplus_optimal
    - aflplusplus
    - aflplusplus_pre3
    - aflplusplus_pre3_dict
    - aflplusplus_pre3_cull
    - aflplusplus_nounstable

- experiment: 2020-09-02
  fuzzers:
    - aflplusplus
    - aflplusplus_nounstable
    - aflplusplus_qemu
    - aflplusplus_qemu5
    - aflplusplus_qemu5_cmplog

- experiment: 2020-08-30
  fuzzers:
    - libfuzzer_before
    - libfuzzer_after
    - entropic_before
    - entropic_after

- experiment: 2020-08-25
  fuzzers:
    - libfuzzer_magicbytes
    - entropic_magicbytes

- experiment: 2020-08-21
  fuzzers:
    - entropic_keepseed

- experiment: 2020-08-20
  fuzzers:
    - aflplusplus
    - aflplusplus_optimal
    - aflplusplus_lto_fixed
    - aflplusplus_lto
    - aflplusplus_lto_pcguard
    - aflplusplus_lto_cmplog
    - aflplusplus_lto_laf
    - aflplusplus_classic
    - entropic_exectime

- experiment: 2020-08-15
  fuzzers:
    - libfuzzer_fixcrossover
    - entropic_fixcrossover
    - libfuzzer_keepseed
    - entropic_keepseed

- experiment: 2020-08-14
  fuzzers:
    - aflplusplus
    - aflplusplus_optimal
    - aflplusplus_qemu
    - aflplusplus_same1
    - aflplusplus_same2
    - aflplusplus_same3
    - honggfuzz
    - weizz
    - aflplusplus_taint
    - aflplusplus_laf

- experiment: 2020-08-10
  fuzzers:
    - libfuzzer_fixcrossover
    - entropic_fixcrossover

- experiment: 2020-08-07
  fuzzers:
    - aflplusplus_datalenrand
    - aflplusplus_havoc
    - aflplusplus_coe
    - aflplusplus_exploit
    - aflplusplus_explore
    - aflplusplus_fast
    - aflplusplus_lin
    - aflplusplus_mmopt
    - aflplusplus_quad
    - aflplusplus_rare
    - aflplusplus_seek

- experiment: 2020-08-03
  fuzzers:
    - afl
    - aflfast
    - aflplusplus
    - aflplusplus_optimal
    - aflplusplus_qemu
    - afl_qemu
    - aflsmart
    - eclipser
    - entropic
    - fairfuzz
    - fastcgs_lm
    - honggfuzz
    - honggfuzz_qemu
    - lafintel
    - libfuzzer
    - manul
    - mopt
    - libfuzzer_keepseed
    - entropic_keepseed
    - libfuzzer_interceptors
    - entropic_interceptors

- experiment: 2020-07-30
  fuzzers:
    - libfuzzer
    - libfuzzer_interceptors
    - entropic
    - entropic_interceptors

- experiment: 2020-07-29
  fuzzers:
    - afl
    - honggfuzz
    - libfuzzer
    - entropic

- experiment: 2020-07-27
  fuzzers:
    - afl
    - aflplusplus
    - honggfuzz
    - aflplusplus_honggfuzz
    - aflplusplus_cmplog
    - aflplusplus_havoc_cmplog
    - aflplusplus_havoc2
    - aflplusplus_havoc
    - aflplusplus_laf
    - aflplusplus_laf_cmplog

- experiment: 2020-07-25
  fuzzers:
    - aflplusplus
    - aflplusplus_havoc
    - aflplusplus_hybrid
    - aflplusplus_honggfuzz
    - afl
    - afl_qemu
    - honggfuzz
    - honggfuzz_qemu
    - mopt

- experiment: 2020-07-22
  fuzzers:
    - libfuzzer

- experiment: 2020-07-20
  fuzzers:
    - libfuzzer

- experiment: 2020-07-13
  fuzzers:
    - aflplusplus_ctx_default
    - aflplusplus_ctx_nosingle
    - aflplusplus_ctx_nozero
    - aflplusplus_ctx_nozerosingle
    - aflplusplus_ngram4
    - aflplusplus_ngram6
    - aflplusplus_ngram8

- experiment: 2020-07-09
  fuzzers:
    - aflplusplus_lto_dict
    - aflplusplus_lto
    - aflplusplus_ltoinstrim
    - aflplusplus_ctx
    - aflplusplus_ngram2
    - aflplusplus_optimal
    - aflplusplus_qemu
    - aflplusplus

- experiment: 2020-06-30
  fuzzers:
    - aflplusplus_qemu
    - afl_qemu
    - honggfuzz_qemu
    - aflplusplus_optimal_shmem

- experiment: 2020-06-26
  fuzzers:
    - aflplusplus
    - aflplusplus_optimal
    - aflplusplus_optimal_shmem
    - aflplusplus_shmem
    - entropic

- experiment: 2020-06-18
  fuzzers:
    - aflplusplus
    - aflplusplus_optimal
    - aflplusplus_optimal_shmem
    - aflplusplus_qemu
    - aflplusplus_shmem

- experiment: 2020-06-17
  fuzzers:
    - aflplusplus
    - aflplusplus_optimal
    - aflplusplus_optimal_shmem
    - aflplusplus_qemu
    - aflplusplus_shmem

- experiment: 2020-06-12
  fuzzers:
    - aflcc
    - aflplusplus
    - aflplusplus_optimal
    - aflplusplus_optimal_shmem
    - aflplusplus_qemu
    - aflplusplus_shmem
    - libfuzzer_nocmp
    - manul

- experiment: 2020-06-08
  fuzzers:
    - aflplusplus
    - libfuzzer<|MERGE_RESOLUTION|>--- conflicted
+++ resolved
@@ -20,7 +20,6 @@
 # Please add new experiment requests towards the top of this file.
 #
 
-<<<<<<< HEAD
 - experiment: 2022-04-10-aflpp
   description: "afl++ bug ranking"
   type: bug
@@ -31,7 +30,8 @@
     - aflplusplus_optimal
     - honggfuzz
     - libafl
-=======
+    - entropic
+
 - experiment: 2022-04-11-libafl
   description: "libafl new test"
   fuzzers:
@@ -39,7 +39,6 @@
     - libafl_new
     - aflplusplus
     - honggfuzz
->>>>>>> 8d06cbfd
     - entropic
 
 - experiment: 2022-04-07-aflpp
