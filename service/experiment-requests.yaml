--- conflicted
+++ resolved
@@ -19,14 +19,12 @@
 # You can run "make presubmit" to do basic validation on this file.
 # Please add new experiment requests towards the top of this file.
 #
-<<<<<<< HEAD
 - experiment: 2021-12-2-fafuzzer
   description: "Evaluate fuzeer effectiveness on fafuzz and other fuzzers"
   fuzzers:
     - fafuzz
     - afl
     - mopt
-=======
 
 - experiment: 2021-12-01-aflpp
   description: "afl++ enhancements"
@@ -34,7 +32,6 @@
     - aflplusplus_dfl
     - aflplusplus_sat
     - aflplusplus_more
->>>>>>> 195d3ea2
 
 - experiment: 2021-11-26-aflpp
   description: "afl++ regression tests"
