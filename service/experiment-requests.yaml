# Experiment requests have the following format:
#
# - experiment: 2020-06-08  # The name of the experiment
#   fuzzers:  # The fuzzers to run in the experiment.
#     - aflplusplus
#     - libfuzzer
#   description: "Explain the intent of the experiment"
#   # type: bug  # Set to use bug based benchmarks, otherwise coverage (default).
#   # oss-fuzz-corpus: true  # Set to use latest saturated corpora from OSS-Fuzz.
#
# The name of the experiment must begin with a date using this format:
# YYYY-MM-DD (year-month-day). It's not important what timezone is used in
# deciding the date or if this is a day or two off. The most important thing is
# that is unique.
# If there already is an experiment for a particular date in this file, you can
# either: add a suffix (e.g. "-aflplusplus" or "-2") to the experiment name, or
# use the next date.
#
# You can run "make presubmit" to do basic validation on this file.
# Please add new experiment requests towards the top of this file.

<<<<<<< HEAD

- experiment: 2021-07-08-feedback
  description: "Different feedback mechanisms"
  type: bug
  fuzzers:
    - afldd
    - aflpp_vs_dd
=======
- experiment: 2021-07-09-aflpp
  description: "afl++: frida, cmplog, symbolic"
  fuzzers:
    - aflplusplus
    - aflplusplus_cmplog_double
    - fuzzolic_aflplusplus_z3
    - fuzzolic_aflplusplus_z3dict
    - honggfuzz
    - aflplusplus_313
    - aflplusplus_cmplog_fullskip
    - aflplusplus_cmplog_2dict
    - aflplusplus_frida
    - aflplusplus_frida_better
    - aflplusplus_qemu
    
- experiment: 2021-07-15-saturated
  description: "Benchmark a new experimental feature for AFL++ (saturated)"
  type: bug
  oss-fuzz-corpus: true
  fuzzers:
    - aflplusplus_unusual_disabled
    - aflplusplus_unusual_enabled
>>>>>>> 7158c0df

- experiment: 2021-07-05-saturated
  description: "Benchmark a new experimental feature for AFL++ (saturated)"
  type: bug
  oss-fuzz-corpus: true
  fuzzers:
    - aflplusplus_unusual_disabled
    - aflplusplus_unusual_enabled

- experiment: 2021-07-03-symbolic
  description: "Symbolic solver benchmark."
  fuzzers:
    - aflplusplus_cmplog_double
    - aflplusplus_qemu_double
    - eclipser_aflplusplus
    - fuzzolic_aflplusplus_z3
    - fuzzolic_aflplusplus_fuzzy
    - symcc_aflplusplus_single
    - symqemu_aflplusplus

- experiment: 2021-06-27-symbolic
  description: "Symbolic solver benchmark."
  fuzzers:
    - aflplusplus_cmplog_double
    - aflplusplus_qemu_double
    - eclipser_aflplusplus
    - fuzzolic_aflplusplus_z3
    - fuzzolic_aflplusplus_fuzzy
    - symcc_aflplusplus_single
    - symqemu_aflplusplus

- experiment: 2021-06-25-aflprefix
  description: "Requesting experiments on two new AFL variants."
  fuzzers:
    - aflprefix
    - dropfuzzer
    - afl

- experiment: 2021-06-24-aflpp-bug
  description: "Benchmark afl++ cnt variants"
  type: bug
  fuzzers:
    - aflplusplus
    - aflplusplus_x_default
    - aflplusplus_fcnt
    - aflplusplus_flcnt
    - aflplusplus_lcnt
    - honggfuzz
    - entropic

- experiment: 2021-06-24-libafl
  description: "Libafl experiment"
  fuzzers:
    - libafl
    - aflplusplus
    - aflplusplus_num
    - aflplusplus_select
    - aflplusplus_cmplog_new
    - aflplusplus_cmplog_old
    - aflplusplus_frida
    - aflplusplus_qemu
    - entropic
    - honggfuzz
    - afl

- experiment: 2021-06-23-libafl
  description: "Libafl experiment"
  fuzzers:
    - libafl
    - aflplusplus
    - aflplusplus_num
    - entropic
    - honggfuzz
    - afl

- experiment: 2021-06-18-libafl
  description: "Libafl experiment"
  fuzzers:
    - libafl
    - aflplusplus
    - aflplusplus_x_default
    - aflplusplus_num
    - aflplusplus_select
    - entropic
    - honggfuzz
    - afl

- experiment: 2021-06-17-favored-seeds
  description: "Evaluating experimental methods to favor seeds"
  fuzzers:
    - afl
    - afl_no_favored
    - afl_random_favored

- experiment: 2021-06-12-aflpp-bug
  description: "Benchmark afl++ cnt variants"
  type: bug
  fuzzers:
    - aflplusplus
    - aflplusplus_fcnt
    - aflplusplus_flcnt
    - aflplusplus_lcnt
    - honggfuzz
    - entropic

- experiment: 2021-06-16-aflpp
  description: "Benchmark afl++ and frida regressions"
  fuzzers:
    - aflplusplus
    - aflplusplus_313
    - aflplusplus_311
    - aflplusplus_frida
    - aflplusplus_frida_old
    - aflplusplus_frida_new
    - aflplusplus_qemu
    - honggfuzz
    - entropic
    - afl

- experiment: 2021-06-12-symccafl-pp
  description: "Same as 2021-06-02-symccafl-pp but saturated"
  oss-fuzz-corpus: true
  fuzzers:
    - symcc_afl
    - symcc_afl_single
    - symcc_aflplusplus
    - afl_two_instances
    - afl
    - aflfast
    - aflplusplus
    - aflsmart
    - entropic
    - eclipser
    - fairfuzz
    - honggfuzz
    - lafintel
    - libfuzzer
    - mopt    

- experiment: 2021-06-12-aflpp
  description: "Benchmark AFL++ regressions"
  fuzzers:
    - aflplusplus
    - aflplusplus_313
    - aflplusplus_311
    - aflplusplus_frida
    - aflplusplus_frida_old
    - aflplusplus_qemu
    - aflplusplus_fcnt
    - aflplusplus_flcnt
    - aflplusplus_lcnt
    - honggfuzz

- experiment: 2021-06-11-aflpp-sat
  description: "Benchmark AFL++ (saturated)"
  oss-fuzz-corpus: true
  fuzzers:
    - aflplusplus_x
    - aflplusplus_x_c1
    - aflplusplus_x_c1a
    - aflplusplus_x_c1t
    - aflplusplus_x_c2
    - aflplusplus_x_c2a
    - aflplusplus_x_c2t
    - aflplusplus_x_d2f
    - aflplusplus_x_eh
    - aflplusplus_x_trim
    - aflplusplus_x_default
    - honggfuzz
    - aflplusplus

- experiment: 2021-06-07-saturated-fix
  description: "Benchmark a new experimental feature for AFL++ (saturated)"
  type: bug
  oss-fuzz-corpus: true
  fuzzers:
    - aflplusplus_unusual_disabled
    - aflplusplus_unusual_enabled
    - aflplusplus_unusual_partial
    - aflplusplus_unusual_enabled_early
    - aflplusplus_unusual_partial_early

- experiment: 2021-06-07-aflpp
  description: "test threadsafe mode and collect frida cores"
  fuzzers:
    - aflplusplus
    - aflplusplus_313
    - aflplusplus_frida
    - aflplusplus_threadsafe
    - aflplusplus_zero
    - honggfuzz

- experiment: 2021-06-03-aflpp
  description: "Benchmark a new experimental feature for AFL++"
  type: bug
  fuzzers:
    - aflplusplus_unusual_disabled
    - aflplusplus_unusual_enabled
    - aflplusplus_unusual_partial

- experiment: 2021-06-02-symccafl-pp
  description: >
               Symcc experiment. The difference between this and 
               2021-06-01-symccafl is that we now have a version of
               symcc in combination with aflplusplus. Some bug fixing in
               symcc has happened, which makes it less prone to crashing.
               The bug fixing is primarily for the aflplusplus hybrid,
               since the bugs that were fixed has not been notable
               (maybe seen once) in the symcc-afl combination.
               Finally, we have added an increase in the timeout
               of how often symcc runs, switching it from every
               5 sec to ever 20 sec. Finally, in the aflplusplus
               hybrid there is no use of afl-showmap, which means
               all seeds created by symcc are pushed into the afl
               queue. This changes the symcc set up as there is no
               filtering done on the seeds pushed to afl.
  fuzzers:
    - symcc_afl
    - symcc_afl_single
    - symcc_aflplusplus
    - afl_two_instances
    - afl
    - aflfast
    - aflplusplus
    - aflsmart
    - entropic
    - eclipser
    - fairfuzz
    - honggfuzz
    - lafintel
    - libfuzzer
    - mopt    

- experiment: 2021-06-01-symccafl
  description: >
               Symcc-AFL test. The difference between this and 
               2021-05-29-symccafl is that we now have afl benchmarks
               that run multiple instances of afl. This is for 
               comparison purposes since symcc also utilises mutliple
               processes. The goal is to try and avoid any bias due
               to more total CPU time.
  fuzzers:
    - symcc_afl
    - symcc_afl_single
    - afl_two_instances
    - afl
    - aflfast
    - aflplusplus
    - aflsmart
    - entropic
    - eclipser
    - fairfuzz
    - honggfuzz
    - lafintel
    - libfuzzer
    - mopt    
- experiment: 2021-06-02
  description: "Experiment to compare afl with honggfuzz and libfuzzer"
  fuzzers:
    - afl
    - aflplusplus
    - honggfuzz
    - libfuzzer
    - entropic

- experiment: 2021-05-29-symccafl
  description: "Symcc-AFL test with most benchmarks"
  fuzzers:
    - symcc_afl
    - afl
    - aflfast
    - aflplusplus
    - aflsmart
    - entropic
    - eclipser
    - fairfuzz
    - honggfuzz
    - lafintel
    - libfuzzer
    - mopt    

- experiment: 2021-05-25-symccafl
  description: "Symcc-AFL first test"
  fuzzers:
    - symcc_afl
    - afl
    - aflfast
    - aflplusplus
    - aflsmart
    - entropic
    - eclipser
    - fairfuzz
    - honggfuzz
    - lafintel
    - libfuzzer
    - mopt    

- experiment: 2021-05-25-cloning
  description: >
    Benchmark some variants of AFL++ that use different function cloning
    strategies at whole program level to achieve collision-free context
    sensitivity.
  type: bug
  fuzzers:
    - aflplusplus_classic
    - aflplusplus_classic_ctx
    - aflplusplus_pcguard
    - aflplusplus_pcguard_bitcode
    - aflplusplus_pcguard_ctx
    - aflplusplus_pcguard_ctx_bfs
    - aflplusplus_pcguard_ctx_randomic
    - aflplusplus_pcguard_ctx_uniform
    - aflplusplus_pcguard_ctx_params

- experiment: 2021-05-25-aflpp
  description: "afl++ release test"
  fuzzers:
    - aflplusplus
    - aflplusplus_optimal
    - aflplusplus_312
    - aflplusplus_311
    - honggfuzz
    - entropic

- experiment: 2021-05-14-aflpp
  description: "afl++ qemu + frida variants"
  fuzzers:
    - honggfuzz_qemu
    - afl_qemu
    - aflplusplus_frida
    - aflplusplus_frida_inmem
    - aflplusplus_qemu

- experiment: 2021-05-09-aflpp
  description: "afl++ qemu + frida variants"
  fuzzers:
    - honggfuzz
    - aflplusplus
    - aflplusplus_optimal
    - aflplusplus_312
    - aflplusplus_311
    - aflplusplus_frida
    - aflplusplus_frida_inmem
    - aflplusplus_qemu
    - aflplusplus_qemu_inmem

- experiment: 2021-04-22-bwhua
  fuzzers:  
    - aflplusplus
    - entropic
    - fairfuzz
  description: "A survey for a class project by bwhua"

- experiment: 2021-04-17-aflpp
  description: "afl++ havoc + qemu mode variants"
  fuzzers:
    - honggfuzz
    - aflplusplus
    - aflplusplus_optimal
    - aflplusplus_312
    - aflplusplus_311
    - aflplusplus_qemu_cmplog
    - aflplusplus_qemu
    - aflplusplus_qemu_inmem
    - aflplusplus_qemu_cmplog_inmem
    - afl_qemu
    - honggfuzz_qemu

- experiment: 2021-04-14-aflpp
  description: "afl++ havoc + qemu mode variants"
  fuzzers:
    - aflplusplus
    - aflplusplus_312
    - aflplusplus_311
    - aflplusplus_havoc
    - aflplusplus_havoc2
    - aflplusplus_qemu_cmplog
    - aflplusplus_qemu_plain
    - aflplusplus_qemu
    - aflplusplus_qemu_plaininmem

- experiment: 2021-04-08
  description: >
    Test modified strcmp handling that records the full string arguments in the
    table of recent compares even if they are of different lengths and uses the
    lengths of both arguments for more targeted mutations derived from TORCW.
  fuzzers:
    - libfuzzer
    - libfuzzer_vartorcw

- experiment: 2021-04-08-bug
  description: >
    Test modified strcmp handling that records the full string arguments in the
    table of recent compares even if they are of different lengths and uses the
    lengths of both arguments for more targeted mutations derived from TORCW.
  type: bug
  fuzzers:
    - libfuzzer
    - libfuzzer_vartorcw

- experiment: 2021-03-31
  description: "afl++ collision free context sensitivity"
  fuzzers:
    - aflplusplus_classic
    - aflplusplus_classic_ctx
    - aflplusplus_pcguard
    - aflplusplus_pcguard_ctx
    - aflplusplus_pcguard_ctx_indirects

- experiment: 2021-03-27-aflpp
  description: "afl++ havoc+cmplog variants"
  fuzzers:
    - aflplusplus
    - aflplusplus_312
    - aflplusplus_311
    - aflplusplus_310
    - aflplusplus_havoc
    - aflplusplus_havoc2
    - aflplusplus_havoc3
    - aflplusplus_havoc60
    - aflplusplus_cmplog_add

- experiment: 2021-03-23-aflpp
  description: "afl++ release comparison"
  fuzzers:
    - aflplusplus_optimal_flcnt
    - aflplusplus_flcnt
    - aflplusplus_optimal
    - aflplusplus_havoc
    - aflplusplus
    - aflplusplus_311
    - aflplusplus_310
    - aflplusplus_300
    - entropic
    - honggfuzz

- experiment: 2021-03-16-aflpp
  description: "afl++ release comparison"
  fuzzers:
    - aflplusplus_optimal_flcnt
    - aflplusplus_flcnt
    - aflplusplus_optimal
    - aflplusplus
    - aflplusplus_311
    - aflplusplus_310
    - aflplusplus_300
    - entropic
    - honggfuzz

- experiment: 2021-05-12-aflpp-bug
  description: "afl++ ctx on bugs"
  type: bug
  fuzzers:
    - aflplusplus
    - aflplusplus_classic
    - aflplusplus_ctx
    - aflplusplus_ctx1
    - aflplusplus_ctx2
    - aflplusplus_ctx3
    - aflplusplus_ctx4

- experiment: 2021-05-12-aflpp
  description: "afl++ release comparison"
  fuzzers:
    - aflplusplus_optimal_flcnt
    - aflplusplus_flcnt
    - aflplusplus_optimal
    - aflplusplus
    - aflplusplus_310
    - aflplusplus_300
    - entropic
    - honggfuzz

- experiment: 2021-03-12-aflpp-bug
  description: "afl++ counter test on bugs"
  type: bug
  fuzzers:
    - aflplusplus_cmplog_introspection
    - aflplusplus_optimal_flcnt
    - aflplusplus_flcnt
    - aflplusplus_optimal_lcnt
    - aflplusplus_lcnt
    - aflplusplus_optimal_fcnt
    - aflplusplus_fcnt
    - aflplusplus_optimal
    - aflplusplus
    - aflplusplus_havoc

- experiment: 2021-03-12-aflpp
  description: "afl++ ctx + counter test"
  fuzzers:
    - aflplusplus_cmplog_introspection
    - aflplusplus_optimal_flcnt
    - aflplusplus_flcnt
    - aflplusplus_optimal_lcnt
    - aflplusplus_lcnt
    - aflplusplus_optimal_fcnt
    - aflplusplus_fcnt
    - aflplusplus_optimal
    - aflplusplus
    - aflplusplus_havoc
    - aflplusplus_classic
    - aflplusplus_ctx
    - aflplusplus_ctx1
    - aflplusplus_ctx2
    - aflplusplus_ctx3
    - aflplusplus_ctx4

- experiment: 2021-03-07-aflpp-bug
  description: "afl++ cmplog introspection bug"
  type: bug
  fuzzers:
    - aflplusplus_cmplog_introspection
    - aflplusplus_optimal_flcnt
    - aflplusplus_flcnt
    - aflplusplus_optimal
    - aflplusplus
    - aflplusplus_havoc

- experiment: 2021-03-07-aflpp
  description: "afl++ cmplog introspection"
  fuzzers:
    - aflplusplus
    - aflplusplus_optimal
    - aflplusplus_flcnt
    - aflplusplus_optimal_flcnt
    - aflplusplus_cmplog_introspection
    - aflplusplus_cmplog_fail96
    - aflplusplus_cmplog_4k
    - aflplusplus_cmplog_12k
    - aflplusplus_cmplog_16k
    - aflplusplus_cmplog_24k
    - aflplusplus_havoc

- experiment: 2021-03-05-aflpp-bug
  description: "afl++ cmplog introspection bug"
  type: bug
  fuzzers:
    - aflplusplus_introspection
    - aflplusplus_introspection2
    - aflplusplus_cmplog_introspection
    - aflplusplus_optimal_flcnt
    - aflplusplus_flcnt
    - aflplusplus_optimal
    - aflplusplus

- experiment: 2021-03-05-aflpp
  description: "afl++ cmplog introspection"
  fuzzers:
    - aflplusplus
    - aflplusplus_optimal
    - aflplusplus_flcnt
    - aflplusplus_optimal_flcnt
    - aflplusplus_introspection
    - aflplusplus_introspection2
    - aflplusplus_cmplog_introspection

- experiment: 2021-02-26-aflpp-bug
  description: "optimal test + cmplog variants bug"
  type: bug
  fuzzers:
    - aflplusplus_introspection
    - aflplusplus_introspection2
    - aflplusplus_cmplog_introspection
    - aflplusplus_optimal_flcnt
    - aflplusplus_flcnt
    - aflplusplus_optimal
    - aflplusplus

- experiment: 2021-02-26-aflpp
  description: "optimal test + cmplog variants"
  fuzzers:
    - aflplusplus
    - aflplusplus_optimal
    - aflplusplus_flcnt
    - aflplusplus_optimal_flcnt
    - aflplusplus_cmplog_fail96
    - aflplusplus_cmplog_12k
    - aflplusplus_introspection
    - aflplusplus_introspection2
    - aflplusplus_cmplog_introspection

- experiment: 2021-02-24-aflpp-bug
  description: "test the buffer boundaries feedback (afl_buf)"
  type: bug
  fuzzers:
    - aflplusplus
    - aflplusplus_optimal
    - aflplusplus_flcnt

- experiment: 2021-02-24-aflpp
  description: "optimal test + cmplog variants"
  fuzzers:
    - aflplusplus
    - aflplusplus_optimal
    - aflplusplus_cmplog_per5
    - aflplusplus_cmplog_per15
    - aflplusplus_cmplog_fail192
    - aflplusplus_cmplog_fail256
    - aflplusplus_cmplog_24k
    - aflplusplus_weak
    - aflplusplus_flcnt

- experiment: 2021-02-22-afl-buf
  description: "test the buffer boundaries feedback (afl_buf)"
  type: bug
  fuzzers:
    - afl
    - aflplusplus
    - aflplusplus_optimal
    - afl_buf
    - weizz_qemu

- experiment: 2021-02-22-aflpp
  description: "optimal test + cmplog variants"
  fuzzers:
    - aflplusplus
    - aflplusplus_optimal
    - aflplusplus_explore
    - aflplusplus_coe
    - aflplusplus_arith
    - aflplusplus_cmplog_per10
    - aflplusplus_cmplog_per30
    - aflplusplus_cmplog_fail64
    - aflplusplus_cmplog_fail128
    - aflplusplus_cmplog_8k
    - aflplusplus_u16

- experiment: 2021-02-17-aflpp
  description: "make optimal optimal again"
  fuzzers:
    - aflplusplus_plain
    - aflplusplus_lto
    - aflplusplus_lto_2mb
    - aflplusplus_lto_500mb
    - aflplusplus_lto_cmplog
    - aflplusplus_lto_laf
    - aflplusplus_lto_mopt

- experiment: 2021-02-09-aflpp
  description: "cmplog variants"
  fuzzers:
    - aflplusplus
    - aflplusplus_cmplog
    - aflplusplus_cmplog_1
    - aflplusplus_cmplog_max4k
    - aflplusplus_cmplog_transform
    - aflplusplus_cmplog_old
    - aflplusplus_v300c

- experiment: 2021-02-04-aflpp
  description: "cmplog variants + auto map size"
  fuzzers:
    - aflplusplus
    - aflplusplus_cmplog
    - aflplusplus_cmplog_1
    - aflplusplus_cmplog_old
    - aflplusplus_cmplog_max4k
    - aflplusplus_cmplog_transform
    - aflplusplus_v300c

- experiment: 2021-02-01-aflpp
  description: "cmplog variants + auto map size"
  fuzzers:
    - aflplusplus
    - aflplusplus_cmplog
    - aflplusplus_cmplog_1
    - aflplusplus_cmplog_old
    - aflplusplus_cmplog_max4k
    - aflplusplus_cmplog_transform
    - aflplusplus_v300c

- experiment: 2021-01-30-aflpp-afl
  description: "cmplog variants"
  fuzzers:
    - aflplusplus_cmplog
    - aflplusplus_cmplog_60
    - aflplusplus_cmplog_300
    - aflplusplus_cmplog_select
    - aflplusplus_cmplog_arith
    - aflplusplus_cmplog_lowfail

- experiment: 2021-01-27-aflpp-afl
  description: "plain afl++ vs afl"
  fuzzers:
    - aflplusplus_trim
    - afl

- experiment: 2021-01-27-aflpp-bug
  description: "afl++ trim vs notrim bug"
  type: bug
  fuzzers:
    - aflplusplus_trim
    - aflplusplus_notrim

- experiment: 2021-01-25-aflpp
  description: "afl++ cmplog"
  fuzzers:
    - aflplusplus_cmplog
    - aflplusplus_cmplog12_1
    - aflplusplus_cmplog12_2
    - aflplusplus_cmplog12_transform_1
    - aflplusplus_cmplog12_transform_2
    - aflplusplus_cmplog123_1
    - aflplusplus_cmplog123_2
    - aflplusplus_cmplog123_transform_1
    - aflplusplus_cmplog123_transform_2

- experiment: 2021-01-22-aflpp
  description: "afl++ cmplog + notrim"
  fuzzers:
    - aflplusplus
    - aflplusplus_notrim
    - aflplusplus_cmplog_v1
    - aflplusplus_cmplog_v2
    - aflplusplus_cmplog_v3
    - aflplusplus_cmplog_v2_comb
    - aflplusplus_cmplog_v2_arith
    - aflplusplus_cmplog_v1_0
    - aflplusplus_cmplog_v1_5
    - aflplusplus_cmplog_v1_2
    - aflplusplus_cmplog_v2_transform
    - aflplusplus_cmplog_v2_transform2

- experiment: 2021-01-21-aflpp
  description: "afl++ cmplog + notrim"
  fuzzers:
    - aflplusplus
    - aflplusplus_notrim
    - aflplusplus_cmplog_v1
    - aflplusplus_cmplog_v2
    - aflplusplus_cmplog_v3
    - aflplusplus_cmplog_v2_comb
    - aflplusplus_cmplog_v2_arith
    - aflplusplus_cmplog_v1_0
    - aflplusplus_cmplog_v1_5
    - aflplusplus_cmplog_v1_2
    - aflplusplus_cmplog_v2_transform
    - aflplusplus_cmplog_v2_transform2

- experiment: 2021-01-20-aflpp
  description: "afl++ cmplog + notrim"
  fuzzers:
    - aflplusplus
    - aflplusplus_notrim
    - aflplusplus_cmplog_stable
    - aflplusplus_cmplog_dev
    - aflplusplus_cmplog_v1
    - aflplusplus_cmplog_v2
    - aflplusplus_cmplog_v3
    - aflplusplus_cmplog_v2_comb
    - aflplusplus_cmplog_v2_arith

- experiment: 2021-01-19-aflpp
  description: "afl++ cmplog + schedule weighting"
  fuzzers:
    - aflplusplus
    - aflplusplus_notrim
    - aflplusplus_cmplog_stable
    - aflplusplus_cmplog_dev
    - aflplusplus_cmplog_v1
    - aflplusplus_cmplog_v2
    - aflplusplus_cmplog_v3
    - aflplusplus_cmplog_v2_comb
    - aflplusplus_cmplog_v2_arith

- experiment: 2021-01-18-aflpp
  description: "afl++ cmplog + schedule weighting"
  fuzzers:
    - aflplusplus
    - aflplusplus_notrim
    - aflplusplus_cmplog_stable
    - aflplusplus_cmplog_dev
    - aflplusplus_cmplog_v1
    - aflplusplus_cmplog_v2
    - aflplusplus_cmplog_v3
    - aflplusplus_cmplog_v2_comb
    - aflplusplus_cmplog_v2_arith

- experiment: 2021-01-11-aflpp
  description: "afl++ cmplog + schedule weighting"
  fuzzers:
    - aflplusplus
    - aflplusplus_cmplog
    - aflplusplus_cmplog_new
    - aflplusplus_cmplog_variant
    - aflplusplus_cmplog_variant2
    - aflplusplus_cmplog_variant3
    - aflplusplus_schedule
    - aflplusplus_schedule_explore

- experiment: 2021-01-08-aflpp
  description: "afl++ cmplog + schedule weighting"
  fuzzers:
    - aflplusplus
    - aflplusplus_cmplog
    - aflplusplus_cmplog_new
    - aflplusplus_cmplog_variant
    - aflplusplus_cmplog_variant2
    - aflplusplus_schedule
    - aflplusplus_schedule_explore

- experiment: 2021-01-06-aflpp
  description: "afl++ cmplog + schedule weighting"
  fuzzers:
    - aflplusplus
    - aflplusplus_cmplog
    - aflplusplus_cmplog_new
    - aflplusplus_cmplog_variant
    - aflplusplus_schedule
    - aflplusplus_schedule_explore

- experiment: 2021-01-02
  description: "afl++ schedule weighting"
  fuzzers:
    - aflplusplus
    - aflplusplus_schedule
    - aflplusplus_schedule_explore

- experiment: 2020-12-29-bug
  description: "afl++ introspection bug"
  type: bug
  fuzzers:
    - aflplusplus_introspection
    - aflplusplus_introspection2

- experiment: 2020-12-29
  description: "afl++ introspection"
  fuzzers:
    - aflplusplus
    - aflplusplus_schedule
    - aflplusplus_optimal
    - aflplusplus_introspection
    - aflplusplus_introspection2

- experiment: 2020-12-28-bug
  description: "afl++ introspection bug"
  type: bug
  fuzzers:
    - aflplusplus_introspection
    - aflplusplus_introspection2

- experiment: 2020-12-28
  description: "afl++ introspection"
  fuzzers:
    - aflplusplus
    - aflplusplus_schedule
    - aflplusplus_optimal
    - aflplusplus_introspection
    - aflplusplus_introspection2

- experiment: 2020-12-26
  description: "compare aflplusplus_eclipser vs aflplusplus_double"
  fuzzers:
    - aflplusplus
    - aflplusplus_eclipser
    - aflplusplus_double

- experiment: 2020-12-25
  description: "best of current state"
  fuzzers:
    - aflplusplus
    - aflplusplus_optimal
    - entropic
    - honggfuzz
    - eclipser
    - afl
    - aflplusplus_eclipser

- experiment: 2020-12-23
  description: "best of current state"
  fuzzers:
    - aflplusplus
    - aflplusplus_optimal
    - entropic
    - honggfuzz
    - eclipser
    - afl

- experiment: 2020-12-22-bug
  description: "afl++ bugs benchmarking"
  type: bug
  fuzzers:
    - aflplusplus
    - aflplusplus_optimal
    - aflplusplus_bug_laf
    - aflplusplus_bug_dict

- experiment: 2020-12-18
  description: "benchmark romu and skim"
  fuzzers:
    - aflplusplus
    - aflplusplus_optimal
    - aflplusplus_bug_laf
    - aflplusplus_bug_dict
    - aflplusplus_skim_romu_fixed
    - aflplusplus_skim_romu
    - aflplusplus_romu_fixed
    - aflplusplus_romu
    - aflplusplus_skim_fixed
    - aflplusplus_skim

- experiment: 2020-12-11
  description: "release comparison: afl++ 2.68c vs 3.00c"
  fuzzers:
    - aflplusplus_268c
    - aflplusplus_300c
    - aflplusplus_268c_qemu
    - aflplusplus_300c_qemu

- experiment: 2020-12-09
  description: "test afl++ schedule changes, 2nd"
  fuzzers:
    - aflplusplus_explore
    - aflplusplus_exploit
    - aflplusplus_explore_weight
    - aflplusplus_exploit_weight
    - aflplusplus_fast_new
    - aflplusplus_coe_new

- experiment: 2020-12-08
  description: "test afl++ schedule changes"
  fuzzers:
    - aflplusplus_explore
    - aflplusplus_exploit
    - aflplusplus_explore_weight
    - aflplusplus_exploit_weight
    - aflplusplus_fast_old
    - aflplusplus_coe_old
    - aflplusplus_fast_new
    - aflplusplus_coe_new

- experiment: 2020-12-05
  description: "AFL++ schedules"
  fuzzers:
    - aflplusplus
    - aflplusplus_fast_v2
    - aflplusplus_fast_v2_branches
    - aflplusplus_fast_v2_noperf
    - aflplusplus_fast_v2_nolog
    - aflplusplus_coe_v2_cutoff
    - aflplusplus_coe_v2

- experiment: 2020-12-04
  description: "AFL++ 2.68c qemu mode"
  fuzzers:
    - aflplusplus_268c_qemu
    - aflplusplus_qemu
    
- experiment: 2020-12-03
  description: "AFL++ some fast variants"
  fuzzers:
    - aflplusplus
    - aflplusplus_fast_v2
    - aflplusplus_fast_v2_add
    - aflplusplus_fast_v2_depth
    - aflplusplus_fast_v2_cutoff
    - aflplusplus_fast_v2_lessperf
    - aflplusplus_fast_v2_moreperf
    - aflplusplus_fast_v2_fuzzlevel

- experiment: 2020-11-08
  description: "AFL++ seed selection test + introspection"
  fuzzers:
    - aflplusplus
    - aflplusplus_oldnew
    - aflplusplus_introspection

- experiment: 2020-11-05
  description: "AFL++ mutator experiments (retry failed 2020-11-02)"
  fuzzers:
    - aflplusplus
    - aflplusplus_268c
    - aflplusplus_havoc
    - aflplusplus_libfuzzer
    - aflplusplus_honggfuzz
    - aflplusplus_mopt
    - aflplusplus_mopt_both
    - aflplusplus_noextrasplice
    - afl

- experiment: 2020-11-04
  description: "AFL++ mutator experiments (again)"
  fuzzers:
    - aflplusplus
    - aflplusplus_mopt
    - aflplusplus_mopt_both
    - aflplusplus_noextrasplice
    - aflplusplus_nofavskip
    - aflplusplus_introspection

- experiment: 2020-11-02
  description: "AFL++ mutator experiments"
  fuzzers:
    - aflplusplus
    - aflplusplus_268c
    - aflplusplus_havoc
    - aflplusplus_libfuzzer
    - aflplusplus_honggfuzz
    - aflplusplus_mopt
    - aflplusplus_mopt_both
    - aflplusplus_noextrasplice
    - afl

- experiment: 2020-11-01
  description: "AFL++ time-based schedules."
  fuzzers:
    - aflplusplus
    - aflplusplus_fast_v1
    - aflplusplus_fast_v2
    - aflplusplus_fast_v1_time
    - aflplusplus_fast_v2_time

- experiment: 2020-10-27
  description: "Official experiment"
  fuzzers:
    - afl
    - aflfast
    - aflplusplus
    - aflplusplus_optimal
    - aflsmart
    - entropic
    - eclipser
    - fairfuzz
    - honggfuzz
    - lafintel
    - libaflfuzzer
    - libfuzzer
    - mopt


- experiment: 2020-10-26
  description: "test new memcache algorithm, hopefully for the last time"
  fuzzers:
    - aflplusplus_fixed
    - aflplusplus_memcache_2mb
    - aflplusplus_memcache_20mb
    - aflplusplus_memcache_200mb


- experiment: 2020-10-25
  description: >
    These are AFLPlusplus experiments. Using Marc's implementation of the Vose
    alias algorithm to implement v2. Our previous AFL implementation overflowed
    the AFL 32-bit random number generator (UR) and was highly inefficient,
    requiring on random number for each element in the queue until one element
    is chosen. This is also to test an upcoming pull request to reduce the
    AFL++ memory footprint (u32* -> u8*). Evaluations of v1 points to a lower
    bound on perf_score. In the previous experiments, there was an integer
    division error which assigned perf_score=1 to seeds that were already
    fuzzed. If the perf_score for seeds is below a certain threshold,
    the overhead from switching between seeds becomes noticeable, resulting in
    less execs/sec. Generally, with rapid in-process fuzzing (>10k execs/sec),
    we need to minimize the time spent in the fuzzer. Perf_score allows to
    distribute some of this overhead across perf_score many execs.
  fuzzers:
    - aflplusplus_fast_v1
    - aflplusplus_fast_v2
    - aflplusplus_coe_lessmem
    - aflplusplus_fast_lessmem
    - aflplusplus_fast_v2_late
    - aflplusplus_fast_branches_v2
    - aflplusplus


- experiment: 2020-10-24
  description: >
    There are mainly two versions; one boosts via perf_score and one that
    boosts via selection probability (v2). The one that boosts via perf_score
    spends 4x more time per seed compared to vanilla AFL at the beginning of the
    campaign when most seeds are still rare. In the previous experiment, it was
    activated only from the third queue cycle (unsuccessfully). Now, it will
    reduce perf_score to match vanilla AFL at the beginning, and increase as the
    seed is chosen more often, but is still rare. For the version that boosts
    via selection score (v2), the opposite is done. We reduce the probability
    for seeds that have already been chosen several times. In the previous
    experiment, There was also a bug in choosing based on hit counts. We have
    two late boosting schedules that prioritize seeds added later (late). There
    are two additional schedules; nohandicap disables the handicap bonus (as
    we already penalize seeds that have been chosen several times) while
    spliceless reduces energy on splicing even further.
  fuzzers:
    - afl_fast_branches_v2_late
    - afl_fast_branches_v2
    - afl_fast_v2_nohandicap
    - afl_fast_v2_spliceless
    - afl_fast_v2_late
    - afl_fast_v2
    - afl_fast
    - afl


- experiment: 2020-10-23-2
  description: >
    Experiment aflplusplus_cmplog and aflplusplus_dict2file variants with other fuzzers
  fuzzers:
    - aflplusplus_cmplog
    - aflplusplus_dict2file
    - afl
    - aflfast
    - aflsmart
    - lafintel
    - fairfuzz
    - libfuzzer
    - entropic
    - honggfuzz

- experiment: 2020-10-23
  description: "test new memcache algorithm"
  fuzzers:
    - aflplusplus_fixed
    - aflplusplus_memcache_2mb
    - aflplusplus_memcache_2mb_old
    - aflplusplus_memcache_2mb_new
    - aflplusplus_memcache_20mb
    - aflplusplus_memcache_200mb
    - aflplusplus_memcache_200mb_old

- experiment: 2020-10-22-2
  description: "Fix bugs in v2-schedules and tune others."
  fuzzers:
    - afl
    - afl_fast
    - afl_fast_v2
    - afl_fast_agg
    - afl_fast_quick
    - afl_fast_branches_v2

- experiment: 2020-10-20
  description: >
    The last experiment (afl_fast_nocycle vs afl_fast) where we modified the
    queue_cycle to facilitate a rapid progression through the queue without
    penalty was successful. In this experiment, we move the power schedule from
    the modifying perf_score to modifying the probability to select a seed.
    For all of afl_fast_*_v2, AFL will not proceed through the queue from
    first to last seed, but rather jump to the most interesting seeds first.
    In the last experiment, afl_fast_branches_u8 and afl_fast_branches_u16
    contained a bug, where we never progressed beyond the first cycle.
    Trying a fixed version, that is also integrated with the moved fast
    power schedule.
  fuzzers:
    - afl
    - afl_fast
    - afl_coe_v2
    - afl_fast_v2
    - afl_fast_v2_exp
    - afl_fast_branches_v2
     
- experiment: 2020-10-21
  description: "further memcache tests with fixed random"
  fuzzers:
    - aflplusplus_fixed
    - aflplusplus_optimal
    - aflplusplus_memcache_2mb
    - aflplusplus_memcache_5mb
    - aflplusplus_memcache_20mb
    - aflplusplus_memcache_200mb

- experiment: 2020-10-19
  description: >
    Experiments from 2020-10-17 showed quite some overhead [afl vs afl_nofast].
    Checking overhead of xxh3 (afl_xxh3). Reduced overhead of addressing 8MB
    of memory for hit counts (afl_fast, etc. u8* instead of u32*). After some
    debugging, I found that schedules that speed up cycles are penalized,
    because queue_cycle determines a seed's handicap (fuzzed 4x longer) and the
    size of the mutated blocks in the seed (larger blocks for later cycles).
    For schedules afl_fast_no_cycles, afl_oldfast_1, afl_fast_branches_u8/16,
    the current cycle is computed as "fuzzed_paths / queued_paths".
  fuzzers:
    - afl
    - afl_fast
    - afl_xxh3
    - afl_oldfast_1
    - afl_fast_nocycle
    - afl_fast_branches_u8
    - afl_fast_branches_u16

- experiment: 2020-10-18
  description: "further memcache tests and test current vs 2.68c"
  fuzzers:
    - aflplusplus
    - aflplusplus_268c
    - aflplusplus_optimal
    - aflplusplus_memcache_2mb
    - aflplusplus_memcache_20mb
    - aflplusplus_memcache_50mb
    - aflplusplus_memcache_200mb

- experiment: 2020-10-17
  description: > 
    Evaluating several AFL schedules. There are two edge-count-based boosting
    schedules (afl_branches_u8, afl_branches_16). For each edge, AFL already
    maintains favourite seeds (the fastest and smallest seed). We choose 
    identify rarely executed edges and mark those favourites as 'champions',
    and skip most non-champions as long as some champions exist. There are two
    FAST schedules that also consider the number of times a seed is fuzzed
    (afl_old_fast_1, afl_old_fast_025). There are two schedules that further
    de-prioritize slow seeds (afl_quick, afl_fast_quick). In previous
    experiments, we observed that AFL doesn't get through the entire queue in
    23 hours. There are five baselines (afl, afl_shuffled, afl_nofast,
    afl_fast, and afl_coe) where afl_shuffled starts with a shuffled queue,
    and afl_nofast uses xxh3 for hashing.
 
  fuzzers:
    - afl
    - afl_coe
    - afl_fast
    - afl_quick
    - afl_nofast
    - afl_shuffled
    - afl_oldfast_1
    - afl_fast_quick
    - afl_oldfast_025
    - afl_fast_branches_u8
    - afl_fast_branches_u16

- experiment: 2020-10-16
  description: "memcache test"
  fuzzers:
    - aflplusplus
    - aflplusplus_optimal
    - aflplusplus_memcache_2000mb
    - aflplusplus_memcache_2mb
    - aflplusplus_memcache_pre

- experiment: 2020-10-15
  fuzzers:
    - aflplusplus
    - aflplusplus_optimal
    - aflplusplus_memcache_2000mb
    - aflplusplus_memcache_2mb
    - aflplusplus_memcache_pre

- experiment: 2020-10-13-2
  fuzzers:
    - afl
    - afl_coe
    - afl_fast_32
    - afl_oldcoe_16
    - afl_oldfast_4
    - afl_oldfast_16
    - afl_fast_nofav
    - afl_fast_branches
    - afl_fast_branches2

- experiment: 2020-10-13
  fuzzers:
    - aflplusplus
    - aflplusplus_explore
    - aflplusplus_coe_z
    - aflplusplus_explore_z
    - aflplusplus_memcache
    - aflplusplus_memcache_inf

- experiment: 2020-10-12
  fuzzers:
    - aflplusplus
    - aflplusplus_optimal
    - aflplusplus_nocycles
    - aflplusplus_explore
    - honggfuzz
    - entropic
    - entropic_magicbytes

- experiment: 2020-10-10
  fuzzers:
    - afl
    - afl_fast_32
    - afl_fast_xxh3
    - afl_fast_branches
    - afl_fast_spliceless
    - afl_fast_spliceless2
    - afl_fast_nohits_srsly
    - afl_nohandicap_spliceless
    - afl_nohandicap_spliceless2

- experiment: 2020-10-09
  fuzzers:
    - aflplusplus
    - aflplusplus_nocycles
    - aflplusplus_memcache
    - aflplusplus_memcache_inf

- experiment: 2020-10-07
  fuzzers:
    - afl
    - afl_32
    - afl_fast
    - afl_fast_32
    - afl_fast_late_32
    - afl_fast_coll_32
    - afl_fast_nohits_32
    - afl_fast_nohandicap_late_32

- experiment: 2020-10-05-aflfast
  fuzzers:
    - aflplusplus_explore
    - aflplusplus_coe
    - aflplusplus_coe_24
    - aflplusplus_coe_48
    - aflplusplus_coe_64
    - aflplusplus_fast
    - aflplusplus_fast_24
    - aflplusplus_fast_48
    - aflplusplus_fast_64

- experiment: 2020-10-05
  fuzzers:
    - afl
    - afl_fast
    - afl_fast_nohandicap
    - afl_fast_nohandicap_late
    - afl_fast_nohandicap_late_2
    - afl_fast_nohandicap_late_s
    - afl_fast_nohandicap_late_o
    - afl_fast_nohandicap_late_32

- experiment: 2020-10-01-lightweizz
  fuzzers:
    - aflplusplus
    - aflplusplus_lightweizz
    - weizz_qemu
    - aflsmart
    - afl

- experiment: 2020-10-01
  fuzzers:
    - aflplusplus_coe
    - aflplusplus_fast
    - aflplusplus_coe_skip
    - aflplusplus_fast_skip
    - aflplusplus_coe_nofav
    - aflplusplus_fast_nofav
    - aflplusplus_coe_rareoften
    - aflplusplus_fast_rareoften
    - aflplusplus_coe_maxfactor
    - aflplusplus_fast_maxfactor

- experiment: 2020-09-30
  fuzzers:
    - aflplusplus_coe
    - aflplusplus_fast
    - aflplusplus_rare
    - aflplusplus_exploit
    - aflplusplus_explore
    - aflplusplus_exploit_48
    - aflplusplus_exploit_64
    - aflplusplus_explore_min8
    - aflplusplus_explore_min16
    - aflplusplus_explore_pow3
    - aflplusplus_explore_pow5
    - libaflfuzzer

- experiment: 2020-09-26
  fuzzers:
    - aflplusplus_exploit # baseline
    - aflplusplus_explore # baseline
    - aflplusplus_coe2
    - aflplusplus_coe3
    - aflplusplus_coe4
    - aflplusplus_fast2
    - aflplusplus_fast3
    - aflplusplus_fast4
    - aflplusplus_coe2_shorthandicap
    - aflplusplus_fast2_shorthandicap

- experiment: 2020-09-25
  fuzzers:
    - libaflfuzzer
    - aflplusplus_coe3
    - aflplusplus_exploit
    - aflplusplus_exploit_12
    - aflplusplus_exploit_16
    - aflplusplus_exploit_24
    - aflplusplus_exploit_28
    - aflplusplus_explore_pow4
    - aflplusplus_explore_pow5
    - aflplusplus_explore
    - aflplusplus_mmopt

- experiment: 2020-09-24
  fuzzers:
    - aflcc
    - klee
    - aflcc_no_orig_dict

- experiment: 2020-09-23
  fuzzers:
    - aflplusplus_coe3
    - aflplusplus_fast3
    - aflplusplus_coe2_fastcount
    - aflplusplus_fast2_fastcount
    - aflplusplus_coe2_lateboost
    - aflplusplus_fast2_lateboost
    - aflplusplus_coe2_shortcycles
    - aflplusplus_fast2_shortcycles
    - aflplusplus_coe2_shorthandicap
    - aflplusplus_fast2_shorthandicap
    - aflplusplus_explore_32
    - aflplusplus_fast2
    - aflplusplus_coe2

- experiment: 2020-09-22
  fuzzers:
    - aflplusplus_coe
    - aflplusplus_coe2
    - aflplusplus_exploit
    - aflplusplus_exploit_28
    - aflplusplus_exploit_48
    - aflplusplus_exploit_pow4
    - aflplusplus_exploit_pow5
    - aflplusplus_explore
    - aflplusplus_mmopt
    - aflplusplus_rare

- experiment: 2020-09-20
  fuzzers:
    - aflplusplus_explore_32
    - aflplusplus_fast2
    - aflplusplus_coe2

- experiment: 2020-09-19
  fuzzers:
    - aflplusplus
    - afl
    - libaflfuzzer
    - libfuzzer
    - lafintel
    - aflplusplus_exploit
    - aflplusplus_exploit_28
    - aflplusplus_exploit_48
    - aflplusplus_exploit_64
    - aflplusplus_exploit_pow5
    - aflplusplus_exploit_pow7
    - aflplusplus_explore
    - aflplusplus_explore2exploit
    - aflplusplus_seek

- experiment: 2020-09-18
  fuzzers:
    - aflsmart

- experiment: 2020-09-16
  fuzzers:
    - aflplusplus_coe_12
    - aflplusplus_coe_24
    - aflplusplus_coe_32
    - aflplusplus_exploit_12
    - aflplusplus_exploit_24
    - aflplusplus_exploit_32
    - aflplusplus_explore_12
    - aflplusplus_explore_24
    - aflplusplus_explore_32
    - aflplusplus_explore_min12
    - aflplusplus_explore_min24
    - aflplusplus_explore_pow6
    - aflplusplus_explore_pow8
    - aflplusplus_fast_12
    - aflplusplus_fast_24
    - aflplusplus_fast_32

- experiment: 2020-09-15
  fuzzers:
    - aflplusplus
    - aflplusplus_no_mopt
    - aflplusplus_coe
    - aflplusplus_exploit
    - aflplusplus_explore
    - aflplusplus_fast
    - aflplusplus_lin
    - aflplusplus_mmopt
    - aflplusplus_quad
    - aflplusplus_rare
    - aflplusplus_oldseek

- experiment: 2020-09-11
  fuzzers:
    - libfuzzer
    - libfuzzer_norestart
    - entropic
    - entropic_norestart_noexectime
    - entropic_norestart_yesexectime
    - aflplusplus
    - honggfuzz

- experiment: 2020-09-10
  fuzzers:
    - aflplusplus_same1
    - aflplusplus_same2
    - aflplusplus_same3
    - aflplusplus_pre3
    - aflplusplus_pre3_fix
    - aflplusplus_pre3_fix_p
    - aflplusplus_optimal_pre3
    - aflplusplus_optimal_pre3_fix
    - aflplusplus_optimal_pre3_fix_p
    - aflplusplus
    - aflplusplus_fix
    - aflplusplus_fix_p
    - aflplusplus_optimal
    - aflplusplus_optimal_fix
    - aflplusplus_optimal_fix_p

- experiment: 2020-09-08
  fuzzers:
    - aflplusplus
    - aflplusplus_pre3
    - aflplusplus_optimal
    - aflplusplus_optimal_pre3
    - aflplusplus_pre3_dict
    - aflplusplus_pre3_simple
    - aflplusplus_pre3_simple_dict
    - aflplusplus_qemu
    - aflplusplus_qemu5
    - honggfuzz
    - entropic_after
    - entropic_keepseed

- experiment: 2020-09-05
  fuzzers:
    - aflplusplus_optimal
    - aflplusplus
    - aflplusplus_pre3
    - aflplusplus_pre3_dict
    - aflplusplus_pre3_cull
    - aflplusplus_nounstable

- experiment: 2020-09-02
  fuzzers:
    - aflplusplus
    - aflplusplus_nounstable
    - aflplusplus_qemu
    - aflplusplus_qemu5
    - aflplusplus_qemu5_cmplog

- experiment: 2020-08-30
  fuzzers:
    - libfuzzer_before
    - libfuzzer_after
    - entropic_before
    - entropic_after

- experiment: 2020-08-25
  fuzzers:
    - libfuzzer_magicbytes
    - entropic_magicbytes

- experiment: 2020-08-21
  fuzzers:
    - entropic_keepseed

- experiment: 2020-08-20
  fuzzers:
    - aflplusplus
    - aflplusplus_optimal
    - aflplusplus_lto_fixed
    - aflplusplus_lto
    - aflplusplus_lto_pcguard
    - aflplusplus_lto_cmplog
    - aflplusplus_lto_laf
    - aflplusplus_classic
    - entropic_exectime

- experiment: 2020-08-15
  fuzzers:
    - libfuzzer_fixcrossover
    - entropic_fixcrossover
    - libfuzzer_keepseed
    - entropic_keepseed

- experiment: 2020-08-14
  fuzzers:
    - aflplusplus
    - aflplusplus_optimal
    - aflplusplus_qemu
    - aflplusplus_same1
    - aflplusplus_same2
    - aflplusplus_same3
    - honggfuzz
    - weizz
    - aflplusplus_taint
    - aflplusplus_laf

- experiment: 2020-08-10
  fuzzers:
    - libfuzzer_fixcrossover
    - entropic_fixcrossover

- experiment: 2020-08-07
  fuzzers:
    - aflplusplus_datalenrand
    - aflplusplus_havoc
    - aflplusplus_coe
    - aflplusplus_exploit
    - aflplusplus_explore
    - aflplusplus_fast
    - aflplusplus_lin
    - aflplusplus_mmopt
    - aflplusplus_quad
    - aflplusplus_rare
    - aflplusplus_seek

- experiment: 2020-08-03
  fuzzers:
    - afl
    - aflfast
    - aflplusplus
    - aflplusplus_optimal
    - aflplusplus_qemu
    - afl_qemu
    - aflsmart
    - eclipser
    - entropic
    - fairfuzz
    - fastcgs_lm
    - honggfuzz
    - honggfuzz_qemu
    - lafintel
    - libfuzzer
    - manul
    - mopt
    - libfuzzer_keepseed
    - entropic_keepseed
    - libfuzzer_interceptors
    - entropic_interceptors

- experiment: 2020-07-30
  fuzzers:
    - libfuzzer
    - libfuzzer_interceptors
    - entropic
    - entropic_interceptors

- experiment: 2020-07-29
  fuzzers:
    - afl
    - honggfuzz
    - libfuzzer
    - entropic

- experiment: 2020-07-27
  fuzzers:
    - afl
    - aflplusplus
    - honggfuzz
    - aflplusplus_honggfuzz
    - aflplusplus_cmplog
    - aflplusplus_havoc_cmplog
    - aflplusplus_havoc2
    - aflplusplus_havoc
    - aflplusplus_laf
    - aflplusplus_laf_cmplog

- experiment: 2020-07-25
  fuzzers:
    - aflplusplus
    - aflplusplus_havoc
    - aflplusplus_hybrid
    - aflplusplus_honggfuzz
    - afl
    - afl_qemu
    - honggfuzz
    - honggfuzz_qemu
    - mopt

- experiment: 2020-07-22
  fuzzers:
    - libfuzzer

- experiment: 2020-07-20
  fuzzers:
    - libfuzzer

- experiment: 2020-07-13
  fuzzers:
    - aflplusplus_ctx_default
    - aflplusplus_ctx_nosingle
    - aflplusplus_ctx_nozero
    - aflplusplus_ctx_nozerosingle
    - aflplusplus_ngram4
    - aflplusplus_ngram6
    - aflplusplus_ngram8

- experiment: 2020-07-09
  fuzzers:
    - aflplusplus_lto_dict
    - aflplusplus_lto
    - aflplusplus_ltoinstrim
    - aflplusplus_ctx
    - aflplusplus_ngram2
    - aflplusplus_optimal
    - aflplusplus_qemu
    - aflplusplus

- experiment: 2020-06-30
  fuzzers:
    - aflplusplus_qemu
    - afl_qemu
    - honggfuzz_qemu
    - aflplusplus_optimal_shmem

- experiment: 2020-06-26
  fuzzers:
    - aflplusplus
    - aflplusplus_optimal
    - aflplusplus_optimal_shmem
    - aflplusplus_shmem
    - entropic

- experiment: 2020-06-18
  fuzzers:
    - aflplusplus
    - aflplusplus_optimal
    - aflplusplus_optimal_shmem
    - aflplusplus_qemu
    - aflplusplus_shmem

- experiment: 2020-06-17
  fuzzers:
    - aflplusplus
    - aflplusplus_optimal
    - aflplusplus_optimal_shmem
    - aflplusplus_qemu
    - aflplusplus_shmem

- experiment: 2020-06-12
  fuzzers:
    - aflcc
    - aflplusplus
    - aflplusplus_optimal
    - aflplusplus_optimal_shmem
    - aflplusplus_qemu
    - aflplusplus_shmem
    - libfuzzer_nocmp
    - manul

- experiment: 2020-06-08
  fuzzers:
    - aflplusplus
    - libfuzzer<|MERGE_RESOLUTION|>--- conflicted
+++ resolved
@@ -19,15 +19,13 @@
 # You can run "make presubmit" to do basic validation on this file.
 # Please add new experiment requests towards the top of this file.
 
-<<<<<<< HEAD
-
 - experiment: 2021-07-08-feedback
   description: "Different feedback mechanisms"
   type: bug
   fuzzers:
     - afldd
     - aflpp_vs_dd
-=======
+    
 - experiment: 2021-07-09-aflpp
   description: "afl++: frida, cmplog, symbolic"
   fuzzers:
@@ -50,7 +48,6 @@
   fuzzers:
     - aflplusplus_unusual_disabled
     - aflplusplus_unusual_enabled
->>>>>>> 7158c0df
 
 - experiment: 2021-07-05-saturated
   description: "Benchmark a new experimental feature for AFL++ (saturated)"
