# Experiment requests have the following format:
#
# - experiment: 2020-06-08  # The name of the experiment
#   fuzzers:  # The fuzzers to run in the experiment.
#     - aflplusplus
#     - libfuzzer
#   description: "Explain the intent of the experiment"
#   # type: bug  # Set to use bug based benchmarks, otherwise coverage (default).
#   # oss-fuzz-corpus: true  # Set to use latest saturated corpora from OSS-Fuzz.
#
# The name of the experiment must begin with a date using this format:
# YYYY-MM-DD (year-month-day). It's not important what timezone is used in
# deciding the date or if this is a day or two off. The most important thing is
# that is unique.
# If there already is an experiment for a particular date in this file, you can
# either: add a suffix (e.g. "-aflplusplus" or "-2") to the experiment name, or
# use the next date.
#
# You can run "make presubmit" to do basic validation on this file.
# Please add new experiment requests towards the top of this file.
#

- experiment: 2023-02-04-aflpp-ddisasm-1
  description: "Comparison of aflpp_ddisasm with other fuzzers."
  fuzzers:
    - afl
    - aflplusplus
    - aflplusplus_ddisasm
    - aflplusplus_zafl
<<<<<<< HEAD

- experiment: 2023-02-06-aflpp-3
  description: "afl++ cmplog experiment."
  fuzzers:
    - aflplusplus
    - aflplusplus_99
=======
>>>>>>> 4484819e

- experiment: 2023-02-06-aflpp-2
  description: "afl+++ token experiment."
  fuzzers:
    - aflplusplus_at_cm_less2
    - aflplusplus_at_cm_less

- experiment: 2023-02-06-aflpp
  description: "afl+++ token experiment."
  fuzzers:
    - aflplusplus_at_cm
    - aflplusplus_at_cm_less

- experiment: 2023-02-05-aflpp
  description: "afl+++ token experiment."
  fuzzers:
    - aflplusplus_at_cm
    - aflplusplus_at_cm_air

- experiment: 2023-02-04-aflpp-2
  description: "afl+++ token experiment."
  fuzzers:
    - aflplusplus_at_cm
    - aflplusplus_at_cm_less

- experiment: 2023-02-04-aflpp-1
  description: "afl+++ token experiment."
  fuzzers:
    - aflplusplus_at_cm
    - aflplusplus_at_cm_learn

- experiment: 2023-02-02-libafl
  description: "libafl grammar comparison."
  fuzzers:
    - libafl_token_alt
    - libafl_token_neu

- experiment: 2023-02-02-aflpp-2
  description: "afl+++ token experiment."
  fuzzers:
    - aflplusplus_at_cm
    - aflplusplus_at_cm_fav

- experiment: 2023-02-02-aflpp-1
  description: "afl+++ token experiment."
  fuzzers:
    - aflplusplus_at_cm
    - aflplusplus_at_cm_old

- experiment: 2023-02-01-aflpp
  description: "afl+++ token experiment."
  fuzzers:
    - aflplusplus_at
    - aflplusplus_at_cm_fav

- experiment: 2023-01-31-aflpp
  description: "afl+++ token experiment."
  fuzzers:
    - aflplusplus_at
    - aflplusplus_at_cm_fav

- experiment: 2023-01-29-aflpp
  description: "afl+++ token experiment."
  fuzzers:
    - aflplusplus
    - aflplusplus_at
    - aflplusplus_at_cm
    - aflplusplus_at_cm_fav
    - aflplusplus_at_cm_old

- experiment: 2023-01-28-aflpp
  description: "afl++ vs llvm native instrumentation."
  fuzzers:
    - aflplusplus_at
    - aflplusplus_at_llvm

- experiment: 2023-01-27-aflpp
  description: "afl+++ token experiment."
  fuzzers:
    - aflplusplus
    - aflplusplus_at
    - aflplusplus_at_cm
    - aflplusplus_at_cm_fav
    - aflplusplus_at_cm_old

- experiment: 2023-01-27-test-request
  description: "Test if the new system can run experiments by online request."
  fuzzers:
    - aflplusplus
    - centipede
    - honggfuzz
    - libfuzzer

- experiment: 2023-01-25-libafl
  description: "libafl grammar comparison"
  fuzzers:
    - libafl
    - libafl_text
    - libafl_token_alt
    - libafl_token_neu

- experiment: 2023-01-23-3-aflpp
  description: "afl++ weighting variants."
  fuzzers:
    - aflplusplus_cmplog_exp
    - aflplusplus_unfuzzed
    - aflplusplus_faved

- experiment: 2023-01-23-2-aflpp
  description: "afl++ cmplog variants."
  fuzzers:
    - aflplusplus_cmplog
    - aflplusplus_cmplog_exp
    - aflplusplus_cmplog_exp1

- experiment: 2023-01-23-aflpp
  description: "afl++ cmplog variants."
  fuzzers:
    - aflplusplus_cmplog
    - aflplusplus_cmplog_exp
    - aflplusplus_cmplog_exp1

- experiment: 2023-01-12-aflpp
  description: "afl++ tokens + libafl test."
  fuzzers:
    - aflplusplus_tokens_only
    - aflplusplus_tokens
    - aflplusplus

- experiment: 2023-01-05-libafl
  description: "Test the LibAFL forkserver"
  type: bug
  fuzzers:
    - aflplusplus
    - entropic
    - libfuzzer
    - honggfuzz
    - libafl
    - libafl_forkserver

- experiment: 2023-01-10-aflpp
  description: "Test if the previous aflpp build failure is flaky."
  fuzzers:
    - aflplusplus_tokens
    - aflplusplus
  trials: 2
  max_total_time: 910

- experiment: 2023-01-05-aflpp
  description: "aflpp token test"
  fuzzers:
    - aflplusplus_tokens
    - aflplusplus

- experiment: 2023-01-03-aflpp
  description: "aflpp token test"
  fuzzers:
    - aflplusplus_tokens
    - aflplusplus
    - afl
    - eclipser
    - honggfuzz
    - libafl
  type: bug

- experiment: 2022-12-15-bug-based
  description: "Test running core fuzzers on 5 new bug-based benchmarks."
  fuzzers:
    - afl
    - aflfast
    - aflplusplus
    - aflsmart
    - centipede
    - eclipser
    - fairfuzz
    - honggfuzz
    - libafl
    - libfuzzer
    - mopt
  type: bug
  benchmarks:
    - arrow_parquet-arrow-fuzz
    - aspell_aspell_fuzzer
    - ffmpeg_ffmpeg_demuxer_fuzzer
    - file_magic_fuzzer
    - grok_grk_decompress_fuzzer
    
- experiment: 2022-12-05-rerun-c
  description: "Wingfuzz coverage experiment (compare against core fuzzers)"
  fuzzers:
    - afl
    - aflfast
    - aflplusplus
    - aflsmart
    - entropic
    - eclipser
    - fairfuzz
    - honggfuzz
    - lafintel
    - libfuzzer
    - mopt
    - wingfuzz

- experiment: 2022-12-05-rerun-c
  description: "Wingfuzz coverage experiment (compare against core fuzzers)"
  fuzzers:
    - afl
    - aflfast
    - aflplusplus
    - aflsmart
    - entropic
    - eclipser
    - fairfuzz
    - honggfuzz
    - lafintel
    - libfuzzer
    - mopt
    - wingfuzz

- experiment: 2022-12-05-aflpp-cmplog-c
  description: "afl++ cmplog enhancements"
  fuzzers:
    - aflplusplus_cmplog
    - aflplusplus_cmplog_r

- experiment: 2022-12-01-um-c
  description: "Try out um prioritize 75 and random again"
  fuzzers:
    - aflplusplus_um_random
    - aflplusplus_um_prioritize_75

- experiment: 2022-12-05-rerun-b
  description: "Wingfuzz coverage experiment (compare against core fuzzers)"
  fuzzers:
    - afl
    - aflfast
    - aflplusplus
    - aflsmart
    - entropic
    - eclipser
    - fairfuzz
    - honggfuzz
    - lafintel
    - libfuzzer
    - mopt
    - wingfuzz

- experiment: 2022-12-05-aflpp-cmplog-b
  description: "afl++ cmplog enhancements"
  fuzzers:
    - aflplusplus_cmplog
    - aflplusplus_cmplog_r

- experiment: 2022-12-01-um-b
  description: "Try out um prioritize 75 and random again"
  fuzzers:
    - aflplusplus_um_random
    - aflplusplus_um_prioritize_75

- experiment: 2022-12-05-rerun
  description: "Wingfuzz coverage experiment (compare against core fuzzers)"
  fuzzers:
    - afl
    - aflfast
    - aflplusplus
    - aflsmart
    - entropic
    - eclipser
    - fairfuzz
    - honggfuzz
    - lafintel
    - libfuzzer
    - mopt
    - wingfuzz

- experiment: 2022-12-05-aflpp-cmplog
  description: "afl++ cmplog enhancements"
  fuzzers:
    - aflplusplus_cmplog
    - aflplusplus_cmplog_r

- experiment: 2022-12-01-um
  description: "Try out um prioritize 75 and random again"
  fuzzers:
    - aflplusplus_um_random
    - aflplusplus_um_prioritize_75

- experiment: 2022-12-01-muttfuzz
  description: "Try out muttfuzz and compare against afl"
  fuzzers:
    - aflplusplus
    - aflplusplus_muttfuzz

- experiment: 2022-11-23-aflpp-cmplog
  description: "afl++ cmplog enhancements"
  fuzzers:
    - aflplusplus_cmplog
    - aflplusplus_cmplog_r
    - aflplusplus_cmplog_1587
    - aflplusplus_cmplog_1585

- experiment: 2022-11-18-um
  description: "Try out um prioritize 75 and random again"
  fuzzers:
    - aflplusplus_um_random
    - aflplusplus_um_prioritize_75

- experiment: 2022-11-18-muttfuzz
  description: "Try out muttfuzz and compare against afl"
  fuzzers:
    - aflplusplus
    - aflplusplus_muttfuzz

- experiment: 2022-11-22-aflpp-cmplog
  description: "afl++ cmplog enhancements"
  fuzzers:
    - aflplusplus_cmplog
    - aflplusplus_cmplog_r
    - aflplusplus_cmplog_1587
    - aflplusplus_cmplog_1585

- experiment: 2022-11-19-update-libfuzzer
  description: "Compare and consider replacing Entropic with Centipede"
  fuzzers:
    - libfuzzer
    - entropic
    - centipede

- experiment: 2022-11-12-muttfuzz
  description: "Try out muttfuzz and compare against afl"
  fuzzers:
    - aflplusplus
    - aflplusplus_muttfuzz

- experiment: 2022-11-12-um-prioritize
  description: "Try out um prioritize again"
  fuzzers:
    - aflplusplus
    - aflplusplus_um_prioritize

- experiment: 2022-11-11-muttfuzz
  description: "Try out muttfuzz and compare against afl"
  fuzzers:
    - aflplusplus
    - aflplusplus_muttfuzz

- experiment: 2022-11-11-um-prioritize
  description: "Try out um prioritize again"
  fuzzers:
    - aflplusplus
    - aflplusplus_um_prioritize

- experiment: 2022-11-06-muttfuzz
  description: "Try out muttfuzz and compare against afl"
  fuzzers:
    - aflplusplus
    - aflplusplus_muttfuzz

- experiment: 2022-11-06-um-prioritize
  description: "Try out um prioritize again"
  fuzzers:
    - aflplusplus
    - aflplusplus_um_prioritize

- experiment: 2022-10-31-update-libfuzzer-2
  description: "Compare and consider replacing Entropic with Centipede"
  fuzzers:
    - libfuzzer
    - entropic
    - centipede

- experiment: 2022-11-06-muttfuzz
  description: "Try out muttfuzz and compare against afl"
  fuzzers:
    - aflplusplus
    - aflplusplus_muttfuzz

- experiment: 2022-11-06-um-prioritize
  description: "Try out um prioritize again"
  fuzzers:
    - aflplusplus
    - aflplusplus_um_prioritize

- experiment: 2022-10-31-update-libfuzzer-2
  description: "Compare and consider replacing Entropic with Centipede"
  fuzzers:
    - libfuzzer
    - entropic
    - centipede

- experiment: 2022-10-19-um-full
  description: "Add parallel experiments and libfuzzer ones too"
  fuzzers:
    - aflplusplus_um_parallel
    - honggfuzz_um_parallel
    - libfuzzer
    - libfuzzer_um_random
    - libfuzzer_um_random_75
    - libfuzzer_um_parallel
    - libfuzzer_um_prioritize
    - libfuzzer_um_prioritize_75

- experiment: 2022-10-17-update-libfuzzer
  description: "Compare and consider replacing Entropic with Centipede"
  fuzzers:
    - libfuzzer
    - entropic
    - centipede

- experiment: 2022-10-13-um-final-5
  description: "UM fuzzer experiment (honggfuzz)"
  fuzzers:
    - honggfuzz_um_prioritize_75
    - honggfuzz_um_prioritize

- experiment: 2022-10-13-um-final-4
  description: "UM fuzzer experiment (honggfuzz)"
  fuzzers:
    - honggfuzz_um_random_75
    - honggfuzz_um_random

- experiment: 2022-10-13-um-final-3
  description: "UM fuzzer experiment (aflplusplus/honggfuzz)"
  fuzzers:
    - aflplusplus_um_prioritize_75
    - honggfuzz

- experiment: 2022-10-13-um-final-2
  description: "UM fuzzer experiment (aflplusplus)"
  fuzzers:
    - aflplusplus_um_random_75
    - aflplusplus_um_prioritize

- experiment: 2022-10-13-um-final-1
  description: "UM fuzzer experiment (aflplusplus)"
  fuzzers:
    - aflplusplus
    - aflplusplus_um_random

- experiment: 2022-10-12-um-full-10
  description: "UM fuzzer experiment (eclipser_um_prioritize, eclipser_um_parallel)"
  fuzzers:
    - eclipser_um_prioritize
    - eclipser_um_parallel

- experiment: 2022-10-12-um-full-9
  description: "UM fuzzer experiment (eclipser, eclipser_um_random)"
  fuzzers:
    - eclipser
    - eclipser_um_random

- experiment: 2022-10-12-um-full-8
  description: "UM fuzzer experiment (libfuzzer_um_prioritize, libfuzzer_um_parallel)"
  fuzzers:
    - libfuzzer_um_prioritize
    - libfuzzer_um_parallel

- experiment: 2022-10-12-um-full-7
  description: "UM fuzzer experiment (libfuzzer, libfuzzer_um_random)"
  fuzzers:
    - libfuzzer
    - libfuzzer_um_random

- experiment: 2022-10-12-um-full-6
  description: "UM fuzzer experiment (honggfuzz_um_prioritize, honggfuzz_um_parallel)"
  fuzzers:
    - honggfuzz_um_prioritize
    - honggfuzz_um_parallel

- experiment: 2022-10-12-um-full-5
  description: "UM fuzzer experiment (honggfuzz, honggfuzz_um_random)"
  fuzzers:
    - honggfuzz
    - honggfuzz_um_random

- experiment: 2022-10-12-um-full-4
  description: "UM fuzzer experiment (aflplusplus_um_prioritize, aflplusplus_um_parallel)"
  fuzzers:
    - aflplusplus_um_prioritize
    - aflplusplus_um_parallel

- experiment: 2022-10-12-um-full-3
  description: "UM fuzzer experiment (aflplusplus, aflplusplus_um_random)"
  fuzzers:
    - aflplusplus
    - aflplusplus_um_random

- experiment: 2022-10-12-um-full-2
  description: "UM fuzzer experiment (afl_um_prioritize, afl_um_parallel)"
  fuzzers:
    - afl_um_prioritize
    - afl_um_parallel

- experiment: 2022-10-12-um-full-1
  description: "UM fuzzer experiment (afl, afl_um_random)"
  fuzzers:
    - afl
    - afl_um_random

- experiment: 2022-10-11-um-3
  description: "UM fuzzer experiment"
  fuzzers:
    - aflplusplus
    - aflplusplus_um_random_3
  benchmarks:
    - bloaty_fuzz_target
    - curl_curl_fuzzer_http
    - harfbuzz-1.3.2
    - lcms-2017-03-21
    - libjpeg-turbo-07-2017
    - mbedtls_fuzz_dtlsclient 
    - openthread-2019-12-23
    - proj4-2017-08-14
    - re2-2014-12-09
    - sqlite3_ossfuzz
    - vorbis-2017-12-11
    - zlib_zlib_uncompress_fuzzer 

- experiment: 2022-10-07-um-3b
  description: "UM fuzzer experiment"
  fuzzers:
    - aflplusplus
    - aflplusplus_um_random_3

- experiment: 2022-10-08-wingfuzz
  description: "Wingfuzz coverage experiment (compare against core fuzzers)"
  fuzzers:
    - afl
    - aflfast
    - aflplusplus
    - aflsmart
    - entropic
    - eclipser
    - fairfuzz
    - honggfuzz
    - lafintel
    - libfuzzer
    - mopt
    - wingfuzz

- experiment: 2022-10-07-um-full
  description: "UM fuzzer experiment"
  fuzzers:
    - aflplusplus
    - aflplusplus_um_parallel
    - aflplusplus
    - libfuzzer_um_prioritize
    - libfuzzer_um_random
    - libfuzzer_um_parallel
    - libfuzzer
    - afl_um_prioritize
    - afl_um_random
    - afl_um_parallel
    - afl
    - eclipser_um_prioritize
    - eclipser_um_random
    - eclipser_um_parallel
    - eclipser
    - honggfuzz_um_prioritize
    - honggfuzz_um_random
    - honggfuzz_um_parallel
    - honggfuzz

- experiment: 2022-10-07-um-3
  description: "UM fuzzer experiment"
  fuzzers:
    - aflplusplus
    - aflplusplus_um_random_3

- experiment: 2022-10-06-um-full
  description: "UM fuzzer experiment"
  fuzzers:
    - aflplusplus
    - aflplusplus_um_parallel
    - aflplusplus
    - libfuzzer_um_prioritize
    - libfuzzer_um_random
    - libfuzzer_um_parallel
    - libfuzzer
    - afl_um_prioritize
    - afl_um_random
    - afl_um_parallel
    - afl
    - eclipser_um_prioritize
    - eclipser_um_random
    - eclipser_um_parallel
    - eclipser
    - honggfuzz_um_prioritize
    - honggfuzz_um_random
    - honggfuzz_um_parallel
    - honggfuzz

- experiment: 2022-10-05-um-3
  description: "UM fuzzer experiment"
  fuzzers:
    - aflplusplus
    - aflplusplus_um_random_3

- experiment: 2022-06-08-dissecting-repro
  description: "Dissecting AFL paper (scheduling)"
  type: bug
  fuzzers:
    - afl
    - afl_scheduling_lifo
    - afl_scheduling_random

- experiment: 2022-10-04-um-6-12
  description: "UM fuzzer experiment"
  fuzzers:
    - aflplusplus
    - aflplusplus_um_random_6
    - aflplusplus_um_random_12

- experiment: 2022-10-04-um
  description: "UM fuzzer experiment"
  fuzzers:
    - aflplusplus
    - aflplusplus_um_random
  
- experiment: 2022-09-29-wingfuzz
  description: "Wingfuzz coverage experiment (compare against core fuzzers)"
  fuzzers:
    - afl
    - aflfast
    - aflplusplus
    - aflsmart
    - entropic
    - eclipser
    - fairfuzz
    - honggfuzz
    - lafintel
    - libfuzzer
    - mopt
    - wingfuzz
    
- experiment: 2022-09-29
  description: "Main coverage experiment"
  type: code
  fuzzers:
    - honggfuzz
    - aflplusplus
    - eclipser
    - entropic
    - libfuzzer
    - aflsmart
    - lafintel
    - afl
    - mopt
    - aflfast
    - fairfuzz
    - libafl

- experiment: 2022-05-06-dissecting-repro
  description: "Reproduce: Dissecting AFL paper"
  type: bug
  fuzzers:
    - afl
    - afl_no_favored
    - afl_collision_free
    - afl_double_timeout
    - afl_no_favfactor
    - afl_no_trim
    - afl_scheduling_lifo
    - afl_scheduling_random
    - afl_score_max
    - afl_score_min
    - afl_score_no_novel_prioritization
    - afl_score_random
    - afl_splicing_mutation

- experiment: 2022-09-27-centipede-corpus
  description: "Centipede Focus function experiment -- type: code"
  oss-fuzz-corpus: true
  fuzzers:
    - centipede
    - centipede_function_filter
  benchmarks:
    - curl_curl_fuzzer_http
    - jsoncpp_jsoncpp_fuzzer
    - libjpeg-turbo-07-2017
    - mbedtls_fuzz_dtlsclient
    - openthread-2019-12-23
    - vorbis-2017-12-11
    - freetype2-2017
    - harfbuzz-1.3.2
    - lcms-2017-03-21
    - bloaty_fuzz_target
    - libpng-1.2.56
    - zlib_zlib_uncompress_fuzzer
    - re2-2014-12-09
    - libxml2-v2.9.2
    - libxslt_xpath
    - libpcap_fuzz_both

- experiment: 2022-09-26-aflpp-um
  description: "afl++ and libfuzzer um coverage experiments (compare our fuzzers against afl++)"
  fuzzers:
    - aflplusplus_um_prioritize
    - aflplusplus_um_random
    - aflplusplus_um_parallel
    - aflplusplus
    - libfuzzer_um_prioritize
    - libfuzzer_um_random
    - libfuzzer_um_parallel
    - libfuzzer

- experiment: 2022-09-22-aflpp-um
  description: "afl++ um coverage experiments (compare our fuzzers against afl++)"
  fuzzers:
    - aflplusplus_um_prioritize
    - aflplusplus_um_random
    - aflplusplus

- experiment: 2022-09-18-aflpp-um
  description: "afl++ um coverage experiments (compare our fuzzers against afl++)"
  fuzzers:
    - aflplusplus_um_prioritize
    - aflplusplus_um_random
    - aflplusplus

- experiment: 2022-08-31-aflpp-um
  description: "afl++ um coverage experiments (compare our fuzzers against afl++)"
  fuzzers:
    - aflplusplus_um_prioritize
    - aflplusplus_um_random
    - aflplusplus

- experiment: 2022-08-25-aflpp-um
  description: "afl++ um coverage experiments (compare our fuzzers against afl++)"
  fuzzers:
    - aflplusplus_um_prioritize
    - aflplusplus_um_random
    - aflplusplus

- experiment: 2022-09-12-centipede-code
  description: "Centipede Focus function experiment -- type: code"
  fuzzers:
    - centipede
    - centipede_function_filter
  benchmarks:
    - curl_curl_fuzzer_http
    - jsoncpp_jsoncpp_fuzzer
    - libjpeg-turbo-07-2017
    - mbedtls_fuzz_dtlsclient
    - openthread-2019-12-23
    - vorbis-2017-12-11
    - freetype2-2017
    - harfbuzz-1.3.2
    - lcms-2017-03-21
    - bloaty_fuzz_target
    - libpng-1.2.56
    - zlib_zlib_uncompress_fuzzer
    - re2-2014-12-09
    - libxml2-v2.9.2
    - libxslt_xpath
    - libpcap_fuzz_both

- experiment: 2022-09-12-centipede-bug
  description: "Centipede Focus function experiment -- type: bug"
  fuzzers:
    - centipede
    - centipede_function_filter
  type: bug
  benchmarks:
    - stb_stbi_read_fuzzer
    - proj4_standard_fuzzer
    - usrsctp_fuzzer_connect
    - muparser_set_eval_fuzzer
    - zstd_stream_decompress
    - mruby-2018-05-23
    - libhevc_hevc_dec_fuzzer
    - file_magic_fuzzer
    - quickjs_eval-2020-01-05
    - libarchive_libarchive_fuzzer
    - arrow_parquet-arrow-fuzz
    - aspell_aspell_fuzzer
    - matio_matio_fuzzer
    - libhtp_fuzz_htp

- experiment: 2022-09-08-centipede
  description: "Another round of centipede experiment"
  fuzzers:
    - honggfuzz
    - aflplusplus
    - eclipser
    - entropic
    - libfuzzer
    - lafintel
    - afl
    - mopt
    - fairfuzz
    - libfuzzer_dataflow
    - centipede

- experiment: 2022-08-29-focus-code
  description: "Focus function experiment -- type: code"
  fuzzers:
    - libfuzzer
    - centipede_function_filter
    - libfuzzer_focus_idx0
    - libfuzzer_focus_idx1
    - libfuzzer_focus_idx2
    - libfuzzer_focus_idx3
    - libfuzzer_focus_idx4
    - libfuzzer_focus_idx5
    - libfuzzer_focus_idx6
    - libfuzzer_focus_idx7
    - libfuzzer_focus_idx8
  benchmarks:
    - curl_curl_fuzzer_http
    - jsoncpp_jsoncpp_fuzzer
    - libjpeg-turbo-07-2017
    - mbedtls_fuzz_dtlsclient
    - openthread-2019-12-23
    - vorbis-2017-12-11
    - freetype2-2017
    - harfbuzz-1.3.2
    - lcms-2017-03-21
    - bloaty_fuzz_target
    - libpng-1.2.56
    - zlib_zlib_uncompress_fuzzer
    - re2-2014-12-09
    - libxml2-v2.9.2
    - libxslt_xpath
    - libpcap_fuzz_both

- experiment: 2022-08-29-focus-bug
  description: "Focus function experiment -- type: bug"
  fuzzers:
    - libfuzzer
    - centipede_function_filter
    - libfuzzer_focus_idx0
    - libfuzzer_focus_idx1
    - libfuzzer_focus_idx2
    - libfuzzer_focus_idx3
    - libfuzzer_focus_idx4
    - libfuzzer_focus_idx5
    - libfuzzer_focus_idx6
    - libfuzzer_focus_idx7
    - libfuzzer_focus_idx8
  type: bug
  benchmarks:
    - stb_stbi_read_fuzzer
    - proj4_standard_fuzzer
    - usrsctp_fuzzer_connect
    - muparser_set_eval_fuzzer
    - zstd_stream_decompress
    - mruby-2018-05-23
    - libhevc_hevc_dec_fuzzer
    - file_magic_fuzzer
    - quickjs_eval-2020-01-05
    - libarchive_libarchive_fuzzer
    - arrow_parquet-arrow-fuzz
    - aspell_aspell_fuzzer
    - matio_matio_fuzzer
    - libhtp_fuzz_htp

- experiment: 2022-08-25-aflpp-um
  description: "afl++ um coverage experiments (compare our fuzzers against afl++)"
  fuzzers:
    - aflplusplus_um_prioritize
    - aflplusplus_um_random
    - aflplusplus

- experiment: 2022-08-18-libfuzzer-focus
  description: "Testing with focus function driven by fuzz introspector results"
  fuzzers:
    - libfuzzer
    - introspector_driven_focus
  type: bug
  benchmarks:
    - libarchive_libarchive_fuzzer

- experiment: 2022-08-18-aflpp
  description: "afl++ tests"
  fuzzers:
    - aflplusplus_cmplog_nocal
    - aflplusplus_cmplog_nocal2
    - aflplusplus_cmplog

- experiment: 2022-08-17-aflpp
  description: "afl++ tests"
  fuzzers:
    - aflplusplus_cmplog_nocal
    - aflplusplus_cmplog_nocal2
    - aflplusplus_cmplog

- experiment: 2022-08-14-aflpp
  description: "afl++ tests"
  fuzzers:
    - aflplusplus_cmplog_nocal
    - aflplusplus_cmplog

- experiment: 2022-08-13-centipede
  description: "Test the latest centipede"
  fuzzers:
    - honggfuzz
    - aflplusplus
    - eclipser
    - entropic
    - libfuzzer
    - lafintel
    - afl
    - mopt
    - fairfuzz
    - libfuzzer_dataflow
    - centipede

- experiment: 2022-08-04-libfuzzer-focus
  description: "Testing with focus function driven by fuzz introspector results"
  fuzzers:
    - libfuzzer
    - introspector_driven_focus
  type: bug
  benchmarks:
    - libarchive_libarchive_fuzzer

- experiment: 2022-08-04-afl-new-splicing
  description: "Test AFL with a new splicing as mutation"
  type: bug
  fuzzers:
    - afl
    - afl_splicing_mutation

- experiment: 2022-08-03-afl-new-splicing
  description: "Test AFL with a new splicing as mutation"
  type: bug
  fuzzers:
    - afl
    - afl_splicing_mutation

- experiment: 2022-07-24-centipede
  description: "Test centipede"
  fuzzers:
    - honggfuzz
    - aflplusplus
    - eclipser
    - entropic
    - libfuzzer
    - lafintel
    - afl
    - mopt
    - fairfuzz
    - libfuzzer_dataflow
    - centipede

- experiment: 2022-07-22-centipede
  description: "Test AFL with a new splicing as mutation"
  fuzzers:
    - honggfuzz
    - aflplusplus
    - eclipser
    - entropic
    - libfuzzer
    - lafintel
    - afl
    - mopt
    - fairfuzz
    - libfuzzer_dataflow
    - centipede

- experiment: 2022-07-21-afl-new-splicing
  description: "Test AFL with a new splicing as mutation"
  type: bug
  fuzzers:
    - afl
    - afl_splicing_mutation

- experiment: 2022-07-20-aflpp
  description: "afl++ libafl tests. Redo 07-13."
  fuzzers:
    - aflplusplus_libafl
    - libafl_aflpp
    - libafl
    - aflplusplus
    - aflplusplus_optimal
    - honggfuzz
    - entropic

- experiment: 2022-07-13-aflpp
  description: "afl++ libafl tests"
  fuzzers:
    - aflplusplus_libafl
    - libafl_aflpp
    - libafl
    - aflplusplus
    - aflplusplus_optimal
    - honggfuzz
    - entropic

- experiment: 2022-06-29-aflpp
  description: "afl++ libafl tests"
  fuzzers:
    - aflplusplus_libafl
    - libafl_aflpp
    - libafl
    - aflplusplus
    - aflplusplus_optimal
    - honggfuzz
    - entropic

- experiment: 2022-06-09-afl-splicing
  description: "Test AFL with splicing as mutation"
  type: bug
  fuzzers:
    - afl
    - afl_splicing_mutation

- experiment: 2022-06-08-dissecting
  description: "Dissecting AFL paper (scheduling)"
  type: bug
  fuzzers:
    - afl
    - afl_scheduling_lifo
    - afl_scheduling_random

- experiment: 2022-06-01-dissecting
  description: "Dissecting AFL paper (scheduling)"
  type: bug
  fuzzers:
    - afl
    - afl_scheduling_lifo
    - afl_scheduling_random

- experiment: 2022-05-13-afl
  description: "afl map tests"
  fuzzers:
    - afl_virginmap
    - afl_maxmap
    - afl

- experiment: 2022-05-06-dissecting
  description: "Dissecting AFL paper"
  type: bug
  fuzzers:
    - afl
    - afl_no_favored
    - afl_collision_free
    - afl_double_timeout
    - afl_no_favfactor
    - afl_no_trim
    - afl_scheduling_lifo
    - afl_scheduling_random
    - afl_score_max
    - afl_score_min
    - afl_score_no_novel_prioritization
    - afl_score_random
    - afl_splicing_mutation

- experiment: 2022-04-19
  description: "Main coverage experiment"
  type: code
  fuzzers:
    - honggfuzz
    - aflplusplus
    - eclipser
    - entropic
    - libfuzzer
    - aflsmart
    - lafintel
    - afl
    - mopt
    - aflfast
    - fairfuzz

- experiment: 2022-04-19-bug
  description: "Main bug experiment"
  type: bug
  fuzzers:
    - honggfuzz
    - aflplusplus
    - eclipser
    - entropic
    - libfuzzer
    - aflsmart
    - lafintel
    - afl
    - mopt
    - aflfast
    - fairfuzz


- experiment: 2022-04-10-aflpp
  description: "afl++ bug ranking"
  type: bug
  fuzzers:
    - aflplusplus
    - aflplusplus_qemu
    - aflplusplus_frida
    - aflplusplus_optimal
    - honggfuzz
    - libafl
    - entropic

- experiment: 2022-04-11-libafl
  description: "libafl new test"
  fuzzers:
    - libafl
    - libafl_new
    - aflplusplus
    - honggfuzz
    - entropic

- experiment: 2022-04-07-aflpp
  description: "afl++ dont throw away timeouts"
  fuzzers:
    - aflplusplus_llvm15
    - aflplusplus

- experiment: 2022-04-22-aflpp
  description: "afl++ new pass manager test"
  fuzzers:
    - aflplusplus_llvm15
    - aflplusplus
    - honggfuzz
    - libafl
    - aflplusplus_optimal
    - entropic

- experiment: 2022-03-04-grammar
  description: "test grammar fuzzers"
  type: bug
  fuzzers:
    - nautilus
    - gramatron
    - grimoire
    - token_level
  benchmarks:
    - quickjs_eval-2020-01-05
    - php_php-fuzz-execute
    - mruby-2018-05-23

- experiment: 2022-02-25-libfuzzer-variants
  description: "Requesting experiment on variants of libfuzzer."
  fuzzers:
    - libfuzzer
    - entropic
    - libfuzzer_exeute_final
    - entropic_execute_final
    - honggfuzz
    - aflplusplus
    - eclipser
    - aflsmart
    - afl
    - aflfast
    - fairfuzz

- experiment: 2022-02-15-grammar
  description: "test grammar fuzzers"
  type: bug
  fuzzers:
    - nautilus
    - gramatron
    - grimoire
    - token_level
  benchmarks:
    - quickjs_eval-2020-01-05
    - php_php-fuzz-execute
    - mruby-2018-05-23

- experiment: 2022-02-18-aflpp
  description: "afl++ frida tests"
  fuzzers:
    - aflplusplus_qemu
    - aflplusplus_frida
    - aflplusplus_frida_cache
    - aflplusplus

- experiment: 2022-02-15-main-fuzzers
  description: "evaluate up-to-date version of main fuzzers"
  fuzzers:
    - honggfuzz
    - aflplusplus
    - eclipser
    - entropic
    - libfuzzer
    - aflsmart
    - lafintel
    - afl
    - mopt
    - aflfast
    - fairfuzz

- experiment: 2022-02-15-aflpp
  description: "afl++ frida tests"
  fuzzers:
    - aflplusplus_qemu
    - aflplusplus_frida
    - aflplusplus_frida_sup
    - aflplusplus_frida_inst
    - aflplusplus_frida_cmov
    - aflplusplus_frida_cache

- experiment: 2022-01-27-libafl
  description: "libafl text test"
  fuzzers:
    - libafl
    - libafl_old
    - libafl_text
    - aflplusplus
    - honggfuzz
    - entropic

- experiment: 2022-01-17-afl-culling-bug
  description: "afl without corpus culling eval"
  type: bug
  fuzzers:
    - afl
    - afl_no_culling

- experiment: 2022-01-15-aflpp
  description: "afl++ test new classify implementation"
  type: bug
  fuzzers:
    - aflplusplus
    - aflplusplus_tmp

- experiment: 2022-01-07-aflpp-collisions
  description: "afl++ edge collision impact on bug finding"
  type: bug
  fuzzers:
    - aflplusplus_pcguard
    - aflplusplus_classic

- experiment: 2021-12-27-aflpp
  description: "afl++ test"
  fuzzers:
    - aflplusplus_havoc1
    - aflplusplus_havoc11
    - aflplusplus_havoc2
    - aflplusplus_havoc22
    - aflplusplus_qemu
    - aflplusplus_frida

- experiment: 2021-12-17-afl-edges
  description: "afl edge coverage only eval"
  fuzzers:
    - afl
    - afl_edges

- experiment: 2021-12-25-libaflpp
  description: "afl++ + libafl test"
  fuzzers:
    - aflplusplus_optimal
    - aflplusplus
    - libafl
    - entropic
    - honggfuzz
    - afl
    - aflplusplus_qemu
    - aflplusplus_frida

- experiment: 2021-12-17-afl-edges-bug
  description: "afl edge coverage only eval"
  type: bug
  fuzzers:
    - afl
    - afl_edges

- experiment: 2021-12-16-afl-fitness-bug
  description: "afl fitness mode eval"
  type: bug
  fuzzers:
    - afl
    - afl_fitness
    - afl_fitness_only

- experiment: 2021-12-15-libafl
  description: "afl++ + libafl test"
  fuzzers:
    - aflplusplus
    - aflplusplus_dfl
    - aflplusplus_class
    - libafl_marc
    - libafl_gsoc
    - libafl_dfl
    - afl
    - afl_marc
    - entropic
    - honggfuzz

- experiment: 2021-12-14-fafuzzer
  description: "Evaluate fuzzer effectiveness on fafuzz and other fuzzers"
  fuzzers:
    - fafuzz
    - afl_2_52_b
    - mopt

- experiment: 2021-12-13-libafl
  description: "libaf test"
  fuzzers:
    - libafl
    - libafl_marc

- experiment: 2021-12-09-aflpp
  description: "afl++ enhancements"
  fuzzers:
    - aflplusplus
    - aflplusplus_dfl
    - aflplusplus_more
    - aflplusplus_andrea1
    - aflplusplus_andrea2

- experiment: 2021-12-06-fafuzzer
  description: "Evaluate fuzzer effectiveness on fafuzz and other fuzzers"
  fuzzers:
    - fafuzz
    - afl
    - mopt

- experiment: 2021-12-01-aflpp
  description: "afl++ enhancements"
  fuzzers:
    - aflplusplus_dfl
    - aflplusplus_sat
    - aflplusplus_more

- experiment: 2021-11-26-aflpp
  description: "afl++ regression tests"
  fuzzers:
    - aflplusplus_r0
    - aflplusplus_r1
    - aflplusplus_r2
    - aflplusplus_r3
    - aflplusplus_r4
    - entropic
    - honggfuzz

- experiment: 2021-11-22-aflbb
  description: "Evaluate fuzzer effectiveness in blackbox mode - experiment 2"
  fuzzers:
    - pythia_bb
    - afl

- experiment: 2021-11-22-aflpp
  description: "afl++ + libafl tests"
  fuzzers:
    - aflplusplus_qemu
    - aflplusplus_frida
    - aflplusplus_frida_orig
    - libafl
    - libafl_gsoc
    - aflplusplus
    - honggfuzz
    - entropic

- experiment: 2021-11-22-zafl-bug
  description: "Compare Zafl to standard source-only and binary-only fuzzers (bug)."
  type: bug
  fuzzers:
    - aflplusplus
    - aflplusplus_dict2file
    - aflplusplus_cmplog
    - aflplusplus_zafl
    - aflplusplus_tracepc
    - aflplusplus_qemu_tracepc
    - aflplusplus_qemu

- experiment: 2021-11-18-zafl-cov
  description: "Compare Zafl to standard source-only and binary-only fuzzers (coverage)."
  fuzzers:
    - aflplusplus
    - aflplusplus_dict2file
    - aflplusplus_cmplog
    - aflplusplus_zafl
    - aflplusplus_tracepc
    - aflplusplus_qemu_tracepc
    - aflplusplus_qemu

- experiment: 2021-11-19-aflpp
  description: "afl++ + libafl tests"
  fuzzers:
    - aflplusplus_qemu
    - aflplusplus_frida
    - aflplusplus_frida_orig
    - libafl
    - libafl_gsoc
    - aflplusplus
    - honggfuzz
    - entropic

- experiment: 2021-11-18-bug
  description: "Compare Zafl to standard source-only and binary-only fuzzers (bug)."
  type: bug
  fuzzers:
    - aflplusplus
    - aflplusplus_dict2file
    - aflplusplus_cmplog
    - aflplusplus_zafl
    - aflplusplus_tracepc
    - aflplusplus_qemu_tracepc
    - aflplusplus_qemu

- experiment: 2021-11-18-coverage
  description: "Compare Zafl to standard source-only and binary-only fuzzers (coverage)."
  fuzzers:
    - aflplusplus
    - aflplusplus_dict2file
    - aflplusplus_cmplog
    - aflplusplus_zafl
    - aflplusplus_tracepc
    - aflplusplus_qemu_tracepc
    - aflplusplus_qemu

- experiment: 2021-11-16-aflbb
  description: "Evaluate fuzzer effectiveness in blackbox mode - experiment 2"
  fuzzers:
    - pythia_bb
    - afl

- experiment: 2021-11-09-aflpp
  description: "afl++ binary-only"
  fuzzers:
    - aflplusplus_qemu
    - aflplusplus_qemu_orig
    - aflplusplus_frida
    - aflplusplus_frida_orig
    - aflplusplus_frida_preperf

- experiment: 2021-11-07-aflpp
  description: "afl++"
  fuzzers:
    - aflplusplus
    - aflplusplus_optimal
    - aflplusplus_qemu
    - aflplusplus_orig
    - aflplusplus_qemu_orig
    - aflplusplus_314
    - aflplusplus_313
    - entropic
    - honggfuzz

- experiment: 2021-11-03-aflpp
  description: "afl++"
  fuzzers:
    - aflplusplus_cmplog_2dictl
    - aflplusplus_cmplog0
    - aflplusplus_cmplogo1
    - aflplusplus_cmplogo2
    - aflplusplus_cmplogo3
    - aflplusplus_cmplogo3orig
    - aflplusplus_cmplog_inst
    - aflplusplus
    - aflplusplus_qemu
    - aflplusplus_frida_huge
    - aflplusplus_frida_huge2

- experiment: 2021-10-29
  description: "Compare Zafl to standard source-only and binary-only fuzzers."
  fuzzers:
    - aflplusplus
    - aflplusplus_zafl
    - aflplusplus_tracepc
    - aflplusplus_qemu_tracepc
    - aflplusplus_qemu

- experiment: 2021-11-01-aflpp
  description: "afl++"
  fuzzers:
    - aflplusplus_cmplog_2dictl
    - aflplusplus_cmplog0
    - aflplusplus_cmplogo1
    - aflplusplus_cmplogo2
    - aflplusplus_cmplogo3
    - aflplusplus_cmplog_inst
    - aflplusplus
    - aflplusplus_qemu
    - aflplusplus_frida
    - aflplusplus_frida_huge
    - aflplusplus_frida_huge2

- experiment: 2021-10-29-aflpp
  description: "afl++"
  fuzzers:
    - aflplusplus_cmplogo0
    - aflplusplus_cmplogo1
    - aflplusplus_cmplogo2
    - aflplusplus_cmplogo3
    - aflplusplus
    - aflplusplus_cmplog_2dictl
    - aflplusplus_cmplog0
    - aflplusplus_frida
    - aflplusplus_frida_huge

- experiment: 2021-10-26-aflpp
  description: "afl++ cmplog dict"
  fuzzers:
    - aflplusplus_cmplog_2dictl
    - aflplusplus
    - aflplusplus_cmplog0
    - aflplusplus_cmplog1
    - aflplusplus_cmplog2
    - aflplusplus_cmplog3
    - aflplusplus_cmplog4

- experiment: 2021-10-22-libafl
  description: "libaf test"
  fuzzers:
    - aflplusplus
    - libafl
    - libafl_gsoc

- experiment: 2021-10-22-libafl
  description: "libaf test"
  fuzzers:
    - aflplusplus
    - libafl
    - libafl_gsoc

- experiment: 2021-10-22-aflpp
  description: "afl++ cmplog dict"
  fuzzers:
    - aflplusplus_cmplog_2dictl
    - aflplusplus
    - aflplusplus_cmplog0
    - aflplusplus_cmplog1
    - aflplusplus_cmplog3
    - aflplusplus_cmplog5
    - aflplusplus_cmplog7
    - aflplusplus_cmplog9
    - aflplusplus_cmplog11
    - aflplusplus_cmplog13
    - aflplusplus_cmplog15

- experiment: 2021-10-19-aflpp-rf
  description: "Benchmark afl++ random fuzzing mode"
  fuzzers:
    - aflpp_random_default
    - aflpp_random_no_favs
    - aflpp_random_wrs
    - aflpp_random_wrs_rf
    - aflpp_random_wrs_rf_rp
    - aflpp_random_wrs_rp

- experiment: 2021-10-19
  description: "Compare Zafl to standard source-only and binary-only fuzzers."
  fuzzers:
    - aflplusplus
    - aflplusplus_zafl
    - aflplusplus_tracepc
    - aflplusplus_qemu_tracepc
    - aflplusplus_qemu

- experiment: 2021-10-15-afpp
  description: "afl++ frida test"
  fuzzers:
    - aflplusplus_frida
    - aflplusplus_frida_huge

- experiment: 2021-10-14
  description: "Compare Zafl to standard source-only and binary-only fuzzers."
  fuzzers:
    - aflplusplus
    - aflplusplus_zafl
    - aflplusplus_qemu

- experiment: 2021-10-13-aflpp
  description: "afl++ cmplog test - rerun"
  fuzzers:
    - aflplusplus_cmplog_2dictl
    - aflplusplus
    - entropic
    - honggfuzz
    - aflplusplus_frida
    - aflplusplus_frida_huge
    - aflplusplus_qemu

- experiment: 2021-10-07-aflpp
  description: "afl++ cmplog test"
  fuzzers:
    - aflplusplus_cmplog_2dictl
    - aflplusplus
    - entropic
    - honggfuzz

- experiment: 2021-10-07-aflpp
  description: "afl++ frida test"
  fuzzers:
    - aflplusplus
    - entropic
    - honggfuzz
    - afl
    - libafl
    - libafl_gsoc
    - aflplusplus_frida
    - aflplusplus_frida_huge
    - aflplusplus_qemu

- experiment: 2021-09-24-libafl
  description: "Libafl experiment with GSOC patches"
  fuzzers:
    - libafl
    - libafl_gsoc
    - aflplusplus
    - entropic
    - honggfuzz
    - afl

- experiment: 2021-09-23-blackboxeffect
  description: "Compare the fuzzer effectiveness of AFL dumb mode"
  fuzzers:
    - afl
    - pythia_effect_bb
    - aflplusplus
    - honggfuzz
    - libfuzzer

- experiment: 2021-09-08-cloning
  description: >
    Benchmark some variants of AFL++ that use different function cloning
    strategies at whole program level to achieve collision-free context
    sensitivity. Use different (smaller) sizes to study the impact of the afl map.
  type: bug
  fuzzers:
    - aflplusplus_classic_ctx
    - aflplusplus_classic_ctx_18
    - aflplusplus_classic_ctx_20
    - aflplusplus_classic_ctx_21
    - cfctx_bottom
    - cfctx_dataflow_seadsa
    - cfctx_dataflow_svf
    - cfctx_randomic
    - cfctx_params
    - cfctx_plain
    - aflplusplus_pcguard
    - cfctx_dataflow_svf_llc
    - cfctx_dataflow_seadsa_llc
    - cfctx_params_llc
    - cfctx_params_512kb
    - cfctx_params_768kb

- experiment: 2021-09-02-datadependency
  description: "Different AFL instrumentations against afldd"
  type: bug
  fuzzers:
    - afldd
    - aflpp_vs_dd

- experiment: 2021-09-01-aflpp
  description: "afl++ regression test"
  fuzzers:
    - aflplusplus
    - aflplusplus_dict2file
    - aflplusplus_dict2file2
    - entropic
    - honggfuzz

- experiment: 2021-08-31-cloning
  description: >
    Benchmark some variants of AFL++ that use different function cloning
    strategies at whole program level to achieve collision-free context
    sensitivity. Use different sizes to study the impact of the afl map.
  type: bug
  fuzzers:
    - aflplusplus_classic_ctx
    - aflplusplus_classic_ctx_18
    - aflplusplus_classic_ctx_20
    - aflplusplus_classic_ctx_23
    - cfctx_bottom
    - cfctx_dataflow_seadsa
    - cfctx_dataflow_svf
    - cfctx_randomic
    - cfctx_params
    - cfctx_plain
    - aflplusplus_pcguard
    - cfctx_dataflow_svf_llc
    - cfctx_dataflow_seadsa_llc
    - cfctx_params_llc
    - cfctx_params_512kb
    - cfctx_params_1mb
    - cfctx_params_2mb
    - cfctx_params_4mb

- experiment: 2021-08-26-aflpp
  description: "afl++ frida bigmap"
  fuzzers:
    - aflplusplus_frida_big
    - aflplusplus_frida_bigbp
    - aflplusplus_frida_bp
    - aflplusplus_frida_plain
    - aflplusplus_qemu

- experiment: 2021-08-24-aflpp
  description: "afl++ frida bigmap"
  fuzzers:
    - aflplusplus_frida_big
    - aflplusplus_frida_bigbp
    - aflplusplus_frida_bp
    - aflplusplus_frida_plain
    - aflplusplus_qemu

- experiment: 2021-08-19-aflpp
  description: "afl++ frida bigmap"
  fuzzers:
    - aflplusplus_frida_big
    - aflplusplus_frida

- experiment: 2021-08-17-aflpp
  description: "afl++ cmplog"
  fuzzers:
    - aflplusplus_frida_big
    - aflplusplus_frida

- experiment: 2021-07-30-random-params
  description: "Evaluate various random parameters for afl"
  fuzzers:
    - afl
    - afl_no_favs
    - afl_rf
    - afl_rf_u
    - afl_rf_u_wrs
    - afl_wrs
    - afl_wrs_rf
    - afl_wrs_rf_rp
    - afl_wrs_rp

- experiment: 2021-07-30-aflpp
  description: "afl++ cmplog"
  fuzzers:
    - aflplusplus
    - honggfuzz
    - aflplusplus_cmplog_2dict
    - aflplusplus_cmplog_2dictl

- experiment: 2021-07-07-aflsmartformat
  description: "aflsmartformat"
  fuzzers:
    - aflsmartformat
    - aflsmart
    - afl

- experiment: 2021-07-08-feedback
  description: "Different feedback mechanisms"
  type: bug
  fuzzers:
    - afldd
    - aflpp_vs_dd

- experiment: 2021-07-09-aflpp
  description: "afl++: frida, cmplog, symbolic"
  fuzzers:
    - aflplusplus
    - aflplusplus_cmplog_double
    - fuzzolic_aflplusplus_z3
    - fuzzolic_aflplusplus_z3dict
    - honggfuzz
    - aflplusplus_313
    - aflplusplus_cmplog_fullskip
    - aflplusplus_cmplog_2dict
    - aflplusplus_frida
    - aflplusplus_frida_better
    - aflplusplus_qemu

- experiment: 2021-07-15-saturated
  description: "Benchmark a new experimental feature for AFL++ (saturated)"
  type: bug
  oss-fuzz-corpus: true
  fuzzers:
    - aflplusplus_unusual_disabled
    - aflplusplus_unusual_enabled

- experiment: 2021-07-09-cloning
  description: >
    Benchmark some variants of AFL++ that use different function cloning
    strategies at whole program level to achieve collision-free context
    sensitivity.
  type: bug
  fuzzers:
    - aflplusplus_classic_ctx
    - cfctx_bottom
    - cfctx_dataflow_seadsa
    - cfctx_dataflow_svf
    - cfctx_randomic
    - cfctx_params
    - cfctx_plain

- experiment: 2021-07-05-saturated
  description: "Benchmark a new experimental feature for AFL++ (saturated)"
  type: bug
  oss-fuzz-corpus: true
  fuzzers:
    - aflplusplus_unusual_disabled
    - aflplusplus_unusual_enabled

- experiment: 2021-07-03-symbolic
  description: "Symbolic solver benchmark."
  fuzzers:
    - aflplusplus_cmplog_double
    - aflplusplus_qemu_double
    - eclipser_aflplusplus
    - fuzzolic_aflplusplus_z3
    - fuzzolic_aflplusplus_fuzzy
    - symcc_aflplusplus_single
    - symqemu_aflplusplus

- experiment: 2021-06-27-symbolic
  description: "Symbolic solver benchmark."
  fuzzers:
    - aflplusplus_cmplog_double
    - aflplusplus_qemu_double
    - eclipser_aflplusplus
    - fuzzolic_aflplusplus_z3
    - fuzzolic_aflplusplus_fuzzy
    - symcc_aflplusplus_single
    - symqemu_aflplusplus

- experiment: 2021-06-25-aflprefix
  description: "Requesting experiments on two new AFL variants."
  fuzzers:
    - aflprefix
    - dropfuzzer
    - afl

- experiment: 2021-06-24-aflpp-bug
  description: "Benchmark afl++ cnt variants"
  type: bug
  fuzzers:
    - aflplusplus
    - aflplusplus_x_default
    - aflplusplus_fcnt
    - aflplusplus_flcnt
    - aflplusplus_lcnt
    - honggfuzz
    - entropic

- experiment: 2021-06-24-libafl
  description: "Libafl experiment"
  fuzzers:
    - libafl
    - aflplusplus
    - aflplusplus_num
    - aflplusplus_select
    - aflplusplus_cmplog_new
    - aflplusplus_cmplog_old
    - aflplusplus_frida
    - aflplusplus_qemu
    - entropic
    - honggfuzz
    - afl

- experiment: 2021-06-23-libafl
  description: "Libafl experiment"
  fuzzers:
    - libafl
    - aflplusplus
    - aflplusplus_num
    - entropic
    - honggfuzz
    - afl

- experiment: 2021-06-18-libafl
  description: "Libafl experiment"
  fuzzers:
    - libafl
    - aflplusplus
    - aflplusplus_x_default
    - aflplusplus_num
    - aflplusplus_select
    - entropic
    - honggfuzz
    - afl

- experiment: 2021-06-17-favored-seeds
  description: "Evaluating experimental methods to favor seeds"
  fuzzers:
    - afl
    - afl_no_favored
    - afl_random_favored

- experiment: 2021-06-12-aflpp-bug
  description: "Benchmark afl++ cnt variants"
  type: bug
  fuzzers:
    - aflplusplus
    - aflplusplus_fcnt
    - aflplusplus_flcnt
    - aflplusplus_lcnt
    - honggfuzz
    - entropic

- experiment: 2021-06-16-aflpp
  description: "Benchmark afl++ and frida regressions"
  fuzzers:
    - aflplusplus
    - aflplusplus_313
    - aflplusplus_311
    - aflplusplus_frida
    - aflplusplus_frida_old
    - aflplusplus_frida_new
    - aflplusplus_qemu
    - honggfuzz
    - entropic
    - afl

- experiment: 2021-06-12-symccafl-pp
  description: "Same as 2021-06-02-symccafl-pp but saturated"
  oss-fuzz-corpus: true
  fuzzers:
    - symcc_afl
    - symcc_afl_single
    - symcc_aflplusplus
    - afl_two_instances
    - afl
    - aflfast
    - aflplusplus
    - aflsmart
    - entropic
    - eclipser
    - fairfuzz
    - honggfuzz
    - lafintel
    - libfuzzer
    - mopt

- experiment: 2021-06-12-aflpp
  description: "Benchmark AFL++ regressions"
  fuzzers:
    - aflplusplus
    - aflplusplus_313
    - aflplusplus_311
    - aflplusplus_frida
    - aflplusplus_frida_old
    - aflplusplus_qemu
    - aflplusplus_fcnt
    - aflplusplus_flcnt
    - aflplusplus_lcnt
    - honggfuzz

- experiment: 2021-06-11-aflpp-sat
  description: "Benchmark AFL++ (saturated)"
  oss-fuzz-corpus: true
  fuzzers:
    - aflplusplus_x
    - aflplusplus_x_c1
    - aflplusplus_x_c1a
    - aflplusplus_x_c1t
    - aflplusplus_x_c2
    - aflplusplus_x_c2a
    - aflplusplus_x_c2t
    - aflplusplus_x_d2f
    - aflplusplus_x_eh
    - aflplusplus_x_trim
    - aflplusplus_x_default
    - honggfuzz
    - aflplusplus

- experiment: 2021-06-07-saturated-fix
  description: "Benchmark a new experimental feature for AFL++ (saturated)"
  type: bug
  oss-fuzz-corpus: true
  fuzzers:
    - aflplusplus_unusual_disabled
    - aflplusplus_unusual_enabled
    - aflplusplus_unusual_partial
    - aflplusplus_unusual_enabled_early
    - aflplusplus_unusual_partial_early

- experiment: 2021-06-07-aflpp
  description: "test threadsafe mode and collect frida cores"
  fuzzers:
    - aflplusplus
    - aflplusplus_313
    - aflplusplus_frida
    - aflplusplus_threadsafe
    - aflplusplus_zero
    - honggfuzz

- experiment: 2021-06-03-aflpp
  description: "Benchmark a new experimental feature for AFL++"
  type: bug
  fuzzers:
    - aflplusplus_unusual_disabled
    - aflplusplus_unusual_enabled
    - aflplusplus_unusual_partial

- experiment: 2021-06-02-symccafl-pp
  description: >
               Symcc experiment. The difference between this and
               2021-06-01-symccafl is that we now have a version of
               symcc in combination with aflplusplus. Some bug fixing in
               symcc has happened, which makes it less prone to crashing.
               The bug fixing is primarily for the aflplusplus hybrid,
               since the bugs that were fixed has not been notable
               (maybe seen once) in the symcc-afl combination.
               Finally, we have added an increase in the timeout
               of how often symcc runs, switching it from every
               5 sec to ever 20 sec. Finally, in the aflplusplus
               hybrid there is no use of afl-showmap, which means
               all seeds created by symcc are pushed into the afl
               queue. This changes the symcc set up as there is no
               filtering done on the seeds pushed to afl.
  fuzzers:
    - symcc_afl
    - symcc_afl_single
    - symcc_aflplusplus
    - afl_two_instances
    - afl
    - aflfast
    - aflplusplus
    - aflsmart
    - entropic
    - eclipser
    - fairfuzz
    - honggfuzz
    - lafintel
    - libfuzzer
    - mopt

- experiment: 2021-06-01-symccafl
  description: >
               Symcc-AFL test. The difference between this and
               2021-05-29-symccafl is that we now have afl benchmarks
               that run multiple instances of afl. This is for
               comparison purposes since symcc also utilises mutliple
               processes. The goal is to try and avoid any bias due
               to more total CPU time.
  fuzzers:
    - symcc_afl
    - symcc_afl_single
    - afl_two_instances
    - afl
    - aflfast
    - aflplusplus
    - aflsmart
    - entropic
    - eclipser
    - fairfuzz
    - honggfuzz
    - lafintel
    - libfuzzer
    - mopt
- experiment: 2021-06-02
  description: "Experiment to compare afl with honggfuzz and libfuzzer"
  fuzzers:
    - afl
    - aflplusplus
    - honggfuzz
    - libfuzzer
    - entropic

- experiment: 2021-05-29-symccafl
  description: "Symcc-AFL test with most benchmarks"
  fuzzers:
    - symcc_afl
    - afl
    - aflfast
    - aflplusplus
    - aflsmart
    - entropic
    - eclipser
    - fairfuzz
    - honggfuzz
    - lafintel
    - libfuzzer
    - mopt

- experiment: 2021-05-25-symccafl
  description: "Symcc-AFL first test"
  fuzzers:
    - symcc_afl
    - afl
    - aflfast
    - aflplusplus
    - aflsmart
    - entropic
    - eclipser
    - fairfuzz
    - honggfuzz
    - lafintel
    - libfuzzer
    - mopt

- experiment: 2021-05-25-cloning
  description: >
    Benchmark some variants of AFL++ that use different function cloning
    strategies at whole program level to achieve collision-free context
    sensitivity.
  type: bug
  fuzzers:
    - aflplusplus_classic
    - aflplusplus_classic_ctx
    - aflplusplus_pcguard
    - aflplusplus_pcguard_bitcode
    - aflplusplus_pcguard_ctx
    - aflplusplus_pcguard_ctx_bfs
    - aflplusplus_pcguard_ctx_randomic
    - aflplusplus_pcguard_ctx_uniform
    - aflplusplus_pcguard_ctx_params

- experiment: 2021-05-25-aflpp
  description: "afl++ release test"
  fuzzers:
    - aflplusplus
    - aflplusplus_optimal
    - aflplusplus_312
    - aflplusplus_311
    - honggfuzz
    - entropic

- experiment: 2021-05-14-aflpp
  description: "afl++ qemu + frida variants"
  fuzzers:
    - honggfuzz_qemu
    - afl_qemu
    - aflplusplus_frida
    - aflplusplus_frida_inmem
    - aflplusplus_qemu

- experiment: 2021-05-09-aflpp
  description: "afl++ qemu + frida variants"
  fuzzers:
    - honggfuzz
    - aflplusplus
    - aflplusplus_optimal
    - aflplusplus_312
    - aflplusplus_311
    - aflplusplus_frida
    - aflplusplus_frida_inmem
    - aflplusplus_qemu
    - aflplusplus_qemu_inmem

- experiment: 2021-04-22-bwhua
  fuzzers:
    - aflplusplus
    - entropic
    - fairfuzz
  description: "A survey for a class project by bwhua"

- experiment: 2021-04-17-aflpp
  description: "afl++ havoc + qemu mode variants"
  fuzzers:
    - honggfuzz
    - aflplusplus
    - aflplusplus_optimal
    - aflplusplus_312
    - aflplusplus_311
    - aflplusplus_qemu_cmplog
    - aflplusplus_qemu
    - aflplusplus_qemu_inmem
    - aflplusplus_qemu_cmplog_inmem
    - afl_qemu
    - honggfuzz_qemu

- experiment: 2021-04-14-aflpp
  description: "afl++ havoc + qemu mode variants"
  fuzzers:
    - aflplusplus
    - aflplusplus_312
    - aflplusplus_311
    - aflplusplus_havoc
    - aflplusplus_havoc2
    - aflplusplus_qemu_cmplog
    - aflplusplus_qemu_plain
    - aflplusplus_qemu
    - aflplusplus_qemu_plaininmem

- experiment: 2021-04-08
  description: >
    Test modified strcmp handling that records the full string arguments in the
    table of recent compares even if they are of different lengths and uses the
    lengths of both arguments for more targeted mutations derived from TORCW.
  fuzzers:
    - libfuzzer
    - libfuzzer_vartorcw

- experiment: 2021-04-08-bug
  description: >
    Test modified strcmp handling that records the full string arguments in the
    table of recent compares even if they are of different lengths and uses the
    lengths of both arguments for more targeted mutations derived from TORCW.
  type: bug
  fuzzers:
    - libfuzzer
    - libfuzzer_vartorcw

- experiment: 2021-03-31
  description: "afl++ collision free context sensitivity"
  fuzzers:
    - aflplusplus_classic
    - aflplusplus_classic_ctx
    - aflplusplus_pcguard
    - aflplusplus_pcguard_ctx
    - aflplusplus_pcguard_ctx_indirects

- experiment: 2021-03-27-aflpp
  description: "afl++ havoc+cmplog variants"
  fuzzers:
    - aflplusplus
    - aflplusplus_312
    - aflplusplus_311
    - aflplusplus_310
    - aflplusplus_havoc
    - aflplusplus_havoc2
    - aflplusplus_havoc3
    - aflplusplus_havoc60
    - aflplusplus_cmplog_add

- experiment: 2021-03-23-aflpp
  description: "afl++ release comparison"
  fuzzers:
    - aflplusplus_optimal_flcnt
    - aflplusplus_flcnt
    - aflplusplus_optimal
    - aflplusplus_havoc
    - aflplusplus
    - aflplusplus_311
    - aflplusplus_310
    - aflplusplus_300
    - entropic
    - honggfuzz

- experiment: 2021-03-16-aflpp
  description: "afl++ release comparison"
  fuzzers:
    - aflplusplus_optimal_flcnt
    - aflplusplus_flcnt
    - aflplusplus_optimal
    - aflplusplus
    - aflplusplus_311
    - aflplusplus_310
    - aflplusplus_300
    - entropic
    - honggfuzz

- experiment: 2021-05-12-aflpp-bug
  description: "afl++ ctx on bugs"
  type: bug
  fuzzers:
    - aflplusplus
    - aflplusplus_classic
    - aflplusplus_ctx
    - aflplusplus_ctx1
    - aflplusplus_ctx2
    - aflplusplus_ctx3
    - aflplusplus_ctx4

- experiment: 2021-05-12-aflpp
  description: "afl++ release comparison"
  fuzzers:
    - aflplusplus_optimal_flcnt
    - aflplusplus_flcnt
    - aflplusplus_optimal
    - aflplusplus
    - aflplusplus_310
    - aflplusplus_300
    - entropic
    - honggfuzz

- experiment: 2021-03-12-aflpp-bug
  description: "afl++ counter test on bugs"
  type: bug
  fuzzers:
    - aflplusplus_cmplog_introspection
    - aflplusplus_optimal_flcnt
    - aflplusplus_flcnt
    - aflplusplus_optimal_lcnt
    - aflplusplus_lcnt
    - aflplusplus_optimal_fcnt
    - aflplusplus_fcnt
    - aflplusplus_optimal
    - aflplusplus
    - aflplusplus_havoc

- experiment: 2021-03-12-aflpp
  description: "afl++ ctx + counter test"
  fuzzers:
    - aflplusplus_cmplog_introspection
    - aflplusplus_optimal_flcnt
    - aflplusplus_flcnt
    - aflplusplus_optimal_lcnt
    - aflplusplus_lcnt
    - aflplusplus_optimal_fcnt
    - aflplusplus_fcnt
    - aflplusplus_optimal
    - aflplusplus
    - aflplusplus_havoc
    - aflplusplus_classic
    - aflplusplus_ctx
    - aflplusplus_ctx1
    - aflplusplus_ctx2
    - aflplusplus_ctx3
    - aflplusplus_ctx4

- experiment: 2021-03-07-aflpp-bug
  description: "afl++ cmplog introspection bug"
  type: bug
  fuzzers:
    - aflplusplus_cmplog_introspection
    - aflplusplus_optimal_flcnt
    - aflplusplus_flcnt
    - aflplusplus_optimal
    - aflplusplus
    - aflplusplus_havoc

- experiment: 2021-03-07-aflpp
  description: "afl++ cmplog introspection"
  fuzzers:
    - aflplusplus
    - aflplusplus_optimal
    - aflplusplus_flcnt
    - aflplusplus_optimal_flcnt
    - aflplusplus_cmplog_introspection
    - aflplusplus_cmplog_fail96
    - aflplusplus_cmplog_4k
    - aflplusplus_cmplog_12k
    - aflplusplus_cmplog_16k
    - aflplusplus_cmplog_24k
    - aflplusplus_havoc

- experiment: 2021-03-05-aflpp-bug
  description: "afl++ cmplog introspection bug"
  type: bug
  fuzzers:
    - aflplusplus_introspection
    - aflplusplus_introspection2
    - aflplusplus_cmplog_introspection
    - aflplusplus_optimal_flcnt
    - aflplusplus_flcnt
    - aflplusplus_optimal
    - aflplusplus

- experiment: 2021-03-05-aflpp
  description: "afl++ cmplog introspection"
  fuzzers:
    - aflplusplus
    - aflplusplus_optimal
    - aflplusplus_flcnt
    - aflplusplus_optimal_flcnt
    - aflplusplus_introspection
    - aflplusplus_introspection2
    - aflplusplus_cmplog_introspection

- experiment: 2021-02-26-aflpp-bug
  description: "optimal test + cmplog variants bug"
  type: bug
  fuzzers:
    - aflplusplus_introspection
    - aflplusplus_introspection2
    - aflplusplus_cmplog_introspection
    - aflplusplus_optimal_flcnt
    - aflplusplus_flcnt
    - aflplusplus_optimal
    - aflplusplus

- experiment: 2021-02-26-aflpp
  description: "optimal test + cmplog variants"
  fuzzers:
    - aflplusplus
    - aflplusplus_optimal
    - aflplusplus_flcnt
    - aflplusplus_optimal_flcnt
    - aflplusplus_cmplog_fail96
    - aflplusplus_cmplog_12k
    - aflplusplus_introspection
    - aflplusplus_introspection2
    - aflplusplus_cmplog_introspection

- experiment: 2021-02-24-aflpp-bug
  description: "test the buffer boundaries feedback (afl_buf)"
  type: bug
  fuzzers:
    - aflplusplus
    - aflplusplus_optimal
    - aflplusplus_flcnt

- experiment: 2021-02-24-aflpp
  description: "optimal test + cmplog variants"
  fuzzers:
    - aflplusplus
    - aflplusplus_optimal
    - aflplusplus_cmplog_per5
    - aflplusplus_cmplog_per15
    - aflplusplus_cmplog_fail192
    - aflplusplus_cmplog_fail256
    - aflplusplus_cmplog_24k
    - aflplusplus_weak
    - aflplusplus_flcnt

- experiment: 2021-02-22-afl-buf
  description: "test the buffer boundaries feedback (afl_buf)"
  type: bug
  fuzzers:
    - afl
    - aflplusplus
    - aflplusplus_optimal
    - afl_buf
    - weizz_qemu

- experiment: 2021-02-22-aflpp
  description: "optimal test + cmplog variants"
  fuzzers:
    - aflplusplus
    - aflplusplus_optimal
    - aflplusplus_explore
    - aflplusplus_coe
    - aflplusplus_arith
    - aflplusplus_cmplog_per10
    - aflplusplus_cmplog_per30
    - aflplusplus_cmplog_fail64
    - aflplusplus_cmplog_fail128
    - aflplusplus_cmplog_8k
    - aflplusplus_u16

- experiment: 2021-02-17-aflpp
  description: "make optimal optimal again"
  fuzzers:
    - aflplusplus_plain
    - aflplusplus_lto
    - aflplusplus_lto_2mb
    - aflplusplus_lto_500mb
    - aflplusplus_lto_cmplog
    - aflplusplus_lto_laf
    - aflplusplus_lto_mopt

- experiment: 2021-02-09-aflpp
  description: "cmplog variants"
  fuzzers:
    - aflplusplus
    - aflplusplus_cmplog
    - aflplusplus_cmplog_1
    - aflplusplus_cmplog_max4k
    - aflplusplus_cmplog_transform
    - aflplusplus_cmplog_old
    - aflplusplus_v300c

- experiment: 2021-02-04-aflpp
  description: "cmplog variants + auto map size"
  fuzzers:
    - aflplusplus
    - aflplusplus_cmplog
    - aflplusplus_cmplog_1
    - aflplusplus_cmplog_old
    - aflplusplus_cmplog_max4k
    - aflplusplus_cmplog_transform
    - aflplusplus_v300c

- experiment: 2021-02-01-aflpp
  description: "cmplog variants + auto map size"
  fuzzers:
    - aflplusplus
    - aflplusplus_cmplog
    - aflplusplus_cmplog_1
    - aflplusplus_cmplog_old
    - aflplusplus_cmplog_max4k
    - aflplusplus_cmplog_transform
    - aflplusplus_v300c

- experiment: 2021-01-30-aflpp-afl
  description: "cmplog variants"
  fuzzers:
    - aflplusplus_cmplog
    - aflplusplus_cmplog_60
    - aflplusplus_cmplog_300
    - aflplusplus_cmplog_select
    - aflplusplus_cmplog_arith
    - aflplusplus_cmplog_lowfail

- experiment: 2021-01-27-aflpp-afl
  description: "plain afl++ vs afl"
  fuzzers:
    - aflplusplus_trim
    - afl

- experiment: 2021-01-27-aflpp-bug
  description: "afl++ trim vs notrim bug"
  type: bug
  fuzzers:
    - aflplusplus_trim
    - aflplusplus_notrim

- experiment: 2021-01-25-aflpp
  description: "afl++ cmplog"
  fuzzers:
    - aflplusplus_cmplog
    - aflplusplus_cmplog12_1
    - aflplusplus_cmplog12_2
    - aflplusplus_cmplog12_transform_1
    - aflplusplus_cmplog12_transform_2
    - aflplusplus_cmplog123_1
    - aflplusplus_cmplog123_2
    - aflplusplus_cmplog123_transform_1
    - aflplusplus_cmplog123_transform_2

- experiment: 2021-01-22-aflpp
  description: "afl++ cmplog + notrim"
  fuzzers:
    - aflplusplus
    - aflplusplus_notrim
    - aflplusplus_cmplog_v1
    - aflplusplus_cmplog_v2
    - aflplusplus_cmplog_v3
    - aflplusplus_cmplog_v2_comb
    - aflplusplus_cmplog_v2_arith
    - aflplusplus_cmplog_v1_0
    - aflplusplus_cmplog_v1_5
    - aflplusplus_cmplog_v1_2
    - aflplusplus_cmplog_v2_transform
    - aflplusplus_cmplog_v2_transform2

- experiment: 2021-01-21-aflpp
  description: "afl++ cmplog + notrim"
  fuzzers:
    - aflplusplus
    - aflplusplus_notrim
    - aflplusplus_cmplog_v1
    - aflplusplus_cmplog_v2
    - aflplusplus_cmplog_v3
    - aflplusplus_cmplog_v2_comb
    - aflplusplus_cmplog_v2_arith
    - aflplusplus_cmplog_v1_0
    - aflplusplus_cmplog_v1_5
    - aflplusplus_cmplog_v1_2
    - aflplusplus_cmplog_v2_transform
    - aflplusplus_cmplog_v2_transform2

- experiment: 2021-01-20-aflpp
  description: "afl++ cmplog + notrim"
  fuzzers:
    - aflplusplus
    - aflplusplus_notrim
    - aflplusplus_cmplog_stable
    - aflplusplus_cmplog_dev
    - aflplusplus_cmplog_v1
    - aflplusplus_cmplog_v2
    - aflplusplus_cmplog_v3
    - aflplusplus_cmplog_v2_comb
    - aflplusplus_cmplog_v2_arith

- experiment: 2021-01-19-aflpp
  description: "afl++ cmplog + schedule weighting"
  fuzzers:
    - aflplusplus
    - aflplusplus_notrim
    - aflplusplus_cmplog_stable
    - aflplusplus_cmplog_dev
    - aflplusplus_cmplog_v1
    - aflplusplus_cmplog_v2
    - aflplusplus_cmplog_v3
    - aflplusplus_cmplog_v2_comb
    - aflplusplus_cmplog_v2_arith

- experiment: 2021-01-18-aflpp
  description: "afl++ cmplog + schedule weighting"
  fuzzers:
    - aflplusplus
    - aflplusplus_notrim
    - aflplusplus_cmplog_stable
    - aflplusplus_cmplog_dev
    - aflplusplus_cmplog_v1
    - aflplusplus_cmplog_v2
    - aflplusplus_cmplog_v3
    - aflplusplus_cmplog_v2_comb
    - aflplusplus_cmplog_v2_arith

- experiment: 2021-01-11-aflpp
  description: "afl++ cmplog + schedule weighting"
  fuzzers:
    - aflplusplus
    - aflplusplus_cmplog
    - aflplusplus_cmplog_new
    - aflplusplus_cmplog_variant
    - aflplusplus_cmplog_variant2
    - aflplusplus_cmplog_variant3
    - aflplusplus_schedule
    - aflplusplus_schedule_explore

- experiment: 2021-01-08-aflpp
  description: "afl++ cmplog + schedule weighting"
  fuzzers:
    - aflplusplus
    - aflplusplus_cmplog
    - aflplusplus_cmplog_new
    - aflplusplus_cmplog_variant
    - aflplusplus_cmplog_variant2
    - aflplusplus_schedule
    - aflplusplus_schedule_explore

- experiment: 2021-01-06-aflpp
  description: "afl++ cmplog + schedule weighting"
  fuzzers:
    - aflplusplus
    - aflplusplus_cmplog
    - aflplusplus_cmplog_new
    - aflplusplus_cmplog_variant
    - aflplusplus_schedule
    - aflplusplus_schedule_explore

- experiment: 2021-01-02
  description: "afl++ schedule weighting"
  fuzzers:
    - aflplusplus
    - aflplusplus_schedule
    - aflplusplus_schedule_explore

- experiment: 2020-12-29-bug
  description: "afl++ introspection bug"
  type: bug
  fuzzers:
    - aflplusplus_introspection
    - aflplusplus_introspection2

- experiment: 2020-12-29
  description: "afl++ introspection"
  fuzzers:
    - aflplusplus
    - aflplusplus_schedule
    - aflplusplus_optimal
    - aflplusplus_introspection
    - aflplusplus_introspection2

- experiment: 2020-12-28-bug
  description: "afl++ introspection bug"
  type: bug
  fuzzers:
    - aflplusplus_introspection
    - aflplusplus_introspection2

- experiment: 2020-12-28
  description: "afl++ introspection"
  fuzzers:
    - aflplusplus
    - aflplusplus_schedule
    - aflplusplus_optimal
    - aflplusplus_introspection
    - aflplusplus_introspection2

- experiment: 2020-12-26
  description: "compare aflplusplus_eclipser vs aflplusplus_double"
  fuzzers:
    - aflplusplus
    - aflplusplus_eclipser
    - aflplusplus_double

- experiment: 2020-12-25
  description: "best of current state"
  fuzzers:
    - aflplusplus
    - aflplusplus_optimal
    - entropic
    - honggfuzz
    - eclipser
    - afl
    - aflplusplus_eclipser

- experiment: 2020-12-23
  description: "best of current state"
  fuzzers:
    - aflplusplus
    - aflplusplus_optimal
    - entropic
    - honggfuzz
    - eclipser
    - afl

- experiment: 2020-12-22-bug
  description: "afl++ bugs benchmarking"
  type: bug
  fuzzers:
    - aflplusplus
    - aflplusplus_optimal
    - aflplusplus_bug_laf
    - aflplusplus_bug_dict

- experiment: 2020-12-18
  description: "benchmark romu and skim"
  fuzzers:
    - aflplusplus
    - aflplusplus_optimal
    - aflplusplus_bug_laf
    - aflplusplus_bug_dict
    - aflplusplus_skim_romu_fixed
    - aflplusplus_skim_romu
    - aflplusplus_romu_fixed
    - aflplusplus_romu
    - aflplusplus_skim_fixed
    - aflplusplus_skim

- experiment: 2020-12-11
  description: "release comparison: afl++ 2.68c vs 3.00c"
  fuzzers:
    - aflplusplus_268c
    - aflplusplus_300c
    - aflplusplus_268c_qemu
    - aflplusplus_300c_qemu

- experiment: 2020-12-09
  description: "test afl++ schedule changes, 2nd"
  fuzzers:
    - aflplusplus_explore
    - aflplusplus_exploit
    - aflplusplus_explore_weight
    - aflplusplus_exploit_weight
    - aflplusplus_fast_new
    - aflplusplus_coe_new

- experiment: 2020-12-08
  description: "test afl++ schedule changes"
  fuzzers:
    - aflplusplus_explore
    - aflplusplus_exploit
    - aflplusplus_explore_weight
    - aflplusplus_exploit_weight
    - aflplusplus_fast_old
    - aflplusplus_coe_old
    - aflplusplus_fast_new
    - aflplusplus_coe_new

- experiment: 2020-12-05
  description: "AFL++ schedules"
  fuzzers:
    - aflplusplus
    - aflplusplus_fast_v2
    - aflplusplus_fast_v2_branches
    - aflplusplus_fast_v2_noperf
    - aflplusplus_fast_v2_nolog
    - aflplusplus_coe_v2_cutoff
    - aflplusplus_coe_v2

- experiment: 2020-12-04
  description: "AFL++ 2.68c qemu mode"
  fuzzers:
    - aflplusplus_268c_qemu
    - aflplusplus_qemu

- experiment: 2020-12-03
  description: "AFL++ some fast variants"
  fuzzers:
    - aflplusplus
    - aflplusplus_fast_v2
    - aflplusplus_fast_v2_add
    - aflplusplus_fast_v2_depth
    - aflplusplus_fast_v2_cutoff
    - aflplusplus_fast_v2_lessperf
    - aflplusplus_fast_v2_moreperf
    - aflplusplus_fast_v2_fuzzlevel

- experiment: 2020-11-08
  description: "AFL++ seed selection test + introspection"
  fuzzers:
    - aflplusplus
    - aflplusplus_oldnew
    - aflplusplus_introspection

- experiment: 2020-11-05
  description: "AFL++ mutator experiments (retry failed 2020-11-02)"
  fuzzers:
    - aflplusplus
    - aflplusplus_268c
    - aflplusplus_havoc
    - aflplusplus_libfuzzer
    - aflplusplus_honggfuzz
    - aflplusplus_mopt
    - aflplusplus_mopt_both
    - aflplusplus_noextrasplice
    - afl

- experiment: 2020-11-04
  description: "AFL++ mutator experiments (again)"
  fuzzers:
    - aflplusplus
    - aflplusplus_mopt
    - aflplusplus_mopt_both
    - aflplusplus_noextrasplice
    - aflplusplus_nofavskip
    - aflplusplus_introspection

- experiment: 2020-11-02
  description: "AFL++ mutator experiments"
  fuzzers:
    - aflplusplus
    - aflplusplus_268c
    - aflplusplus_havoc
    - aflplusplus_libfuzzer
    - aflplusplus_honggfuzz
    - aflplusplus_mopt
    - aflplusplus_mopt_both
    - aflplusplus_noextrasplice
    - afl

- experiment: 2020-11-01
  description: "AFL++ time-based schedules."
  fuzzers:
    - aflplusplus
    - aflplusplus_fast_v1
    - aflplusplus_fast_v2
    - aflplusplus_fast_v1_time
    - aflplusplus_fast_v2_time

- experiment: 2020-10-27
  description: "Official experiment"
  fuzzers:
    - afl
    - aflfast
    - aflplusplus
    - aflplusplus_optimal
    - aflsmart
    - entropic
    - eclipser
    - fairfuzz
    - honggfuzz
    - lafintel
    - libaflfuzzer
    - libfuzzer
    - mopt


- experiment: 2020-10-26
  description: "test new memcache algorithm, hopefully for the last time"
  fuzzers:
    - aflplusplus_fixed
    - aflplusplus_memcache_2mb
    - aflplusplus_memcache_20mb
    - aflplusplus_memcache_200mb


- experiment: 2020-10-25
  description: >
    These are AFLPlusplus experiments. Using Marc's implementation of the Vose
    alias algorithm to implement v2. Our previous AFL implementation overflowed
    the AFL 32-bit random number generator (UR) and was highly inefficient,
    requiring on random number for each element in the queue until one element
    is chosen. This is also to test an upcoming pull request to reduce the
    AFL++ memory footprint (u32* -> u8*). Evaluations of v1 points to a lower
    bound on perf_score. In the previous experiments, there was an integer
    division error which assigned perf_score=1 to seeds that were already
    fuzzed. If the perf_score for seeds is below a certain threshold,
    the overhead from switching between seeds becomes noticeable, resulting in
    less execs/sec. Generally, with rapid in-process fuzzing (>10k execs/sec),
    we need to minimize the time spent in the fuzzer. Perf_score allows to
    distribute some of this overhead across perf_score many execs.
  fuzzers:
    - aflplusplus_fast_v1
    - aflplusplus_fast_v2
    - aflplusplus_coe_lessmem
    - aflplusplus_fast_lessmem
    - aflplusplus_fast_v2_late
    - aflplusplus_fast_branches_v2
    - aflplusplus


- experiment: 2020-10-24
  description: >
    There are mainly two versions; one boosts via perf_score and one that
    boosts via selection probability (v2). The one that boosts via perf_score
    spends 4x more time per seed compared to vanilla AFL at the beginning of the
    campaign when most seeds are still rare. In the previous experiment, it was
    activated only from the third queue cycle (unsuccessfully). Now, it will
    reduce perf_score to match vanilla AFL at the beginning, and increase as the
    seed is chosen more often, but is still rare. For the version that boosts
    via selection score (v2), the opposite is done. We reduce the probability
    for seeds that have already been chosen several times. In the previous
    experiment, There was also a bug in choosing based on hit counts. We have
    two late boosting schedules that prioritize seeds added later (late). There
    are two additional schedules; nohandicap disables the handicap bonus (as
    we already penalize seeds that have been chosen several times) while
    spliceless reduces energy on splicing even further.
  fuzzers:
    - afl_fast_branches_v2_late
    - afl_fast_branches_v2
    - afl_fast_v2_nohandicap
    - afl_fast_v2_spliceless
    - afl_fast_v2_late
    - afl_fast_v2
    - afl_fast
    - afl


- experiment: 2020-10-23-2
  description: >
    Experiment aflplusplus_cmplog and aflplusplus_dict2file variants with other fuzzers
  fuzzers:
    - aflplusplus_cmplog
    - aflplusplus_dict2file
    - afl
    - aflfast
    - aflsmart
    - lafintel
    - fairfuzz
    - libfuzzer
    - entropic
    - honggfuzz

- experiment: 2020-10-23
  description: "test new memcache algorithm"
  fuzzers:
    - aflplusplus_fixed
    - aflplusplus_memcache_2mb
    - aflplusplus_memcache_2mb_old
    - aflplusplus_memcache_2mb_new
    - aflplusplus_memcache_20mb
    - aflplusplus_memcache_200mb
    - aflplusplus_memcache_200mb_old

- experiment: 2020-10-22-2
  description: "Fix bugs in v2-schedules and tune others."
  fuzzers:
    - afl
    - afl_fast
    - afl_fast_v2
    - afl_fast_agg
    - afl_fast_quick
    - afl_fast_branches_v2

- experiment: 2020-10-20
  description: >
    The last experiment (afl_fast_nocycle vs afl_fast) where we modified the
    queue_cycle to facilitate a rapid progression through the queue without
    penalty was successful. In this experiment, we move the power schedule from
    the modifying perf_score to modifying the probability to select a seed.
    For all of afl_fast_*_v2, AFL will not proceed through the queue from
    first to last seed, but rather jump to the most interesting seeds first.
    In the last experiment, afl_fast_branches_u8 and afl_fast_branches_u16
    contained a bug, where we never progressed beyond the first cycle.
    Trying a fixed version, that is also integrated with the moved fast
    power schedule.
  fuzzers:
    - afl
    - afl_fast
    - afl_coe_v2
    - afl_fast_v2
    - afl_fast_v2_exp
    - afl_fast_branches_v2

- experiment: 2020-10-21
  description: "further memcache tests with fixed random"
  fuzzers:
    - aflplusplus_fixed
    - aflplusplus_optimal
    - aflplusplus_memcache_2mb
    - aflplusplus_memcache_5mb
    - aflplusplus_memcache_20mb
    - aflplusplus_memcache_200mb

- experiment: 2020-10-19
  description: >
    Experiments from 2020-10-17 showed quite some overhead [afl vs afl_nofast].
    Checking overhead of xxh3 (afl_xxh3). Reduced overhead of addressing 8MB
    of memory for hit counts (afl_fast, etc. u8* instead of u32*). After some
    debugging, I found that schedules that speed up cycles are penalized,
    because queue_cycle determines a seed's handicap (fuzzed 4x longer) and the
    size of the mutated blocks in the seed (larger blocks for later cycles).
    For schedules afl_fast_no_cycles, afl_oldfast_1, afl_fast_branches_u8/16,
    the current cycle is computed as "fuzzed_paths / queued_paths".
  fuzzers:
    - afl
    - afl_fast
    - afl_xxh3
    - afl_oldfast_1
    - afl_fast_nocycle
    - afl_fast_branches_u8
    - afl_fast_branches_u16

- experiment: 2020-10-18
  description: "further memcache tests and test current vs 2.68c"
  fuzzers:
    - aflplusplus
    - aflplusplus_268c
    - aflplusplus_optimal
    - aflplusplus_memcache_2mb
    - aflplusplus_memcache_20mb
    - aflplusplus_memcache_50mb
    - aflplusplus_memcache_200mb

- experiment: 2020-10-17
  description: >
    Evaluating several AFL schedules. There are two edge-count-based boosting
    schedules (afl_branches_u8, afl_branches_16). For each edge, AFL already
    maintains favourite seeds (the fastest and smallest seed). We choose
    identify rarely executed edges and mark those favourites as 'champions',
    and skip most non-champions as long as some champions exist. There are two
    FAST schedules that also consider the number of times a seed is fuzzed
    (afl_old_fast_1, afl_old_fast_025). There are two schedules that further
    de-prioritize slow seeds (afl_quick, afl_fast_quick). In previous
    experiments, we observed that AFL doesn't get through the entire queue in
    23 hours. There are five baselines (afl, afl_shuffled, afl_nofast,
    afl_fast, and afl_coe) where afl_shuffled starts with a shuffled queue,
    and afl_nofast uses xxh3 for hashing.

  fuzzers:
    - afl
    - afl_coe
    - afl_fast
    - afl_quick
    - afl_nofast
    - afl_shuffled
    - afl_oldfast_1
    - afl_fast_quick
    - afl_oldfast_025
    - afl_fast_branches_u8
    - afl_fast_branches_u16

- experiment: 2020-10-16
  description: "memcache test"
  fuzzers:
    - aflplusplus
    - aflplusplus_optimal
    - aflplusplus_memcache_2000mb
    - aflplusplus_memcache_2mb
    - aflplusplus_memcache_pre

- experiment: 2020-10-15
  fuzzers:
    - aflplusplus
    - aflplusplus_optimal
    - aflplusplus_memcache_2000mb
    - aflplusplus_memcache_2mb
    - aflplusplus_memcache_pre

- experiment: 2020-10-13-2
  fuzzers:
    - afl
    - afl_coe
    - afl_fast_32
    - afl_oldcoe_16
    - afl_oldfast_4
    - afl_oldfast_16
    - afl_fast_nofav
    - afl_fast_branches
    - afl_fast_branches2

- experiment: 2020-10-13
  fuzzers:
    - aflplusplus
    - aflplusplus_explore
    - aflplusplus_coe_z
    - aflplusplus_explore_z
    - aflplusplus_memcache
    - aflplusplus_memcache_inf

- experiment: 2020-10-12
  fuzzers:
    - aflplusplus
    - aflplusplus_optimal
    - aflplusplus_nocycles
    - aflplusplus_explore
    - honggfuzz
    - entropic
    - entropic_magicbytes

- experiment: 2020-10-10
  fuzzers:
    - afl
    - afl_fast_32
    - afl_fast_xxh3
    - afl_fast_branches
    - afl_fast_spliceless
    - afl_fast_spliceless2
    - afl_fast_nohits_srsly
    - afl_nohandicap_spliceless
    - afl_nohandicap_spliceless2

- experiment: 2020-10-09
  fuzzers:
    - aflplusplus
    - aflplusplus_nocycles
    - aflplusplus_memcache
    - aflplusplus_memcache_inf

- experiment: 2020-10-07
  fuzzers:
    - afl
    - afl_32
    - afl_fast
    - afl_fast_32
    - afl_fast_late_32
    - afl_fast_coll_32
    - afl_fast_nohits_32
    - afl_fast_nohandicap_late_32

- experiment: 2020-10-05-aflfast
  fuzzers:
    - aflplusplus_explore
    - aflplusplus_coe
    - aflplusplus_coe_24
    - aflplusplus_coe_48
    - aflplusplus_coe_64
    - aflplusplus_fast
    - aflplusplus_fast_24
    - aflplusplus_fast_48
    - aflplusplus_fast_64

- experiment: 2020-10-05
  fuzzers:
    - afl
    - afl_fast
    - afl_fast_nohandicap
    - afl_fast_nohandicap_late
    - afl_fast_nohandicap_late_2
    - afl_fast_nohandicap_late_s
    - afl_fast_nohandicap_late_o
    - afl_fast_nohandicap_late_32

- experiment: 2020-10-01-lightweizz
  fuzzers:
    - aflplusplus
    - aflplusplus_lightweizz
    - weizz_qemu
    - aflsmart
    - afl

- experiment: 2020-10-01
  fuzzers:
    - aflplusplus_coe
    - aflplusplus_fast
    - aflplusplus_coe_skip
    - aflplusplus_fast_skip
    - aflplusplus_coe_nofav
    - aflplusplus_fast_nofav
    - aflplusplus_coe_rareoften
    - aflplusplus_fast_rareoften
    - aflplusplus_coe_maxfactor
    - aflplusplus_fast_maxfactor

- experiment: 2020-09-30
  fuzzers:
    - aflplusplus_coe
    - aflplusplus_fast
    - aflplusplus_rare
    - aflplusplus_exploit
    - aflplusplus_explore
    - aflplusplus_exploit_48
    - aflplusplus_exploit_64
    - aflplusplus_explore_min8
    - aflplusplus_explore_min16
    - aflplusplus_explore_pow3
    - aflplusplus_explore_pow5
    - libaflfuzzer

- experiment: 2020-09-26
  fuzzers:
    - aflplusplus_exploit # baseline
    - aflplusplus_explore # baseline
    - aflplusplus_coe2
    - aflplusplus_coe3
    - aflplusplus_coe4
    - aflplusplus_fast2
    - aflplusplus_fast3
    - aflplusplus_fast4
    - aflplusplus_coe2_shorthandicap
    - aflplusplus_fast2_shorthandicap

- experiment: 2020-09-25
  fuzzers:
    - libaflfuzzer
    - aflplusplus_coe3
    - aflplusplus_exploit
    - aflplusplus_exploit_12
    - aflplusplus_exploit_16
    - aflplusplus_exploit_24
    - aflplusplus_exploit_28
    - aflplusplus_explore_pow4
    - aflplusplus_explore_pow5
    - aflplusplus_explore
    - aflplusplus_mmopt

- experiment: 2020-09-24
  fuzzers:
    - aflcc
    - klee
    - aflcc_no_orig_dict

- experiment: 2020-09-23
  fuzzers:
    - aflplusplus_coe3
    - aflplusplus_fast3
    - aflplusplus_coe2_fastcount
    - aflplusplus_fast2_fastcount
    - aflplusplus_coe2_lateboost
    - aflplusplus_fast2_lateboost
    - aflplusplus_coe2_shortcycles
    - aflplusplus_fast2_shortcycles
    - aflplusplus_coe2_shorthandicap
    - aflplusplus_fast2_shorthandicap
    - aflplusplus_explore_32
    - aflplusplus_fast2
    - aflplusplus_coe2

- experiment: 2020-09-22
  fuzzers:
    - aflplusplus_coe
    - aflplusplus_coe2
    - aflplusplus_exploit
    - aflplusplus_exploit_28
    - aflplusplus_exploit_48
    - aflplusplus_exploit_pow4
    - aflplusplus_exploit_pow5
    - aflplusplus_explore
    - aflplusplus_mmopt
    - aflplusplus_rare

- experiment: 2020-09-20
  fuzzers:
    - aflplusplus_explore_32
    - aflplusplus_fast2
    - aflplusplus_coe2

- experiment: 2020-09-19
  fuzzers:
    - aflplusplus
    - afl
    - libaflfuzzer
    - libfuzzer
    - lafintel
    - aflplusplus_exploit
    - aflplusplus_exploit_28
    - aflplusplus_exploit_48
    - aflplusplus_exploit_64
    - aflplusplus_exploit_pow5
    - aflplusplus_exploit_pow7
    - aflplusplus_explore
    - aflplusplus_explore2exploit
    - aflplusplus_seek

- experiment: 2020-09-18
  fuzzers:
    - aflsmart

- experiment: 2020-09-16
  fuzzers:
    - aflplusplus_coe_12
    - aflplusplus_coe_24
    - aflplusplus_coe_32
    - aflplusplus_exploit_12
    - aflplusplus_exploit_24
    - aflplusplus_exploit_32
    - aflplusplus_explore_12
    - aflplusplus_explore_24
    - aflplusplus_explore_32
    - aflplusplus_explore_min12
    - aflplusplus_explore_min24
    - aflplusplus_explore_pow6
    - aflplusplus_explore_pow8
    - aflplusplus_fast_12
    - aflplusplus_fast_24
    - aflplusplus_fast_32

- experiment: 2020-09-15
  fuzzers:
    - aflplusplus
    - aflplusplus_no_mopt
    - aflplusplus_coe
    - aflplusplus_exploit
    - aflplusplus_explore
    - aflplusplus_fast
    - aflplusplus_lin
    - aflplusplus_mmopt
    - aflplusplus_quad
    - aflplusplus_rare
    - aflplusplus_oldseek

- experiment: 2020-09-11
  fuzzers:
    - libfuzzer
    - libfuzzer_norestart
    - entropic
    - entropic_norestart_noexectime
    - entropic_norestart_yesexectime
    - aflplusplus
    - honggfuzz

- experiment: 2020-09-10
  fuzzers:
    - aflplusplus_same1
    - aflplusplus_same2
    - aflplusplus_same3
    - aflplusplus_pre3
    - aflplusplus_pre3_fix
    - aflplusplus_pre3_fix_p
    - aflplusplus_optimal_pre3
    - aflplusplus_optimal_pre3_fix
    - aflplusplus_optimal_pre3_fix_p
    - aflplusplus
    - aflplusplus_fix
    - aflplusplus_fix_p
    - aflplusplus_optimal
    - aflplusplus_optimal_fix
    - aflplusplus_optimal_fix_p

- experiment: 2020-09-08
  fuzzers:
    - aflplusplus
    - aflplusplus_pre3
    - aflplusplus_optimal
    - aflplusplus_optimal_pre3
    - aflplusplus_pre3_dict
    - aflplusplus_pre3_simple
    - aflplusplus_pre3_simple_dict
    - aflplusplus_qemu
    - aflplusplus_qemu5
    - honggfuzz
    - entropic_after
    - entropic_keepseed

- experiment: 2020-09-05
  fuzzers:
    - aflplusplus_optimal
    - aflplusplus
    - aflplusplus_pre3
    - aflplusplus_pre3_dict
    - aflplusplus_pre3_cull
    - aflplusplus_nounstable

- experiment: 2020-09-02
  fuzzers:
    - aflplusplus
    - aflplusplus_nounstable
    - aflplusplus_qemu
    - aflplusplus_qemu5
    - aflplusplus_qemu5_cmplog

- experiment: 2020-08-30
  fuzzers:
    - libfuzzer_before
    - libfuzzer_after
    - entropic_before
    - entropic_after

- experiment: 2020-08-25
  fuzzers:
    - libfuzzer_magicbytes
    - entropic_magicbytes

- experiment: 2020-08-21
  fuzzers:
    - entropic_keepseed

- experiment: 2020-08-20
  fuzzers:
    - aflplusplus
    - aflplusplus_optimal
    - aflplusplus_lto_fixed
    - aflplusplus_lto
    - aflplusplus_lto_pcguard
    - aflplusplus_lto_cmplog
    - aflplusplus_lto_laf
    - aflplusplus_classic
    - entropic_exectime

- experiment: 2020-08-15
  fuzzers:
    - libfuzzer_fixcrossover
    - entropic_fixcrossover
    - libfuzzer_keepseed
    - entropic_keepseed

- experiment: 2020-08-14
  fuzzers:
    - aflplusplus
    - aflplusplus_optimal
    - aflplusplus_qemu
    - aflplusplus_same1
    - aflplusplus_same2
    - aflplusplus_same3
    - honggfuzz
    - weizz
    - aflplusplus_taint
    - aflplusplus_laf

- experiment: 2020-08-10
  fuzzers:
    - libfuzzer_fixcrossover
    - entropic_fixcrossover

- experiment: 2020-08-07
  fuzzers:
    - aflplusplus_datalenrand
    - aflplusplus_havoc
    - aflplusplus_coe
    - aflplusplus_exploit
    - aflplusplus_explore
    - aflplusplus_fast
    - aflplusplus_lin
    - aflplusplus_mmopt
    - aflplusplus_quad
    - aflplusplus_rare
    - aflplusplus_seek

- experiment: 2020-08-03
  fuzzers:
    - afl
    - aflfast
    - aflplusplus
    - aflplusplus_optimal
    - aflplusplus_qemu
    - afl_qemu
    - aflsmart
    - eclipser
    - entropic
    - fairfuzz
    - fastcgs_lm
    - honggfuzz
    - honggfuzz_qemu
    - lafintel
    - libfuzzer
    - manul
    - mopt
    - libfuzzer_keepseed
    - entropic_keepseed
    - libfuzzer_interceptors
    - entropic_interceptors

- experiment: 2020-07-30
  fuzzers:
    - libfuzzer
    - libfuzzer_interceptors
    - entropic
    - entropic_interceptors

- experiment: 2020-07-29
  fuzzers:
    - afl
    - honggfuzz
    - libfuzzer
    - entropic

- experiment: 2020-07-27
  fuzzers:
    - afl
    - aflplusplus
    - honggfuzz
    - aflplusplus_honggfuzz
    - aflplusplus_cmplog
    - aflplusplus_havoc_cmplog
    - aflplusplus_havoc2
    - aflplusplus_havoc
    - aflplusplus_laf
    - aflplusplus_laf_cmplog

- experiment: 2020-07-25
  fuzzers:
    - aflplusplus
    - aflplusplus_havoc
    - aflplusplus_hybrid
    - aflplusplus_honggfuzz
    - afl
    - afl_qemu
    - honggfuzz
    - honggfuzz_qemu
    - mopt

- experiment: 2020-07-22
  fuzzers:
    - libfuzzer

- experiment: 2020-07-20
  fuzzers:
    - libfuzzer

- experiment: 2020-07-13
  fuzzers:
    - aflplusplus_ctx_default
    - aflplusplus_ctx_nosingle
    - aflplusplus_ctx_nozero
    - aflplusplus_ctx_nozerosingle
    - aflplusplus_ngram4
    - aflplusplus_ngram6
    - aflplusplus_ngram8

- experiment: 2020-07-09
  fuzzers:
    - aflplusplus_lto_dict
    - aflplusplus_lto
    - aflplusplus_ltoinstrim
    - aflplusplus_ctx
    - aflplusplus_ngram2
    - aflplusplus_optimal
    - aflplusplus_qemu
    - aflplusplus

- experiment: 2020-06-30
  fuzzers:
    - aflplusplus_qemu
    - afl_qemu
    - honggfuzz_qemu
    - aflplusplus_optimal_shmem

- experiment: 2020-06-26
  fuzzers:
    - aflplusplus
    - aflplusplus_optimal
    - aflplusplus_optimal_shmem
    - aflplusplus_shmem
    - entropic

- experiment: 2020-06-18
  fuzzers:
    - aflplusplus
    - aflplusplus_optimal
    - aflplusplus_optimal_shmem
    - aflplusplus_qemu
    - aflplusplus_shmem

- experiment: 2020-06-17
  fuzzers:
    - aflplusplus
    - aflplusplus_optimal
    - aflplusplus_optimal_shmem
    - aflplusplus_qemu
    - aflplusplus_shmem

- experiment: 2020-06-12
  fuzzers:
    - aflcc
    - aflplusplus
    - aflplusplus_optimal
    - aflplusplus_optimal_shmem
    - aflplusplus_qemu
    - aflplusplus_shmem
    - libfuzzer_nocmp
    - manul

- experiment: 2020-06-08
  fuzzers:
    - aflplusplus
    - libfuzzer<|MERGE_RESOLUTION|>--- conflicted
+++ resolved
@@ -20,6 +20,31 @@
 # Please add new experiment requests towards the top of this file.
 #
 
+
+- experiment: 2023-02-06-aflpp-3
+  description: "afl++ cmplog experiment."
+  fuzzers:
+    - aflplusplus
+    - aflplusplus_99
+
+- experiment: 2023-02-06-aflpp-2
+  description: "afl+++ token experiment."
+  fuzzers:
+    - aflplusplus_at_cm_less2
+    - aflplusplus_at_cm_less
+
+- experiment: 2023-02-06-aflpp
+  description: "afl+++ token experiment."
+  fuzzers:
+    - aflplusplus_at_cm
+    - aflplusplus_at_cm_less
+
+- experiment: 2023-02-05-aflpp
+  description: "afl+++ token experiment."
+  fuzzers:
+    - aflplusplus_at_cm
+    - aflplusplus_at_cm_air
+
 - experiment: 2023-02-04-aflpp-ddisasm-1
   description: "Comparison of aflpp_ddisasm with other fuzzers."
   fuzzers:
@@ -27,33 +52,6 @@
     - aflplusplus
     - aflplusplus_ddisasm
     - aflplusplus_zafl
-<<<<<<< HEAD
-
-- experiment: 2023-02-06-aflpp-3
-  description: "afl++ cmplog experiment."
-  fuzzers:
-    - aflplusplus
-    - aflplusplus_99
-=======
->>>>>>> 4484819e
-
-- experiment: 2023-02-06-aflpp-2
-  description: "afl+++ token experiment."
-  fuzzers:
-    - aflplusplus_at_cm_less2
-    - aflplusplus_at_cm_less
-
-- experiment: 2023-02-06-aflpp
-  description: "afl+++ token experiment."
-  fuzzers:
-    - aflplusplus_at_cm
-    - aflplusplus_at_cm_less
-
-- experiment: 2023-02-05-aflpp
-  description: "afl+++ token experiment."
-  fuzzers:
-    - aflplusplus_at_cm
-    - aflplusplus_at_cm_air
 
 - experiment: 2023-02-04-aflpp-2
   description: "afl+++ token experiment."
