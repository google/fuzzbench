--- conflicted
+++ resolved
@@ -16,13 +16,12 @@
 # You can run "make presubmit" to do basic validation on this file.
 # Please add new experiment requests towards the top of this file.
 
-<<<<<<< HEAD
-- experiment: 2020-09-20
+- experiment: 2020-09-24
   fuzzers:
     - aflcc
     - klee
     - aflcc_no_orig_dict
-=======
+
 - experiment: 2020-09-23
   fuzzers:
     - aflplusplus_coe3
@@ -39,7 +38,6 @@
     - aflplusplus_fast2
     - aflplusplus_coe2
 
-
 - experiment: 2020-09-22
   fuzzers:
     - aflplusplus_coe
@@ -58,8 +56,6 @@
     - aflplusplus_explore_32
     - aflplusplus_fast2
     - aflplusplus_coe2
-
->>>>>>> 72973685
 
 - experiment: 2020-09-19
   fuzzers:
