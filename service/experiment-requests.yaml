# Experiment requests have the following format:
#
# - experiment: 2020-06-08  # The name of the experiment
#   fuzzers:  # The fuzzers to run in the experiment.
#     - aflplusplus
#     - libfuzzer
#   description: "Explain the intent of the experiment"
#   # type: bug  # Set to use bug based benchmarks, otherwise coverage (default).
#   # oss-fuzz-corpus: true  # Set to use latest saturated corpora from OSS-Fuzz.
#
# The name of the experiment must begin with a date using this format:
# YYYY-MM-DD (year-month-day). It's not important what timezone is used in
# deciding the date or if this is a day or two off. The most important thing is
# that is unique.
# If there already is an experiment for a particular date in this file, you can
# either: add a suffix (e.g. "-aflplusplus" or "-2") to the experiment name, or
# use the next date.
#
# You can run "make presubmit" to do basic validation on this file.
# Please add new experiment requests towards the top of this file.

- experiment: 2021-01-19-aflpp
<<<<<<< HEAD
  description: "afl++ cmplog + notrim"
=======
  description: "afl++ cmplog + schedule weighting"
>>>>>>> 9f1dbd65
  fuzzers:
    - aflplusplus
    - aflplusplus_notrim
    - aflplusplus_cmplog_stable
    - aflplusplus_cmplog_dev
    - aflplusplus_cmplog_v1
    - aflplusplus_cmplog_v2
    - aflplusplus_cmplog_v3
    - aflplusplus_cmplog_v2_comb
    - aflplusplus_cmplog_v2_arith

- experiment: 2021-01-18-aflpp
  description: "afl++ cmplog + schedule weighting"
  fuzzers:
    - aflplusplus
    - aflplusplus_notrim
    - aflplusplus_cmplog_stable
    - aflplusplus_cmplog_dev
    - aflplusplus_cmplog_v1
    - aflplusplus_cmplog_v2
    - aflplusplus_cmplog_v3
    - aflplusplus_cmplog_v2_comb
    - aflplusplus_cmplog_v2_arith

- experiment: 2021-01-11-aflpp
  description: "afl++ cmplog + schedule weighting"
  fuzzers:
    - aflplusplus
    - aflplusplus_cmplog
    - aflplusplus_cmplog_new
    - aflplusplus_cmplog_variant
    - aflplusplus_cmplog_variant2
    - aflplusplus_cmplog_variant3
    - aflplusplus_schedule
    - aflplusplus_schedule_explore

- experiment: 2021-01-08-aflpp
  description: "afl++ cmplog + schedule weighting"
  fuzzers:
    - aflplusplus
    - aflplusplus_cmplog
    - aflplusplus_cmplog_new
    - aflplusplus_cmplog_variant
    - aflplusplus_cmplog_variant2
    - aflplusplus_schedule
    - aflplusplus_schedule_explore

- experiment: 2021-01-06-aflpp
  description: "afl++ cmplog + schedule weighting"
  fuzzers:
    - aflplusplus
    - aflplusplus_cmplog
    - aflplusplus_cmplog_new
    - aflplusplus_cmplog_variant
    - aflplusplus_schedule
    - aflplusplus_schedule_explore

- experiment: 2021-01-02
  description: "afl++ schedule weighting"
  fuzzers:
    - aflplusplus
    - aflplusplus_schedule
    - aflplusplus_schedule_explore

- experiment: 2020-12-29-bug
  description: "afl++ introspection bug"
  type: bug
  fuzzers:
    - aflplusplus_introspection
    - aflplusplus_introspection2

- experiment: 2020-12-29
  description: "afl++ introspection"
  fuzzers:
    - aflplusplus
    - aflplusplus_schedule
    - aflplusplus_optimal
    - aflplusplus_introspection
    - aflplusplus_introspection2

- experiment: 2020-12-28-bug
  description: "afl++ introspection bug"
  type: bug
  fuzzers:
    - aflplusplus_introspection
    - aflplusplus_introspection2

- experiment: 2020-12-28
  description: "afl++ introspection"
  fuzzers:
    - aflplusplus
    - aflplusplus_schedule
    - aflplusplus_optimal
    - aflplusplus_introspection
    - aflplusplus_introspection2

- experiment: 2020-12-26
  description: "compare aflplusplus_eclipser vs aflplusplus_double"
  fuzzers:
    - aflplusplus
    - aflplusplus_eclipser
    - aflplusplus_double

- experiment: 2020-12-25
  description: "best of current state"
  fuzzers:
    - aflplusplus
    - aflplusplus_optimal
    - entropic
    - honggfuzz
    - eclipser
    - afl
    - aflplusplus_eclipser

- experiment: 2020-12-23
  description: "best of current state"
  fuzzers:
    - aflplusplus
    - aflplusplus_optimal
    - entropic
    - honggfuzz
    - eclipser
    - afl

- experiment: 2020-12-22-bug
  description: "afl++ bugs benchmarking"
  type: bug
  fuzzers:
    - aflplusplus
    - aflplusplus_optimal
    - aflplusplus_bug_laf
    - aflplusplus_bug_dict

- experiment: 2020-12-18
  description: "benchmark romu and skim"
  fuzzers:
    - aflplusplus
    - aflplusplus_optimal
    - aflplusplus_bug_laf
    - aflplusplus_bug_dict
    - aflplusplus_skim_romu_fixed
    - aflplusplus_skim_romu
    - aflplusplus_romu_fixed
    - aflplusplus_romu
    - aflplusplus_skim_fixed
    - aflplusplus_skim

- experiment: 2020-12-11
  description: "release comparison: afl++ 2.68c vs 3.00c"
  fuzzers:
    - aflplusplus_268c
    - aflplusplus_300c
    - aflplusplus_268c_qemu
    - aflplusplus_300c_qemu

- experiment: 2020-12-09
  description: "test afl++ schedule changes, 2nd"
  fuzzers:
    - aflplusplus_explore
    - aflplusplus_exploit
    - aflplusplus_explore_weight
    - aflplusplus_exploit_weight
    - aflplusplus_fast_new
    - aflplusplus_coe_new

- experiment: 2020-12-08
  description: "test afl++ schedule changes"
  fuzzers:
    - aflplusplus_explore
    - aflplusplus_exploit
    - aflplusplus_explore_weight
    - aflplusplus_exploit_weight
    - aflplusplus_fast_old
    - aflplusplus_coe_old
    - aflplusplus_fast_new
    - aflplusplus_coe_new

- experiment: 2020-12-05
  description: "AFL++ schedules"
  fuzzers:
    - aflplusplus
    - aflplusplus_fast_v2
    - aflplusplus_fast_v2_branches
    - aflplusplus_fast_v2_noperf
    - aflplusplus_fast_v2_nolog
    - aflplusplus_coe_v2_cutoff
    - aflplusplus_coe_v2

- experiment: 2020-12-04
  description: "AFL++ 2.68c qemu mode"
  fuzzers:
    - aflplusplus_268c_qemu
    - aflplusplus_qemu
    
- experiment: 2020-12-03
  description: "AFL++ some fast variants"
  fuzzers:
    - aflplusplus
    - aflplusplus_fast_v2
    - aflplusplus_fast_v2_add
    - aflplusplus_fast_v2_depth
    - aflplusplus_fast_v2_cutoff
    - aflplusplus_fast_v2_lessperf
    - aflplusplus_fast_v2_moreperf
    - aflplusplus_fast_v2_fuzzlevel

- experiment: 2020-11-08
  description: "AFL++ seed selection test + introspection"
  fuzzers:
    - aflplusplus
    - aflplusplus_oldnew
    - aflplusplus_introspection

- experiment: 2020-11-05
  description: "AFL++ mutator experiments (retry failed 2020-11-02)"
  fuzzers:
    - aflplusplus
    - aflplusplus_268c
    - aflplusplus_havoc
    - aflplusplus_libfuzzer
    - aflplusplus_honggfuzz
    - aflplusplus_mopt
    - aflplusplus_mopt_both
    - aflplusplus_noextrasplice
    - afl

- experiment: 2020-11-04
  description: "AFL++ mutator experiments (again)"
  fuzzers:
    - aflplusplus
    - aflplusplus_mopt
    - aflplusplus_mopt_both
    - aflplusplus_noextrasplice
    - aflplusplus_nofavskip
    - aflplusplus_introspection

- experiment: 2020-11-02
  description: "AFL++ mutator experiments"
  fuzzers:
    - aflplusplus
    - aflplusplus_268c
    - aflplusplus_havoc
    - aflplusplus_libfuzzer
    - aflplusplus_honggfuzz
    - aflplusplus_mopt
    - aflplusplus_mopt_both
    - aflplusplus_noextrasplice
    - afl

- experiment: 2020-11-01
  description: "AFL++ time-based schedules."
  fuzzers:
    - aflplusplus
    - aflplusplus_fast_v1
    - aflplusplus_fast_v2
    - aflplusplus_fast_v1_time
    - aflplusplus_fast_v2_time

- experiment: 2020-10-27
  description: "Official experiment"
  fuzzers:
    - afl
    - aflfast
    - aflplusplus
    - aflplusplus_optimal
    - aflsmart
    - entropic
    - eclipser
    - fairfuzz
    - honggfuzz
    - lafintel
    - libaflfuzzer
    - libfuzzer
    - mopt


- experiment: 2020-10-26
  description: "test new memcache algorithm, hopefully for the last time"
  fuzzers:
    - aflplusplus_fixed
    - aflplusplus_memcache_2mb
    - aflplusplus_memcache_20mb
    - aflplusplus_memcache_200mb


- experiment: 2020-10-25
  description: >
    These are AFLPlusplus experiments. Using Marc's implementation of the Vose
    alias algorithm to implement v2. Our previous AFL implementation overflowed
    the AFL 32-bit random number generator (UR) and was highly inefficient,
    requiring on random number for each element in the queue until one element
    is chosen. This is also to test an upcoming pull request to reduce the
    AFL++ memory footprint (u32* -> u8*). Evaluations of v1 points to a lower
    bound on perf_score. In the previous experiments, there was an integer
    division error which assigned perf_score=1 to seeds that were already
    fuzzed. If the perf_score for seeds is below a certain threshold,
    the overhead from switching between seeds becomes noticeable, resulting in
    less execs/sec. Generally, with rapid in-process fuzzing (>10k execs/sec),
    we need to minimize the time spent in the fuzzer. Perf_score allows to
    distribute some of this overhead across perf_score many execs.
  fuzzers:
    - aflplusplus_fast_v1
    - aflplusplus_fast_v2
    - aflplusplus_coe_lessmem
    - aflplusplus_fast_lessmem
    - aflplusplus_fast_v2_late
    - aflplusplus_fast_branches_v2
    - aflplusplus


- experiment: 2020-10-24
  description: >
    There are mainly two versions; one boosts via perf_score and one that
    boosts via selection probability (v2). The one that boosts via perf_score
    spends 4x more time per seed compared to vanilla AFL at the beginning of the
    campaign when most seeds are still rare. In the previous experiment, it was
    activated only from the third queue cycle (unsuccessfully). Now, it will
    reduce perf_score to match vanilla AFL at the beginning, and increase as the
    seed is chosen more often, but is still rare. For the version that boosts
    via selection score (v2), the opposite is done. We reduce the probability
    for seeds that have already been chosen several times. In the previous
    experiment, There was also a bug in choosing based on hit counts. We have
    two late boosting schedules that prioritize seeds added later (late). There
    are two additional schedules; nohandicap disables the handicap bonus (as
    we already penalize seeds that have been chosen several times) while
    spliceless reduces energy on splicing even further.
  fuzzers:
    - afl_fast_branches_v2_late
    - afl_fast_branches_v2
    - afl_fast_v2_nohandicap
    - afl_fast_v2_spliceless
    - afl_fast_v2_late
    - afl_fast_v2
    - afl_fast
    - afl


- experiment: 2020-10-23-2
  description: >
    Experiment aflplusplus_cmplog and aflplusplus_dict2file variants with other fuzzers
  fuzzers:
    - aflplusplus_cmplog
    - aflplusplus_dict2file
    - afl
    - aflfast
    - aflsmart
    - lafintel
    - fairfuzz
    - libfuzzer
    - entropic
    - honggfuzz

- experiment: 2020-10-23
  description: "test new memcache algorithm"
  fuzzers:
    - aflplusplus_fixed
    - aflplusplus_memcache_2mb
    - aflplusplus_memcache_2mb_old
    - aflplusplus_memcache_2mb_new
    - aflplusplus_memcache_20mb
    - aflplusplus_memcache_200mb
    - aflplusplus_memcache_200mb_old

- experiment: 2020-10-22-2
  description: "Fix bugs in v2-schedules and tune others."
  fuzzers:
    - afl
    - afl_fast
    - afl_fast_v2
    - afl_fast_agg
    - afl_fast_quick
    - afl_fast_branches_v2

- experiment: 2020-10-20
  description: >
    The last experiment (afl_fast_nocycle vs afl_fast) where we modified the
    queue_cycle to facilitate a rapid progression through the queue without
    penalty was successful. In this experiment, we move the power schedule from
    the modifying perf_score to modifying the probability to select a seed.
    For all of afl_fast_*_v2, AFL will not proceed through the queue from
    first to last seed, but rather jump to the most interesting seeds first.
    In the last experiment, afl_fast_branches_u8 and afl_fast_branches_u16
    contained a bug, where we never progressed beyond the first cycle.
    Trying a fixed version, that is also integrated with the moved fast
    power schedule.
  fuzzers:
    - afl
    - afl_fast
    - afl_coe_v2
    - afl_fast_v2
    - afl_fast_v2_exp
    - afl_fast_branches_v2
     
- experiment: 2020-10-21
  description: "further memcache tests with fixed random"
  fuzzers:
    - aflplusplus_fixed
    - aflplusplus_optimal
    - aflplusplus_memcache_2mb
    - aflplusplus_memcache_5mb
    - aflplusplus_memcache_20mb
    - aflplusplus_memcache_200mb

- experiment: 2020-10-19
  description: >
    Experiments from 2020-10-17 showed quite some overhead [afl vs afl_nofast].
    Checking overhead of xxh3 (afl_xxh3). Reduced overhead of addressing 8MB
    of memory for hit counts (afl_fast, etc. u8* instead of u32*). After some
    debugging, I found that schedules that speed up cycles are penalized,
    because queue_cycle determines a seed's handicap (fuzzed 4x longer) and the
    size of the mutated blocks in the seed (larger blocks for later cycles).
    For schedules afl_fast_no_cycles, afl_oldfast_1, afl_fast_branches_u8/16,
    the current cycle is computed as "fuzzed_paths / queued_paths".
  fuzzers:
    - afl
    - afl_fast
    - afl_xxh3
    - afl_oldfast_1
    - afl_fast_nocycle
    - afl_fast_branches_u8
    - afl_fast_branches_u16

- experiment: 2020-10-18
  description: "further memcache tests and test current vs 2.68c"
  fuzzers:
    - aflplusplus
    - aflplusplus_268c
    - aflplusplus_optimal
    - aflplusplus_memcache_2mb
    - aflplusplus_memcache_20mb
    - aflplusplus_memcache_50mb
    - aflplusplus_memcache_200mb

- experiment: 2020-10-17
  description: > 
    Evaluating several AFL schedules. There are two edge-count-based boosting
    schedules (afl_branches_u8, afl_branches_16). For each edge, AFL already
    maintains favourite seeds (the fastest and smallest seed). We choose 
    identify rarely executed edges and mark those favourites as 'champions',
    and skip most non-champions as long as some champions exist. There are two
    FAST schedules that also consider the number of times a seed is fuzzed
    (afl_old_fast_1, afl_old_fast_025). There are two schedules that further
    de-prioritize slow seeds (afl_quick, afl_fast_quick). In previous
    experiments, we observed that AFL doesn't get through the entire queue in
    23 hours. There are five baselines (afl, afl_shuffled, afl_nofast,
    afl_fast, and afl_coe) where afl_shuffled starts with a shuffled queue,
    and afl_nofast uses xxh3 for hashing.
 
  fuzzers:
    - afl
    - afl_coe
    - afl_fast
    - afl_quick
    - afl_nofast
    - afl_shuffled
    - afl_oldfast_1
    - afl_fast_quick
    - afl_oldfast_025
    - afl_fast_branches_u8
    - afl_fast_branches_u16

- experiment: 2020-10-16
  description: "memcache test"
  fuzzers:
    - aflplusplus
    - aflplusplus_optimal
    - aflplusplus_memcache_2000mb
    - aflplusplus_memcache_2mb
    - aflplusplus_memcache_pre

- experiment: 2020-10-15
  fuzzers:
    - aflplusplus
    - aflplusplus_optimal
    - aflplusplus_memcache_2000mb
    - aflplusplus_memcache_2mb
    - aflplusplus_memcache_pre

- experiment: 2020-10-13-2
  fuzzers:
    - afl
    - afl_coe
    - afl_fast_32
    - afl_oldcoe_16
    - afl_oldfast_4
    - afl_oldfast_16
    - afl_fast_nofav
    - afl_fast_branches
    - afl_fast_branches2

- experiment: 2020-10-13
  fuzzers:
    - aflplusplus
    - aflplusplus_explore
    - aflplusplus_coe_z
    - aflplusplus_explore_z
    - aflplusplus_memcache
    - aflplusplus_memcache_inf

- experiment: 2020-10-12
  fuzzers:
    - aflplusplus
    - aflplusplus_optimal
    - aflplusplus_nocycles
    - aflplusplus_explore
    - honggfuzz
    - entropic
    - entropic_magicbytes

- experiment: 2020-10-10
  fuzzers:
    - afl
    - afl_fast_32
    - afl_fast_xxh3
    - afl_fast_branches
    - afl_fast_spliceless
    - afl_fast_spliceless2
    - afl_fast_nohits_srsly
    - afl_nohandicap_spliceless
    - afl_nohandicap_spliceless2

- experiment: 2020-10-09
  fuzzers:
    - aflplusplus
    - aflplusplus_nocycles
    - aflplusplus_memcache
    - aflplusplus_memcache_inf

- experiment: 2020-10-07
  fuzzers:
    - afl
    - afl_32
    - afl_fast
    - afl_fast_32
    - afl_fast_late_32
    - afl_fast_coll_32
    - afl_fast_nohits_32
    - afl_fast_nohandicap_late_32

- experiment: 2020-10-05-aflfast
  fuzzers:
    - aflplusplus_explore
    - aflplusplus_coe
    - aflplusplus_coe_24
    - aflplusplus_coe_48
    - aflplusplus_coe_64
    - aflplusplus_fast
    - aflplusplus_fast_24
    - aflplusplus_fast_48
    - aflplusplus_fast_64

- experiment: 2020-10-05
  fuzzers:
    - afl
    - afl_fast
    - afl_fast_nohandicap
    - afl_fast_nohandicap_late
    - afl_fast_nohandicap_late_2
    - afl_fast_nohandicap_late_s
    - afl_fast_nohandicap_late_o
    - afl_fast_nohandicap_late_32

- experiment: 2020-10-01-lightweizz
  fuzzers:
    - aflplusplus
    - aflplusplus_lightweizz
    - weizz_qemu
    - aflsmart
    - afl

- experiment: 2020-10-01
  fuzzers:
    - aflplusplus_coe
    - aflplusplus_fast
    - aflplusplus_coe_skip
    - aflplusplus_fast_skip
    - aflplusplus_coe_nofav
    - aflplusplus_fast_nofav
    - aflplusplus_coe_rareoften
    - aflplusplus_fast_rareoften
    - aflplusplus_coe_maxfactor
    - aflplusplus_fast_maxfactor

- experiment: 2020-09-30
  fuzzers:
    - aflplusplus_coe
    - aflplusplus_fast
    - aflplusplus_rare
    - aflplusplus_exploit
    - aflplusplus_explore
    - aflplusplus_exploit_48
    - aflplusplus_exploit_64
    - aflplusplus_explore_min8
    - aflplusplus_explore_min16
    - aflplusplus_explore_pow3
    - aflplusplus_explore_pow5
    - libaflfuzzer

- experiment: 2020-09-26
  fuzzers:
    - aflplusplus_exploit # baseline
    - aflplusplus_explore # baseline
    - aflplusplus_coe2
    - aflplusplus_coe3
    - aflplusplus_coe4
    - aflplusplus_fast2
    - aflplusplus_fast3
    - aflplusplus_fast4
    - aflplusplus_coe2_shorthandicap
    - aflplusplus_fast2_shorthandicap

- experiment: 2020-09-25
  fuzzers:
    - libaflfuzzer
    - aflplusplus_coe3
    - aflplusplus_exploit
    - aflplusplus_exploit_12
    - aflplusplus_exploit_16
    - aflplusplus_exploit_24
    - aflplusplus_exploit_28
    - aflplusplus_explore_pow4
    - aflplusplus_explore_pow5
    - aflplusplus_explore
    - aflplusplus_mmopt

- experiment: 2020-09-24
  fuzzers:
    - aflcc
    - klee
    - aflcc_no_orig_dict

- experiment: 2020-09-23
  fuzzers:
    - aflplusplus_coe3
    - aflplusplus_fast3
    - aflplusplus_coe2_fastcount
    - aflplusplus_fast2_fastcount
    - aflplusplus_coe2_lateboost
    - aflplusplus_fast2_lateboost
    - aflplusplus_coe2_shortcycles
    - aflplusplus_fast2_shortcycles
    - aflplusplus_coe2_shorthandicap
    - aflplusplus_fast2_shorthandicap
    - aflplusplus_explore_32
    - aflplusplus_fast2
    - aflplusplus_coe2

- experiment: 2020-09-22
  fuzzers:
    - aflplusplus_coe
    - aflplusplus_coe2
    - aflplusplus_exploit
    - aflplusplus_exploit_28
    - aflplusplus_exploit_48
    - aflplusplus_exploit_pow4
    - aflplusplus_exploit_pow5
    - aflplusplus_explore
    - aflplusplus_mmopt
    - aflplusplus_rare

- experiment: 2020-09-20
  fuzzers:
    - aflplusplus_explore_32
    - aflplusplus_fast2
    - aflplusplus_coe2

- experiment: 2020-09-19
  fuzzers:
    - aflplusplus
    - afl
    - libaflfuzzer
    - libfuzzer
    - lafintel
    - aflplusplus_exploit
    - aflplusplus_exploit_28
    - aflplusplus_exploit_48
    - aflplusplus_exploit_64
    - aflplusplus_exploit_pow5
    - aflplusplus_exploit_pow7
    - aflplusplus_explore
    - aflplusplus_explore2exploit
    - aflplusplus_seek

- experiment: 2020-09-18
  fuzzers:
    - aflsmart

- experiment: 2020-09-16
  fuzzers:
    - aflplusplus_coe_12
    - aflplusplus_coe_24
    - aflplusplus_coe_32
    - aflplusplus_exploit_12
    - aflplusplus_exploit_24
    - aflplusplus_exploit_32
    - aflplusplus_explore_12
    - aflplusplus_explore_24
    - aflplusplus_explore_32
    - aflplusplus_explore_min12
    - aflplusplus_explore_min24
    - aflplusplus_explore_pow6
    - aflplusplus_explore_pow8
    - aflplusplus_fast_12
    - aflplusplus_fast_24
    - aflplusplus_fast_32

- experiment: 2020-09-15
  fuzzers:
    - aflplusplus
    - aflplusplus_no_mopt
    - aflplusplus_coe
    - aflplusplus_exploit
    - aflplusplus_explore
    - aflplusplus_fast
    - aflplusplus_lin
    - aflplusplus_mmopt
    - aflplusplus_quad
    - aflplusplus_rare
    - aflplusplus_oldseek

- experiment: 2020-09-11
  fuzzers:
    - libfuzzer
    - libfuzzer_norestart
    - entropic
    - entropic_norestart_noexectime
    - entropic_norestart_yesexectime
    - aflplusplus
    - honggfuzz

- experiment: 2020-09-10
  fuzzers:
    - aflplusplus_same1
    - aflplusplus_same2
    - aflplusplus_same3
    - aflplusplus_pre3
    - aflplusplus_pre3_fix
    - aflplusplus_pre3_fix_p
    - aflplusplus_optimal_pre3
    - aflplusplus_optimal_pre3_fix
    - aflplusplus_optimal_pre3_fix_p
    - aflplusplus
    - aflplusplus_fix
    - aflplusplus_fix_p
    - aflplusplus_optimal
    - aflplusplus_optimal_fix
    - aflplusplus_optimal_fix_p

- experiment: 2020-09-08
  fuzzers:
    - aflplusplus
    - aflplusplus_pre3
    - aflplusplus_optimal
    - aflplusplus_optimal_pre3
    - aflplusplus_pre3_dict
    - aflplusplus_pre3_simple
    - aflplusplus_pre3_simple_dict
    - aflplusplus_qemu
    - aflplusplus_qemu5
    - honggfuzz
    - entropic_after
    - entropic_keepseed

- experiment: 2020-09-05
  fuzzers:
    - aflplusplus_optimal
    - aflplusplus
    - aflplusplus_pre3
    - aflplusplus_pre3_dict
    - aflplusplus_pre3_cull
    - aflplusplus_nounstable

- experiment: 2020-09-02
  fuzzers:
    - aflplusplus
    - aflplusplus_nounstable
    - aflplusplus_qemu
    - aflplusplus_qemu5
    - aflplusplus_qemu5_cmplog

- experiment: 2020-08-30
  fuzzers:
    - libfuzzer_before
    - libfuzzer_after
    - entropic_before
    - entropic_after

- experiment: 2020-08-25
  fuzzers:
    - libfuzzer_magicbytes
    - entropic_magicbytes

- experiment: 2020-08-21
  fuzzers:
    - entropic_keepseed

- experiment: 2020-08-20
  fuzzers:
    - aflplusplus
    - aflplusplus_optimal
    - aflplusplus_lto_fixed
    - aflplusplus_lto
    - aflplusplus_lto_pcguard
    - aflplusplus_lto_cmplog
    - aflplusplus_lto_laf
    - aflplusplus_classic
    - entropic_exectime

- experiment: 2020-08-15
  fuzzers:
    - libfuzzer_fixcrossover
    - entropic_fixcrossover
    - libfuzzer_keepseed
    - entropic_keepseed

- experiment: 2020-08-14
  fuzzers:
    - aflplusplus
    - aflplusplus_optimal
    - aflplusplus_qemu
    - aflplusplus_same1
    - aflplusplus_same2
    - aflplusplus_same3
    - honggfuzz
    - weizz
    - aflplusplus_taint
    - aflplusplus_laf

- experiment: 2020-08-10
  fuzzers:
    - libfuzzer_fixcrossover
    - entropic_fixcrossover

- experiment: 2020-08-07
  fuzzers:
    - aflplusplus_datalenrand
    - aflplusplus_havoc
    - aflplusplus_coe
    - aflplusplus_exploit
    - aflplusplus_explore
    - aflplusplus_fast
    - aflplusplus_lin
    - aflplusplus_mmopt
    - aflplusplus_quad
    - aflplusplus_rare
    - aflplusplus_seek

- experiment: 2020-08-03
  fuzzers:
    - afl
    - aflfast
    - aflplusplus
    - aflplusplus_optimal
    - aflplusplus_qemu
    - afl_qemu
    - aflsmart
    - eclipser
    - entropic
    - fairfuzz
    - fastcgs_lm
    - honggfuzz
    - honggfuzz_qemu
    - lafintel
    - libfuzzer
    - manul
    - mopt
    - libfuzzer_keepseed
    - entropic_keepseed
    - libfuzzer_interceptors
    - entropic_interceptors

- experiment: 2020-07-30
  fuzzers:
    - libfuzzer
    - libfuzzer_interceptors
    - entropic
    - entropic_interceptors

- experiment: 2020-07-29
  fuzzers:
    - afl
    - honggfuzz
    - libfuzzer
    - entropic

- experiment: 2020-07-27
  fuzzers:
    - afl
    - aflplusplus
    - honggfuzz
    - aflplusplus_honggfuzz
    - aflplusplus_cmplog
    - aflplusplus_havoc_cmplog
    - aflplusplus_havoc2
    - aflplusplus_havoc
    - aflplusplus_laf
    - aflplusplus_laf_cmplog

- experiment: 2020-07-25
  fuzzers:
    - aflplusplus
    - aflplusplus_havoc
    - aflplusplus_hybrid
    - aflplusplus_honggfuzz
    - afl
    - afl_qemu
    - honggfuzz
    - honggfuzz_qemu
    - mopt

- experiment: 2020-07-22
  fuzzers:
    - libfuzzer

- experiment: 2020-07-20
  fuzzers:
    - libfuzzer

- experiment: 2020-07-13
  fuzzers:
    - aflplusplus_ctx_default
    - aflplusplus_ctx_nosingle
    - aflplusplus_ctx_nozero
    - aflplusplus_ctx_nozerosingle
    - aflplusplus_ngram4
    - aflplusplus_ngram6
    - aflplusplus_ngram8

- experiment: 2020-07-09
  fuzzers:
    - aflplusplus_lto_dict
    - aflplusplus_lto
    - aflplusplus_ltoinstrim
    - aflplusplus_ctx
    - aflplusplus_ngram2
    - aflplusplus_optimal
    - aflplusplus_qemu
    - aflplusplus

- experiment: 2020-06-30
  fuzzers:
    - aflplusplus_qemu
    - afl_qemu
    - honggfuzz_qemu
    - aflplusplus_optimal_shmem

- experiment: 2020-06-26
  fuzzers:
    - aflplusplus
    - aflplusplus_optimal
    - aflplusplus_optimal_shmem
    - aflplusplus_shmem
    - entropic

- experiment: 2020-06-18
  fuzzers:
    - aflplusplus
    - aflplusplus_optimal
    - aflplusplus_optimal_shmem
    - aflplusplus_qemu
    - aflplusplus_shmem

- experiment: 2020-06-17
  fuzzers:
    - aflplusplus
    - aflplusplus_optimal
    - aflplusplus_optimal_shmem
    - aflplusplus_qemu
    - aflplusplus_shmem

- experiment: 2020-06-12
  fuzzers:
    - aflcc
    - aflplusplus
    - aflplusplus_optimal
    - aflplusplus_optimal_shmem
    - aflplusplus_qemu
    - aflplusplus_shmem
    - libfuzzer_nocmp
    - manul

- experiment: 2020-06-08
  fuzzers:
    - aflplusplus
    - libfuzzer<|MERGE_RESOLUTION|>--- conflicted
+++ resolved
@@ -19,12 +19,21 @@
 # You can run "make presubmit" to do basic validation on this file.
 # Please add new experiment requests towards the top of this file.
 
+- experiment: 2021-01-20-aflpp
+  description: "afl++ cmplog + notrim"
+  fuzzers:
+    - aflplusplus
+    - aflplusplus_notrim
+    - aflplusplus_cmplog_stable
+    - aflplusplus_cmplog_dev
+    - aflplusplus_cmplog_v1
+    - aflplusplus_cmplog_v2
+    - aflplusplus_cmplog_v3
+    - aflplusplus_cmplog_v2_comb
+    - aflplusplus_cmplog_v2_arith
+
 - experiment: 2021-01-19-aflpp
-<<<<<<< HEAD
-  description: "afl++ cmplog + notrim"
-=======
   description: "afl++ cmplog + schedule weighting"
->>>>>>> 9f1dbd65
   fuzzers:
     - aflplusplus
     - aflplusplus_notrim
