# Experiment requests have the following format:
#
# - experiment: 2020-06-08  # The name of the experiment
#   fuzzers:  # The fuzzers to run in the experiment.
#     - aflplusplus
#     - libfuzzer
#   description: "Explain the intent of the experiment"
#   # type: bug  # Set to use bug based benchmarks, otherwise coverage (default).
#   # oss-fuzz-corpus: true  # Set to use latest saturated corpora from OSS-Fuzz.
#
# The name of the experiment must begin with a date using this format:
# YYYY-MM-DD (year-month-day). It's not important what timezone is used in
# deciding the date or if this is a day or two off. The most important thing is
# that is unique.
# If there already is an experiment for a particular date in this file, you can
# either: add a suffix (e.g. "-aflplusplus" or "-2") to the experiment name, or
# use the next date.
#
# You can run "make presubmit" to do basic validation on this file.
# Please add new experiment requests towards the top of this file.
#

<<<<<<< HEAD
- experiment: 2021-12-14-fafuzzer
  description: "Evaluate fuzzer effectiveness on fafuzz and other fuzzers"
  fuzzers:
    - fafuzz
    - afl_2_52_b
    - mopt
=======
- experiment: 2021-12-13-libafl
  description: "libaf test"
  fuzzers:
    - libafl
    - libafl_marc
>>>>>>> fb4dbf1b

- experiment: 2021-12-09-aflpp
  description: "afl++ enhancements"
  fuzzers:
    - aflplusplus
    - aflplusplus_dfl
    - aflplusplus_more
    - aflplusplus_andrea1
    - aflplusplus_andrea2

- experiment: 2021-12-06-fafuzzer
  description: "Evaluate fuzzer effectiveness on fafuzz and other fuzzers"
  fuzzers:
    - fafuzz
    - afl
    - mopt

- experiment: 2021-12-01-aflpp
  description: "afl++ enhancements"
  fuzzers:
    - aflplusplus_dfl
    - aflplusplus_sat
    - aflplusplus_more

- experiment: 2021-11-26-aflpp
  description: "afl++ regression tests"
  fuzzers:
    - aflplusplus_r0
    - aflplusplus_r1
    - aflplusplus_r2
    - aflplusplus_r3
    - aflplusplus_r4
    - entropic
    - honggfuzz

- experiment: 2021-11-22-aflbb
  description: "Evaluate fuzzer effectiveness in blackbox mode - experiment 2"
  fuzzers:
    - pythia_bb
    - afl

- experiment: 2021-11-22-aflpp
  description: "afl++ + libafl tests"
  fuzzers:
    - aflplusplus_qemu
    - aflplusplus_frida
    - aflplusplus_frida_orig
    - libafl
    - libafl_gsoc
    - aflplusplus
    - honggfuzz
    - entropic

- experiment: 2021-11-22-zafl-bug
  description: "Compare Zafl to standard source-only and binary-only fuzzers (bug)."
  type: bug
  fuzzers:
    - aflplusplus
    - aflplusplus_dict2file
    - aflplusplus_cmplog
    - aflplusplus_zafl
    - aflplusplus_tracepc
    - aflplusplus_qemu_tracepc
    - aflplusplus_qemu

- experiment: 2021-11-18-zafl-cov
  description: "Compare Zafl to standard source-only and binary-only fuzzers (coverage)."
  fuzzers:
    - aflplusplus
    - aflplusplus_dict2file
    - aflplusplus_cmplog
    - aflplusplus_zafl
    - aflplusplus_tracepc
    - aflplusplus_qemu_tracepc
    - aflplusplus_qemu

- experiment: 2021-11-19-aflpp
  description: "afl++ + libafl tests"
  fuzzers:
    - aflplusplus_qemu
    - aflplusplus_frida
    - aflplusplus_frida_orig
    - libafl
    - libafl_gsoc
    - aflplusplus
    - honggfuzz
    - entropic

- experiment: 2021-11-18-bug
  description: "Compare Zafl to standard source-only and binary-only fuzzers (bug)."
  type: bug
  fuzzers:
    - aflplusplus
    - aflplusplus_dict2file
    - aflplusplus_cmplog
    - aflplusplus_zafl
    - aflplusplus_tracepc
    - aflplusplus_qemu_tracepc
    - aflplusplus_qemu

- experiment: 2021-11-18-coverage
  description: "Compare Zafl to standard source-only and binary-only fuzzers (coverage)."
  fuzzers:
    - aflplusplus
    - aflplusplus_dict2file
    - aflplusplus_cmplog
    - aflplusplus_zafl
    - aflplusplus_tracepc
    - aflplusplus_qemu_tracepc
    - aflplusplus_qemu

- experiment: 2021-11-16-aflbb
  description: "Evaluate fuzzer effectiveness in blackbox mode - experiment 2"
  fuzzers:
    - pythia_bb
    - afl

- experiment: 2021-11-09-aflpp
  description: "afl++ binary-only"
  fuzzers:
    - aflplusplus_qemu
    - aflplusplus_qemu_orig
    - aflplusplus_frida
    - aflplusplus_frida_orig
    - aflplusplus_frida_preperf

- experiment: 2021-11-07-aflpp
  description: "afl++"
  fuzzers:
    - aflplusplus
    - aflplusplus_optimal
    - aflplusplus_qemu
    - aflplusplus_orig
    - aflplusplus_qemu_orig
    - aflplusplus_314
    - aflplusplus_313
    - entropic
    - honggfuzz

- experiment: 2021-11-03-aflpp
  description: "afl++"
  fuzzers:
    - aflplusplus_cmplog_2dictl
    - aflplusplus_cmplog0
    - aflplusplus_cmplogo1
    - aflplusplus_cmplogo2
    - aflplusplus_cmplogo3
    - aflplusplus_cmplogo3orig
    - aflplusplus_cmplog_inst
    - aflplusplus
    - aflplusplus_qemu
    - aflplusplus_frida_huge
    - aflplusplus_frida_huge2

- experiment: 2021-10-29
  description: "Compare Zafl to standard source-only and binary-only fuzzers."
  fuzzers:
    - aflplusplus
    - aflplusplus_zafl
    - aflplusplus_tracepc
    - aflplusplus_qemu_tracepc
    - aflplusplus_qemu

- experiment: 2021-11-01-aflpp
  description: "afl++"
  fuzzers:
    - aflplusplus_cmplog_2dictl
    - aflplusplus_cmplog0
    - aflplusplus_cmplogo1
    - aflplusplus_cmplogo2
    - aflplusplus_cmplogo3
    - aflplusplus_cmplog_inst
    - aflplusplus
    - aflplusplus_qemu
    - aflplusplus_frida
    - aflplusplus_frida_huge
    - aflplusplus_frida_huge2

- experiment: 2021-10-29-aflpp
  description: "afl++"
  fuzzers:
    - aflplusplus_cmplogo0
    - aflplusplus_cmplogo1
    - aflplusplus_cmplogo2
    - aflplusplus_cmplogo3
    - aflplusplus
    - aflplusplus_cmplog_2dictl
    - aflplusplus_cmplog0
    - aflplusplus_frida
    - aflplusplus_frida_huge

- experiment: 2021-10-26-aflpp
  description: "afl++ cmplog dict"
  fuzzers:
    - aflplusplus_cmplog_2dictl
    - aflplusplus
    - aflplusplus_cmplog0
    - aflplusplus_cmplog1
    - aflplusplus_cmplog2
    - aflplusplus_cmplog3
    - aflplusplus_cmplog4

- experiment: 2021-10-22-libafl
  description: "libaf test"
  fuzzers:
    - aflplusplus
    - libafl
    - libafl_gsoc

- experiment: 2021-10-22-libafl
  description: "libaf test"
  fuzzers:
    - aflplusplus
    - libafl
    - libafl_gsoc

- experiment: 2021-10-22-aflpp
  description: "afl++ cmplog dict"
  fuzzers:
    - aflplusplus_cmplog_2dictl
    - aflplusplus
    - aflplusplus_cmplog0
    - aflplusplus_cmplog1
    - aflplusplus_cmplog3
    - aflplusplus_cmplog5
    - aflplusplus_cmplog7
    - aflplusplus_cmplog9
    - aflplusplus_cmplog11
    - aflplusplus_cmplog13
    - aflplusplus_cmplog15

- experiment: 2021-10-19-aflpp-rf
  description: "Benchmark afl++ random fuzzing mode"
  fuzzers:
    - aflpp_random_default
    - aflpp_random_no_favs
    - aflpp_random_wrs
    - aflpp_random_wrs_rf
    - aflpp_random_wrs_rf_rp
    - aflpp_random_wrs_rp

- experiment: 2021-10-19
  description: "Compare Zafl to standard source-only and binary-only fuzzers."
  fuzzers:
    - aflplusplus
    - aflplusplus_zafl
    - aflplusplus_tracepc
    - aflplusplus_qemu_tracepc
    - aflplusplus_qemu

- experiment: 2021-10-15-afpp
  description: "afl++ frida test"
  fuzzers:
    - aflplusplus_frida
    - aflplusplus_frida_huge

- experiment: 2021-10-14
  description: "Compare Zafl to standard source-only and binary-only fuzzers."
  fuzzers:
    - aflplusplus
    - aflplusplus_zafl
    - aflplusplus_qemu

- experiment: 2021-10-13-aflpp
  description: "afl++ cmplog test - rerun"
  fuzzers:
    - aflplusplus_cmplog_2dictl
    - aflplusplus
    - entropic
    - honggfuzz
    - aflplusplus_frida
    - aflplusplus_frida_huge
    - aflplusplus_qemu

- experiment: 2021-10-07-aflpp
  description: "afl++ cmplog test"
  fuzzers:
    - aflplusplus_cmplog_2dictl
    - aflplusplus
    - entropic
    - honggfuzz

- experiment: 2021-10-07-aflpp
  description: "afl++ frida test"
  fuzzers:
    - aflplusplus
    - entropic
    - honggfuzz
    - afl
    - libafl
    - libafl_gsoc
    - aflplusplus_frida
    - aflplusplus_frida_huge
    - aflplusplus_qemu

- experiment: 2021-09-24-libafl
  description: "Libafl experiment with GSOC patches"
  fuzzers:
    - libafl
    - libafl_gsoc
    - aflplusplus
    - entropic
    - honggfuzz
    - afl

- experiment: 2021-09-23-blackboxeffect
  description: "Compare the fuzzer effectiveness of AFL dumb mode"
  fuzzers:
    - afl
    - pythia_effect_bb
    - aflplusplus
    - honggfuzz
    - libfuzzer

- experiment: 2021-09-08-cloning
  description: >
    Benchmark some variants of AFL++ that use different function cloning
    strategies at whole program level to achieve collision-free context
    sensitivity. Use different (smaller) sizes to study the impact of the afl map.
  type: bug
  fuzzers:
    - aflplusplus_classic_ctx
    - aflplusplus_classic_ctx_18
    - aflplusplus_classic_ctx_20
    - aflplusplus_classic_ctx_21
    - cfctx_bottom
    - cfctx_dataflow_seadsa
    - cfctx_dataflow_svf
    - cfctx_randomic
    - cfctx_params
    - cfctx_plain
    - aflplusplus_pcguard
    - cfctx_dataflow_svf_llc
    - cfctx_dataflow_seadsa_llc
    - cfctx_params_llc
    - cfctx_params_512kb
    - cfctx_params_768kb
    
    
- experiment: 2021-09-02-datadependency
  description: "Different AFL instrumentations against afldd"
  type: bug
  fuzzers:
    - afldd
    - aflpp_vs_dd

- experiment: 2021-09-01-aflpp
  description: "afl++ regression test"
  fuzzers:
    - aflplusplus
    - aflplusplus_dict2file
    - aflplusplus_dict2file2
    - entropic
    - honggfuzz

- experiment: 2021-08-31-cloning
  description: >
    Benchmark some variants of AFL++ that use different function cloning
    strategies at whole program level to achieve collision-free context
    sensitivity. Use different sizes to study the impact of the afl map.
  type: bug
  fuzzers:
    - aflplusplus_classic_ctx
    - aflplusplus_classic_ctx_18
    - aflplusplus_classic_ctx_20
    - aflplusplus_classic_ctx_23
    - cfctx_bottom
    - cfctx_dataflow_seadsa
    - cfctx_dataflow_svf
    - cfctx_randomic
    - cfctx_params
    - cfctx_plain
    - aflplusplus_pcguard
    - cfctx_dataflow_svf_llc
    - cfctx_dataflow_seadsa_llc
    - cfctx_params_llc
    - cfctx_params_512kb
    - cfctx_params_1mb
    - cfctx_params_2mb
    - cfctx_params_4mb

- experiment: 2021-08-26-aflpp
  description: "afl++ frida bigmap"
  fuzzers:
    - aflplusplus_frida_big
    - aflplusplus_frida_bigbp
    - aflplusplus_frida_bp
    - aflplusplus_frida_plain
    - aflplusplus_qemu

- experiment: 2021-08-24-aflpp
  description: "afl++ frida bigmap"
  fuzzers:
    - aflplusplus_frida_big
    - aflplusplus_frida_bigbp
    - aflplusplus_frida_bp
    - aflplusplus_frida_plain
    - aflplusplus_qemu

- experiment: 2021-08-19-aflpp
  description: "afl++ frida bigmap"
  fuzzers:
    - aflplusplus_frida_big
    - aflplusplus_frida

- experiment: 2021-08-17-aflpp
  description: "afl++ cmplog"
  fuzzers:
    - aflplusplus_frida_big
    - aflplusplus_frida

- experiment: 2021-07-30-random-params
  description: "Evaluate various random parameters for afl"
  fuzzers:
    - afl
    - afl_no_favs
    - afl_rf
    - afl_rf_u
    - afl_rf_u_wrs
    - afl_wrs
    - afl_wrs_rf
    - afl_wrs_rf_rp
    - afl_wrs_rp

- experiment: 2021-07-30-aflpp
  description: "afl++ cmplog"
  fuzzers:
    - aflplusplus
    - honggfuzz
    - aflplusplus_cmplog_2dict
    - aflplusplus_cmplog_2dictl

- experiment: 2021-07-07-aflsmartformat
  description: "aflsmartformat"
  fuzzers:
    - aflsmartformat
    - aflsmart
    - afl
- experiment: 2021-07-08-feedback
  description: "Different feedback mechanisms"
  type: bug
  fuzzers:
    - afldd
    - aflpp_vs_dd
- experiment: 2021-07-09-aflpp
  description: "afl++: frida, cmplog, symbolic"
  fuzzers:
    - aflplusplus
    - aflplusplus_cmplog_double
    - fuzzolic_aflplusplus_z3
    - fuzzolic_aflplusplus_z3dict
    - honggfuzz
    - aflplusplus_313
    - aflplusplus_cmplog_fullskip
    - aflplusplus_cmplog_2dict
    - aflplusplus_frida
    - aflplusplus_frida_better
    - aflplusplus_qemu
    
- experiment: 2021-07-15-saturated
  description: "Benchmark a new experimental feature for AFL++ (saturated)"
  type: bug
  oss-fuzz-corpus: true
  fuzzers:
    - aflplusplus_unusual_disabled
    - aflplusplus_unusual_enabled
    
- experiment: 2021-07-09-cloning
  description: >
    Benchmark some variants of AFL++ that use different function cloning
    strategies at whole program level to achieve collision-free context
    sensitivity.
  type: bug
  fuzzers:
    - aflplusplus_classic_ctx
    - cfctx_bottom
    - cfctx_dataflow_seadsa
    - cfctx_dataflow_svf
    - cfctx_randomic
    - cfctx_params
    - cfctx_plain

- experiment: 2021-07-05-saturated
  description: "Benchmark a new experimental feature for AFL++ (saturated)"
  type: bug
  oss-fuzz-corpus: true
  fuzzers:
    - aflplusplus_unusual_disabled
    - aflplusplus_unusual_enabled

- experiment: 2021-07-03-symbolic
  description: "Symbolic solver benchmark."
  fuzzers:
    - aflplusplus_cmplog_double
    - aflplusplus_qemu_double
    - eclipser_aflplusplus
    - fuzzolic_aflplusplus_z3
    - fuzzolic_aflplusplus_fuzzy
    - symcc_aflplusplus_single
    - symqemu_aflplusplus

- experiment: 2021-06-27-symbolic
  description: "Symbolic solver benchmark."
  fuzzers:
    - aflplusplus_cmplog_double
    - aflplusplus_qemu_double
    - eclipser_aflplusplus
    - fuzzolic_aflplusplus_z3
    - fuzzolic_aflplusplus_fuzzy
    - symcc_aflplusplus_single
    - symqemu_aflplusplus

- experiment: 2021-06-25-aflprefix
  description: "Requesting experiments on two new AFL variants."
  fuzzers:
    - aflprefix
    - dropfuzzer
    - afl

- experiment: 2021-06-24-aflpp-bug
  description: "Benchmark afl++ cnt variants"
  type: bug
  fuzzers:
    - aflplusplus
    - aflplusplus_x_default
    - aflplusplus_fcnt
    - aflplusplus_flcnt
    - aflplusplus_lcnt
    - honggfuzz
    - entropic

- experiment: 2021-06-24-libafl
  description: "Libafl experiment"
  fuzzers:
    - libafl
    - aflplusplus
    - aflplusplus_num
    - aflplusplus_select
    - aflplusplus_cmplog_new
    - aflplusplus_cmplog_old
    - aflplusplus_frida
    - aflplusplus_qemu
    - entropic
    - honggfuzz
    - afl

- experiment: 2021-06-23-libafl
  description: "Libafl experiment"
  fuzzers:
    - libafl
    - aflplusplus
    - aflplusplus_num
    - entropic
    - honggfuzz
    - afl

- experiment: 2021-06-18-libafl
  description: "Libafl experiment"
  fuzzers:
    - libafl
    - aflplusplus
    - aflplusplus_x_default
    - aflplusplus_num
    - aflplusplus_select
    - entropic
    - honggfuzz
    - afl

- experiment: 2021-06-17-favored-seeds
  description: "Evaluating experimental methods to favor seeds"
  fuzzers:
    - afl
    - afl_no_favored
    - afl_random_favored

- experiment: 2021-06-12-aflpp-bug
  description: "Benchmark afl++ cnt variants"
  type: bug
  fuzzers:
    - aflplusplus
    - aflplusplus_fcnt
    - aflplusplus_flcnt
    - aflplusplus_lcnt
    - honggfuzz
    - entropic

- experiment: 2021-06-16-aflpp
  description: "Benchmark afl++ and frida regressions"
  fuzzers:
    - aflplusplus
    - aflplusplus_313
    - aflplusplus_311
    - aflplusplus_frida
    - aflplusplus_frida_old
    - aflplusplus_frida_new
    - aflplusplus_qemu
    - honggfuzz
    - entropic
    - afl

- experiment: 2021-06-12-symccafl-pp
  description: "Same as 2021-06-02-symccafl-pp but saturated"
  oss-fuzz-corpus: true
  fuzzers:
    - symcc_afl
    - symcc_afl_single
    - symcc_aflplusplus
    - afl_two_instances
    - afl
    - aflfast
    - aflplusplus
    - aflsmart
    - entropic
    - eclipser
    - fairfuzz
    - honggfuzz
    - lafintel
    - libfuzzer
    - mopt    

- experiment: 2021-06-12-aflpp
  description: "Benchmark AFL++ regressions"
  fuzzers:
    - aflplusplus
    - aflplusplus_313
    - aflplusplus_311
    - aflplusplus_frida
    - aflplusplus_frida_old
    - aflplusplus_qemu
    - aflplusplus_fcnt
    - aflplusplus_flcnt
    - aflplusplus_lcnt
    - honggfuzz

- experiment: 2021-06-11-aflpp-sat
  description: "Benchmark AFL++ (saturated)"
  oss-fuzz-corpus: true
  fuzzers:
    - aflplusplus_x
    - aflplusplus_x_c1
    - aflplusplus_x_c1a
    - aflplusplus_x_c1t
    - aflplusplus_x_c2
    - aflplusplus_x_c2a
    - aflplusplus_x_c2t
    - aflplusplus_x_d2f
    - aflplusplus_x_eh
    - aflplusplus_x_trim
    - aflplusplus_x_default
    - honggfuzz
    - aflplusplus

- experiment: 2021-06-07-saturated-fix
  description: "Benchmark a new experimental feature for AFL++ (saturated)"
  type: bug
  oss-fuzz-corpus: true
  fuzzers:
    - aflplusplus_unusual_disabled
    - aflplusplus_unusual_enabled
    - aflplusplus_unusual_partial
    - aflplusplus_unusual_enabled_early
    - aflplusplus_unusual_partial_early

- experiment: 2021-06-07-aflpp
  description: "test threadsafe mode and collect frida cores"
  fuzzers:
    - aflplusplus
    - aflplusplus_313
    - aflplusplus_frida
    - aflplusplus_threadsafe
    - aflplusplus_zero
    - honggfuzz

- experiment: 2021-06-03-aflpp
  description: "Benchmark a new experimental feature for AFL++"
  type: bug
  fuzzers:
    - aflplusplus_unusual_disabled
    - aflplusplus_unusual_enabled
    - aflplusplus_unusual_partial

- experiment: 2021-06-02-symccafl-pp
  description: >
               Symcc experiment. The difference between this and 
               2021-06-01-symccafl is that we now have a version of
               symcc in combination with aflplusplus. Some bug fixing in
               symcc has happened, which makes it less prone to crashing.
               The bug fixing is primarily for the aflplusplus hybrid,
               since the bugs that were fixed has not been notable
               (maybe seen once) in the symcc-afl combination.
               Finally, we have added an increase in the timeout
               of how often symcc runs, switching it from every
               5 sec to ever 20 sec. Finally, in the aflplusplus
               hybrid there is no use of afl-showmap, which means
               all seeds created by symcc are pushed into the afl
               queue. This changes the symcc set up as there is no
               filtering done on the seeds pushed to afl.
  fuzzers:
    - symcc_afl
    - symcc_afl_single
    - symcc_aflplusplus
    - afl_two_instances
    - afl
    - aflfast
    - aflplusplus
    - aflsmart
    - entropic
    - eclipser
    - fairfuzz
    - honggfuzz
    - lafintel
    - libfuzzer
    - mopt    

- experiment: 2021-06-01-symccafl
  description: >
               Symcc-AFL test. The difference between this and 
               2021-05-29-symccafl is that we now have afl benchmarks
               that run multiple instances of afl. This is for 
               comparison purposes since symcc also utilises mutliple
               processes. The goal is to try and avoid any bias due
               to more total CPU time.
  fuzzers:
    - symcc_afl
    - symcc_afl_single
    - afl_two_instances
    - afl
    - aflfast
    - aflplusplus
    - aflsmart
    - entropic
    - eclipser
    - fairfuzz
    - honggfuzz
    - lafintel
    - libfuzzer
    - mopt    
- experiment: 2021-06-02
  description: "Experiment to compare afl with honggfuzz and libfuzzer"
  fuzzers:
    - afl
    - aflplusplus
    - honggfuzz
    - libfuzzer
    - entropic

- experiment: 2021-05-29-symccafl
  description: "Symcc-AFL test with most benchmarks"
  fuzzers:
    - symcc_afl
    - afl
    - aflfast
    - aflplusplus
    - aflsmart
    - entropic
    - eclipser
    - fairfuzz
    - honggfuzz
    - lafintel
    - libfuzzer
    - mopt    

- experiment: 2021-05-25-symccafl
  description: "Symcc-AFL first test"
  fuzzers:
    - symcc_afl
    - afl
    - aflfast
    - aflplusplus
    - aflsmart
    - entropic
    - eclipser
    - fairfuzz
    - honggfuzz
    - lafintel
    - libfuzzer
    - mopt    

- experiment: 2021-05-25-cloning
  description: >
    Benchmark some variants of AFL++ that use different function cloning
    strategies at whole program level to achieve collision-free context
    sensitivity.
  type: bug
  fuzzers:
    - aflplusplus_classic
    - aflplusplus_classic_ctx
    - aflplusplus_pcguard
    - aflplusplus_pcguard_bitcode
    - aflplusplus_pcguard_ctx
    - aflplusplus_pcguard_ctx_bfs
    - aflplusplus_pcguard_ctx_randomic
    - aflplusplus_pcguard_ctx_uniform
    - aflplusplus_pcguard_ctx_params

- experiment: 2021-05-25-aflpp
  description: "afl++ release test"
  fuzzers:
    - aflplusplus
    - aflplusplus_optimal
    - aflplusplus_312
    - aflplusplus_311
    - honggfuzz
    - entropic

- experiment: 2021-05-14-aflpp
  description: "afl++ qemu + frida variants"
  fuzzers:
    - honggfuzz_qemu
    - afl_qemu
    - aflplusplus_frida
    - aflplusplus_frida_inmem
    - aflplusplus_qemu

- experiment: 2021-05-09-aflpp
  description: "afl++ qemu + frida variants"
  fuzzers:
    - honggfuzz
    - aflplusplus
    - aflplusplus_optimal
    - aflplusplus_312
    - aflplusplus_311
    - aflplusplus_frida
    - aflplusplus_frida_inmem
    - aflplusplus_qemu
    - aflplusplus_qemu_inmem

- experiment: 2021-04-22-bwhua
  fuzzers:  
    - aflplusplus
    - entropic
    - fairfuzz
  description: "A survey for a class project by bwhua"

- experiment: 2021-04-17-aflpp
  description: "afl++ havoc + qemu mode variants"
  fuzzers:
    - honggfuzz
    - aflplusplus
    - aflplusplus_optimal
    - aflplusplus_312
    - aflplusplus_311
    - aflplusplus_qemu_cmplog
    - aflplusplus_qemu
    - aflplusplus_qemu_inmem
    - aflplusplus_qemu_cmplog_inmem
    - afl_qemu
    - honggfuzz_qemu

- experiment: 2021-04-14-aflpp
  description: "afl++ havoc + qemu mode variants"
  fuzzers:
    - aflplusplus
    - aflplusplus_312
    - aflplusplus_311
    - aflplusplus_havoc
    - aflplusplus_havoc2
    - aflplusplus_qemu_cmplog
    - aflplusplus_qemu_plain
    - aflplusplus_qemu
    - aflplusplus_qemu_plaininmem

- experiment: 2021-04-08
  description: >
    Test modified strcmp handling that records the full string arguments in the
    table of recent compares even if they are of different lengths and uses the
    lengths of both arguments for more targeted mutations derived from TORCW.
  fuzzers:
    - libfuzzer
    - libfuzzer_vartorcw

- experiment: 2021-04-08-bug
  description: >
    Test modified strcmp handling that records the full string arguments in the
    table of recent compares even if they are of different lengths and uses the
    lengths of both arguments for more targeted mutations derived from TORCW.
  type: bug
  fuzzers:
    - libfuzzer
    - libfuzzer_vartorcw

- experiment: 2021-03-31
  description: "afl++ collision free context sensitivity"
  fuzzers:
    - aflplusplus_classic
    - aflplusplus_classic_ctx
    - aflplusplus_pcguard
    - aflplusplus_pcguard_ctx
    - aflplusplus_pcguard_ctx_indirects

- experiment: 2021-03-27-aflpp
  description: "afl++ havoc+cmplog variants"
  fuzzers:
    - aflplusplus
    - aflplusplus_312
    - aflplusplus_311
    - aflplusplus_310
    - aflplusplus_havoc
    - aflplusplus_havoc2
    - aflplusplus_havoc3
    - aflplusplus_havoc60
    - aflplusplus_cmplog_add

- experiment: 2021-03-23-aflpp
  description: "afl++ release comparison"
  fuzzers:
    - aflplusplus_optimal_flcnt
    - aflplusplus_flcnt
    - aflplusplus_optimal
    - aflplusplus_havoc
    - aflplusplus
    - aflplusplus_311
    - aflplusplus_310
    - aflplusplus_300
    - entropic
    - honggfuzz

- experiment: 2021-03-16-aflpp
  description: "afl++ release comparison"
  fuzzers:
    - aflplusplus_optimal_flcnt
    - aflplusplus_flcnt
    - aflplusplus_optimal
    - aflplusplus
    - aflplusplus_311
    - aflplusplus_310
    - aflplusplus_300
    - entropic
    - honggfuzz

- experiment: 2021-05-12-aflpp-bug
  description: "afl++ ctx on bugs"
  type: bug
  fuzzers:
    - aflplusplus
    - aflplusplus_classic
    - aflplusplus_ctx
    - aflplusplus_ctx1
    - aflplusplus_ctx2
    - aflplusplus_ctx3
    - aflplusplus_ctx4

- experiment: 2021-05-12-aflpp
  description: "afl++ release comparison"
  fuzzers:
    - aflplusplus_optimal_flcnt
    - aflplusplus_flcnt
    - aflplusplus_optimal
    - aflplusplus
    - aflplusplus_310
    - aflplusplus_300
    - entropic
    - honggfuzz

- experiment: 2021-03-12-aflpp-bug
  description: "afl++ counter test on bugs"
  type: bug
  fuzzers:
    - aflplusplus_cmplog_introspection
    - aflplusplus_optimal_flcnt
    - aflplusplus_flcnt
    - aflplusplus_optimal_lcnt
    - aflplusplus_lcnt
    - aflplusplus_optimal_fcnt
    - aflplusplus_fcnt
    - aflplusplus_optimal
    - aflplusplus
    - aflplusplus_havoc

- experiment: 2021-03-12-aflpp
  description: "afl++ ctx + counter test"
  fuzzers:
    - aflplusplus_cmplog_introspection
    - aflplusplus_optimal_flcnt
    - aflplusplus_flcnt
    - aflplusplus_optimal_lcnt
    - aflplusplus_lcnt
    - aflplusplus_optimal_fcnt
    - aflplusplus_fcnt
    - aflplusplus_optimal
    - aflplusplus
    - aflplusplus_havoc
    - aflplusplus_classic
    - aflplusplus_ctx
    - aflplusplus_ctx1
    - aflplusplus_ctx2
    - aflplusplus_ctx3
    - aflplusplus_ctx4

- experiment: 2021-03-07-aflpp-bug
  description: "afl++ cmplog introspection bug"
  type: bug
  fuzzers:
    - aflplusplus_cmplog_introspection
    - aflplusplus_optimal_flcnt
    - aflplusplus_flcnt
    - aflplusplus_optimal
    - aflplusplus
    - aflplusplus_havoc

- experiment: 2021-03-07-aflpp
  description: "afl++ cmplog introspection"
  fuzzers:
    - aflplusplus
    - aflplusplus_optimal
    - aflplusplus_flcnt
    - aflplusplus_optimal_flcnt
    - aflplusplus_cmplog_introspection
    - aflplusplus_cmplog_fail96
    - aflplusplus_cmplog_4k
    - aflplusplus_cmplog_12k
    - aflplusplus_cmplog_16k
    - aflplusplus_cmplog_24k
    - aflplusplus_havoc

- experiment: 2021-03-05-aflpp-bug
  description: "afl++ cmplog introspection bug"
  type: bug
  fuzzers:
    - aflplusplus_introspection
    - aflplusplus_introspection2
    - aflplusplus_cmplog_introspection
    - aflplusplus_optimal_flcnt
    - aflplusplus_flcnt
    - aflplusplus_optimal
    - aflplusplus

- experiment: 2021-03-05-aflpp
  description: "afl++ cmplog introspection"
  fuzzers:
    - aflplusplus
    - aflplusplus_optimal
    - aflplusplus_flcnt
    - aflplusplus_optimal_flcnt
    - aflplusplus_introspection
    - aflplusplus_introspection2
    - aflplusplus_cmplog_introspection

- experiment: 2021-02-26-aflpp-bug
  description: "optimal test + cmplog variants bug"
  type: bug
  fuzzers:
    - aflplusplus_introspection
    - aflplusplus_introspection2
    - aflplusplus_cmplog_introspection
    - aflplusplus_optimal_flcnt
    - aflplusplus_flcnt
    - aflplusplus_optimal
    - aflplusplus

- experiment: 2021-02-26-aflpp
  description: "optimal test + cmplog variants"
  fuzzers:
    - aflplusplus
    - aflplusplus_optimal
    - aflplusplus_flcnt
    - aflplusplus_optimal_flcnt
    - aflplusplus_cmplog_fail96
    - aflplusplus_cmplog_12k
    - aflplusplus_introspection
    - aflplusplus_introspection2
    - aflplusplus_cmplog_introspection

- experiment: 2021-02-24-aflpp-bug
  description: "test the buffer boundaries feedback (afl_buf)"
  type: bug
  fuzzers:
    - aflplusplus
    - aflplusplus_optimal
    - aflplusplus_flcnt

- experiment: 2021-02-24-aflpp
  description: "optimal test + cmplog variants"
  fuzzers:
    - aflplusplus
    - aflplusplus_optimal
    - aflplusplus_cmplog_per5
    - aflplusplus_cmplog_per15
    - aflplusplus_cmplog_fail192
    - aflplusplus_cmplog_fail256
    - aflplusplus_cmplog_24k
    - aflplusplus_weak
    - aflplusplus_flcnt

- experiment: 2021-02-22-afl-buf
  description: "test the buffer boundaries feedback (afl_buf)"
  type: bug
  fuzzers:
    - afl
    - aflplusplus
    - aflplusplus_optimal
    - afl_buf
    - weizz_qemu

- experiment: 2021-02-22-aflpp
  description: "optimal test + cmplog variants"
  fuzzers:
    - aflplusplus
    - aflplusplus_optimal
    - aflplusplus_explore
    - aflplusplus_coe
    - aflplusplus_arith
    - aflplusplus_cmplog_per10
    - aflplusplus_cmplog_per30
    - aflplusplus_cmplog_fail64
    - aflplusplus_cmplog_fail128
    - aflplusplus_cmplog_8k
    - aflplusplus_u16

- experiment: 2021-02-17-aflpp
  description: "make optimal optimal again"
  fuzzers:
    - aflplusplus_plain
    - aflplusplus_lto
    - aflplusplus_lto_2mb
    - aflplusplus_lto_500mb
    - aflplusplus_lto_cmplog
    - aflplusplus_lto_laf
    - aflplusplus_lto_mopt

- experiment: 2021-02-09-aflpp
  description: "cmplog variants"
  fuzzers:
    - aflplusplus
    - aflplusplus_cmplog
    - aflplusplus_cmplog_1
    - aflplusplus_cmplog_max4k
    - aflplusplus_cmplog_transform
    - aflplusplus_cmplog_old
    - aflplusplus_v300c

- experiment: 2021-02-04-aflpp
  description: "cmplog variants + auto map size"
  fuzzers:
    - aflplusplus
    - aflplusplus_cmplog
    - aflplusplus_cmplog_1
    - aflplusplus_cmplog_old
    - aflplusplus_cmplog_max4k
    - aflplusplus_cmplog_transform
    - aflplusplus_v300c

- experiment: 2021-02-01-aflpp
  description: "cmplog variants + auto map size"
  fuzzers:
    - aflplusplus
    - aflplusplus_cmplog
    - aflplusplus_cmplog_1
    - aflplusplus_cmplog_old
    - aflplusplus_cmplog_max4k
    - aflplusplus_cmplog_transform
    - aflplusplus_v300c

- experiment: 2021-01-30-aflpp-afl
  description: "cmplog variants"
  fuzzers:
    - aflplusplus_cmplog
    - aflplusplus_cmplog_60
    - aflplusplus_cmplog_300
    - aflplusplus_cmplog_select
    - aflplusplus_cmplog_arith
    - aflplusplus_cmplog_lowfail

- experiment: 2021-01-27-aflpp-afl
  description: "plain afl++ vs afl"
  fuzzers:
    - aflplusplus_trim
    - afl

- experiment: 2021-01-27-aflpp-bug
  description: "afl++ trim vs notrim bug"
  type: bug
  fuzzers:
    - aflplusplus_trim
    - aflplusplus_notrim

- experiment: 2021-01-25-aflpp
  description: "afl++ cmplog"
  fuzzers:
    - aflplusplus_cmplog
    - aflplusplus_cmplog12_1
    - aflplusplus_cmplog12_2
    - aflplusplus_cmplog12_transform_1
    - aflplusplus_cmplog12_transform_2
    - aflplusplus_cmplog123_1
    - aflplusplus_cmplog123_2
    - aflplusplus_cmplog123_transform_1
    - aflplusplus_cmplog123_transform_2

- experiment: 2021-01-22-aflpp
  description: "afl++ cmplog + notrim"
  fuzzers:
    - aflplusplus
    - aflplusplus_notrim
    - aflplusplus_cmplog_v1
    - aflplusplus_cmplog_v2
    - aflplusplus_cmplog_v3
    - aflplusplus_cmplog_v2_comb
    - aflplusplus_cmplog_v2_arith
    - aflplusplus_cmplog_v1_0
    - aflplusplus_cmplog_v1_5
    - aflplusplus_cmplog_v1_2
    - aflplusplus_cmplog_v2_transform
    - aflplusplus_cmplog_v2_transform2

- experiment: 2021-01-21-aflpp
  description: "afl++ cmplog + notrim"
  fuzzers:
    - aflplusplus
    - aflplusplus_notrim
    - aflplusplus_cmplog_v1
    - aflplusplus_cmplog_v2
    - aflplusplus_cmplog_v3
    - aflplusplus_cmplog_v2_comb
    - aflplusplus_cmplog_v2_arith
    - aflplusplus_cmplog_v1_0
    - aflplusplus_cmplog_v1_5
    - aflplusplus_cmplog_v1_2
    - aflplusplus_cmplog_v2_transform
    - aflplusplus_cmplog_v2_transform2

- experiment: 2021-01-20-aflpp
  description: "afl++ cmplog + notrim"
  fuzzers:
    - aflplusplus
    - aflplusplus_notrim
    - aflplusplus_cmplog_stable
    - aflplusplus_cmplog_dev
    - aflplusplus_cmplog_v1
    - aflplusplus_cmplog_v2
    - aflplusplus_cmplog_v3
    - aflplusplus_cmplog_v2_comb
    - aflplusplus_cmplog_v2_arith

- experiment: 2021-01-19-aflpp
  description: "afl++ cmplog + schedule weighting"
  fuzzers:
    - aflplusplus
    - aflplusplus_notrim
    - aflplusplus_cmplog_stable
    - aflplusplus_cmplog_dev
    - aflplusplus_cmplog_v1
    - aflplusplus_cmplog_v2
    - aflplusplus_cmplog_v3
    - aflplusplus_cmplog_v2_comb
    - aflplusplus_cmplog_v2_arith

- experiment: 2021-01-18-aflpp
  description: "afl++ cmplog + schedule weighting"
  fuzzers:
    - aflplusplus
    - aflplusplus_notrim
    - aflplusplus_cmplog_stable
    - aflplusplus_cmplog_dev
    - aflplusplus_cmplog_v1
    - aflplusplus_cmplog_v2
    - aflplusplus_cmplog_v3
    - aflplusplus_cmplog_v2_comb
    - aflplusplus_cmplog_v2_arith

- experiment: 2021-01-11-aflpp
  description: "afl++ cmplog + schedule weighting"
  fuzzers:
    - aflplusplus
    - aflplusplus_cmplog
    - aflplusplus_cmplog_new
    - aflplusplus_cmplog_variant
    - aflplusplus_cmplog_variant2
    - aflplusplus_cmplog_variant3
    - aflplusplus_schedule
    - aflplusplus_schedule_explore

- experiment: 2021-01-08-aflpp
  description: "afl++ cmplog + schedule weighting"
  fuzzers:
    - aflplusplus
    - aflplusplus_cmplog
    - aflplusplus_cmplog_new
    - aflplusplus_cmplog_variant
    - aflplusplus_cmplog_variant2
    - aflplusplus_schedule
    - aflplusplus_schedule_explore

- experiment: 2021-01-06-aflpp
  description: "afl++ cmplog + schedule weighting"
  fuzzers:
    - aflplusplus
    - aflplusplus_cmplog
    - aflplusplus_cmplog_new
    - aflplusplus_cmplog_variant
    - aflplusplus_schedule
    - aflplusplus_schedule_explore

- experiment: 2021-01-02
  description: "afl++ schedule weighting"
  fuzzers:
    - aflplusplus
    - aflplusplus_schedule
    - aflplusplus_schedule_explore

- experiment: 2020-12-29-bug
  description: "afl++ introspection bug"
  type: bug
  fuzzers:
    - aflplusplus_introspection
    - aflplusplus_introspection2

- experiment: 2020-12-29
  description: "afl++ introspection"
  fuzzers:
    - aflplusplus
    - aflplusplus_schedule
    - aflplusplus_optimal
    - aflplusplus_introspection
    - aflplusplus_introspection2

- experiment: 2020-12-28-bug
  description: "afl++ introspection bug"
  type: bug
  fuzzers:
    - aflplusplus_introspection
    - aflplusplus_introspection2

- experiment: 2020-12-28
  description: "afl++ introspection"
  fuzzers:
    - aflplusplus
    - aflplusplus_schedule
    - aflplusplus_optimal
    - aflplusplus_introspection
    - aflplusplus_introspection2

- experiment: 2020-12-26
  description: "compare aflplusplus_eclipser vs aflplusplus_double"
  fuzzers:
    - aflplusplus
    - aflplusplus_eclipser
    - aflplusplus_double

- experiment: 2020-12-25
  description: "best of current state"
  fuzzers:
    - aflplusplus
    - aflplusplus_optimal
    - entropic
    - honggfuzz
    - eclipser
    - afl
    - aflplusplus_eclipser

- experiment: 2020-12-23
  description: "best of current state"
  fuzzers:
    - aflplusplus
    - aflplusplus_optimal
    - entropic
    - honggfuzz
    - eclipser
    - afl

- experiment: 2020-12-22-bug
  description: "afl++ bugs benchmarking"
  type: bug
  fuzzers:
    - aflplusplus
    - aflplusplus_optimal
    - aflplusplus_bug_laf
    - aflplusplus_bug_dict

- experiment: 2020-12-18
  description: "benchmark romu and skim"
  fuzzers:
    - aflplusplus
    - aflplusplus_optimal
    - aflplusplus_bug_laf
    - aflplusplus_bug_dict
    - aflplusplus_skim_romu_fixed
    - aflplusplus_skim_romu
    - aflplusplus_romu_fixed
    - aflplusplus_romu
    - aflplusplus_skim_fixed
    - aflplusplus_skim

- experiment: 2020-12-11
  description: "release comparison: afl++ 2.68c vs 3.00c"
  fuzzers:
    - aflplusplus_268c
    - aflplusplus_300c
    - aflplusplus_268c_qemu
    - aflplusplus_300c_qemu

- experiment: 2020-12-09
  description: "test afl++ schedule changes, 2nd"
  fuzzers:
    - aflplusplus_explore
    - aflplusplus_exploit
    - aflplusplus_explore_weight
    - aflplusplus_exploit_weight
    - aflplusplus_fast_new
    - aflplusplus_coe_new

- experiment: 2020-12-08
  description: "test afl++ schedule changes"
  fuzzers:
    - aflplusplus_explore
    - aflplusplus_exploit
    - aflplusplus_explore_weight
    - aflplusplus_exploit_weight
    - aflplusplus_fast_old
    - aflplusplus_coe_old
    - aflplusplus_fast_new
    - aflplusplus_coe_new

- experiment: 2020-12-05
  description: "AFL++ schedules"
  fuzzers:
    - aflplusplus
    - aflplusplus_fast_v2
    - aflplusplus_fast_v2_branches
    - aflplusplus_fast_v2_noperf
    - aflplusplus_fast_v2_nolog
    - aflplusplus_coe_v2_cutoff
    - aflplusplus_coe_v2

- experiment: 2020-12-04
  description: "AFL++ 2.68c qemu mode"
  fuzzers:
    - aflplusplus_268c_qemu
    - aflplusplus_qemu
    
- experiment: 2020-12-03
  description: "AFL++ some fast variants"
  fuzzers:
    - aflplusplus
    - aflplusplus_fast_v2
    - aflplusplus_fast_v2_add
    - aflplusplus_fast_v2_depth
    - aflplusplus_fast_v2_cutoff
    - aflplusplus_fast_v2_lessperf
    - aflplusplus_fast_v2_moreperf
    - aflplusplus_fast_v2_fuzzlevel

- experiment: 2020-11-08
  description: "AFL++ seed selection test + introspection"
  fuzzers:
    - aflplusplus
    - aflplusplus_oldnew
    - aflplusplus_introspection

- experiment: 2020-11-05
  description: "AFL++ mutator experiments (retry failed 2020-11-02)"
  fuzzers:
    - aflplusplus
    - aflplusplus_268c
    - aflplusplus_havoc
    - aflplusplus_libfuzzer
    - aflplusplus_honggfuzz
    - aflplusplus_mopt
    - aflplusplus_mopt_both
    - aflplusplus_noextrasplice
    - afl

- experiment: 2020-11-04
  description: "AFL++ mutator experiments (again)"
  fuzzers:
    - aflplusplus
    - aflplusplus_mopt
    - aflplusplus_mopt_both
    - aflplusplus_noextrasplice
    - aflplusplus_nofavskip
    - aflplusplus_introspection

- experiment: 2020-11-02
  description: "AFL++ mutator experiments"
  fuzzers:
    - aflplusplus
    - aflplusplus_268c
    - aflplusplus_havoc
    - aflplusplus_libfuzzer
    - aflplusplus_honggfuzz
    - aflplusplus_mopt
    - aflplusplus_mopt_both
    - aflplusplus_noextrasplice
    - afl

- experiment: 2020-11-01
  description: "AFL++ time-based schedules."
  fuzzers:
    - aflplusplus
    - aflplusplus_fast_v1
    - aflplusplus_fast_v2
    - aflplusplus_fast_v1_time
    - aflplusplus_fast_v2_time

- experiment: 2020-10-27
  description: "Official experiment"
  fuzzers:
    - afl
    - aflfast
    - aflplusplus
    - aflplusplus_optimal
    - aflsmart
    - entropic
    - eclipser
    - fairfuzz
    - honggfuzz
    - lafintel
    - libaflfuzzer
    - libfuzzer
    - mopt


- experiment: 2020-10-26
  description: "test new memcache algorithm, hopefully for the last time"
  fuzzers:
    - aflplusplus_fixed
    - aflplusplus_memcache_2mb
    - aflplusplus_memcache_20mb
    - aflplusplus_memcache_200mb


- experiment: 2020-10-25
  description: >
    These are AFLPlusplus experiments. Using Marc's implementation of the Vose
    alias algorithm to implement v2. Our previous AFL implementation overflowed
    the AFL 32-bit random number generator (UR) and was highly inefficient,
    requiring on random number for each element in the queue until one element
    is chosen. This is also to test an upcoming pull request to reduce the
    AFL++ memory footprint (u32* -> u8*). Evaluations of v1 points to a lower
    bound on perf_score. In the previous experiments, there was an integer
    division error which assigned perf_score=1 to seeds that were already
    fuzzed. If the perf_score for seeds is below a certain threshold,
    the overhead from switching between seeds becomes noticeable, resulting in
    less execs/sec. Generally, with rapid in-process fuzzing (>10k execs/sec),
    we need to minimize the time spent in the fuzzer. Perf_score allows to
    distribute some of this overhead across perf_score many execs.
  fuzzers:
    - aflplusplus_fast_v1
    - aflplusplus_fast_v2
    - aflplusplus_coe_lessmem
    - aflplusplus_fast_lessmem
    - aflplusplus_fast_v2_late
    - aflplusplus_fast_branches_v2
    - aflplusplus


- experiment: 2020-10-24
  description: >
    There are mainly two versions; one boosts via perf_score and one that
    boosts via selection probability (v2). The one that boosts via perf_score
    spends 4x more time per seed compared to vanilla AFL at the beginning of the
    campaign when most seeds are still rare. In the previous experiment, it was
    activated only from the third queue cycle (unsuccessfully). Now, it will
    reduce perf_score to match vanilla AFL at the beginning, and increase as the
    seed is chosen more often, but is still rare. For the version that boosts
    via selection score (v2), the opposite is done. We reduce the probability
    for seeds that have already been chosen several times. In the previous
    experiment, There was also a bug in choosing based on hit counts. We have
    two late boosting schedules that prioritize seeds added later (late). There
    are two additional schedules; nohandicap disables the handicap bonus (as
    we already penalize seeds that have been chosen several times) while
    spliceless reduces energy on splicing even further.
  fuzzers:
    - afl_fast_branches_v2_late
    - afl_fast_branches_v2
    - afl_fast_v2_nohandicap
    - afl_fast_v2_spliceless
    - afl_fast_v2_late
    - afl_fast_v2
    - afl_fast
    - afl


- experiment: 2020-10-23-2
  description: >
    Experiment aflplusplus_cmplog and aflplusplus_dict2file variants with other fuzzers
  fuzzers:
    - aflplusplus_cmplog
    - aflplusplus_dict2file
    - afl
    - aflfast
    - aflsmart
    - lafintel
    - fairfuzz
    - libfuzzer
    - entropic
    - honggfuzz

- experiment: 2020-10-23
  description: "test new memcache algorithm"
  fuzzers:
    - aflplusplus_fixed
    - aflplusplus_memcache_2mb
    - aflplusplus_memcache_2mb_old
    - aflplusplus_memcache_2mb_new
    - aflplusplus_memcache_20mb
    - aflplusplus_memcache_200mb
    - aflplusplus_memcache_200mb_old

- experiment: 2020-10-22-2
  description: "Fix bugs in v2-schedules and tune others."
  fuzzers:
    - afl
    - afl_fast
    - afl_fast_v2
    - afl_fast_agg
    - afl_fast_quick
    - afl_fast_branches_v2

- experiment: 2020-10-20
  description: >
    The last experiment (afl_fast_nocycle vs afl_fast) where we modified the
    queue_cycle to facilitate a rapid progression through the queue without
    penalty was successful. In this experiment, we move the power schedule from
    the modifying perf_score to modifying the probability to select a seed.
    For all of afl_fast_*_v2, AFL will not proceed through the queue from
    first to last seed, but rather jump to the most interesting seeds first.
    In the last experiment, afl_fast_branches_u8 and afl_fast_branches_u16
    contained a bug, where we never progressed beyond the first cycle.
    Trying a fixed version, that is also integrated with the moved fast
    power schedule.
  fuzzers:
    - afl
    - afl_fast
    - afl_coe_v2
    - afl_fast_v2
    - afl_fast_v2_exp
    - afl_fast_branches_v2
     
- experiment: 2020-10-21
  description: "further memcache tests with fixed random"
  fuzzers:
    - aflplusplus_fixed
    - aflplusplus_optimal
    - aflplusplus_memcache_2mb
    - aflplusplus_memcache_5mb
    - aflplusplus_memcache_20mb
    - aflplusplus_memcache_200mb

- experiment: 2020-10-19
  description: >
    Experiments from 2020-10-17 showed quite some overhead [afl vs afl_nofast].
    Checking overhead of xxh3 (afl_xxh3). Reduced overhead of addressing 8MB
    of memory for hit counts (afl_fast, etc. u8* instead of u32*). After some
    debugging, I found that schedules that speed up cycles are penalized,
    because queue_cycle determines a seed's handicap (fuzzed 4x longer) and the
    size of the mutated blocks in the seed (larger blocks for later cycles).
    For schedules afl_fast_no_cycles, afl_oldfast_1, afl_fast_branches_u8/16,
    the current cycle is computed as "fuzzed_paths / queued_paths".
  fuzzers:
    - afl
    - afl_fast
    - afl_xxh3
    - afl_oldfast_1
    - afl_fast_nocycle
    - afl_fast_branches_u8
    - afl_fast_branches_u16

- experiment: 2020-10-18
  description: "further memcache tests and test current vs 2.68c"
  fuzzers:
    - aflplusplus
    - aflplusplus_268c
    - aflplusplus_optimal
    - aflplusplus_memcache_2mb
    - aflplusplus_memcache_20mb
    - aflplusplus_memcache_50mb
    - aflplusplus_memcache_200mb

- experiment: 2020-10-17
  description: > 
    Evaluating several AFL schedules. There are two edge-count-based boosting
    schedules (afl_branches_u8, afl_branches_16). For each edge, AFL already
    maintains favourite seeds (the fastest and smallest seed). We choose 
    identify rarely executed edges and mark those favourites as 'champions',
    and skip most non-champions as long as some champions exist. There are two
    FAST schedules that also consider the number of times a seed is fuzzed
    (afl_old_fast_1, afl_old_fast_025). There are two schedules that further
    de-prioritize slow seeds (afl_quick, afl_fast_quick). In previous
    experiments, we observed that AFL doesn't get through the entire queue in
    23 hours. There are five baselines (afl, afl_shuffled, afl_nofast,
    afl_fast, and afl_coe) where afl_shuffled starts with a shuffled queue,
    and afl_nofast uses xxh3 for hashing.
 
  fuzzers:
    - afl
    - afl_coe
    - afl_fast
    - afl_quick
    - afl_nofast
    - afl_shuffled
    - afl_oldfast_1
    - afl_fast_quick
    - afl_oldfast_025
    - afl_fast_branches_u8
    - afl_fast_branches_u16

- experiment: 2020-10-16
  description: "memcache test"
  fuzzers:
    - aflplusplus
    - aflplusplus_optimal
    - aflplusplus_memcache_2000mb
    - aflplusplus_memcache_2mb
    - aflplusplus_memcache_pre

- experiment: 2020-10-15
  fuzzers:
    - aflplusplus
    - aflplusplus_optimal
    - aflplusplus_memcache_2000mb
    - aflplusplus_memcache_2mb
    - aflplusplus_memcache_pre

- experiment: 2020-10-13-2
  fuzzers:
    - afl
    - afl_coe
    - afl_fast_32
    - afl_oldcoe_16
    - afl_oldfast_4
    - afl_oldfast_16
    - afl_fast_nofav
    - afl_fast_branches
    - afl_fast_branches2

- experiment: 2020-10-13
  fuzzers:
    - aflplusplus
    - aflplusplus_explore
    - aflplusplus_coe_z
    - aflplusplus_explore_z
    - aflplusplus_memcache
    - aflplusplus_memcache_inf

- experiment: 2020-10-12
  fuzzers:
    - aflplusplus
    - aflplusplus_optimal
    - aflplusplus_nocycles
    - aflplusplus_explore
    - honggfuzz
    - entropic
    - entropic_magicbytes

- experiment: 2020-10-10
  fuzzers:
    - afl
    - afl_fast_32
    - afl_fast_xxh3
    - afl_fast_branches
    - afl_fast_spliceless
    - afl_fast_spliceless2
    - afl_fast_nohits_srsly
    - afl_nohandicap_spliceless
    - afl_nohandicap_spliceless2

- experiment: 2020-10-09
  fuzzers:
    - aflplusplus
    - aflplusplus_nocycles
    - aflplusplus_memcache
    - aflplusplus_memcache_inf

- experiment: 2020-10-07
  fuzzers:
    - afl
    - afl_32
    - afl_fast
    - afl_fast_32
    - afl_fast_late_32
    - afl_fast_coll_32
    - afl_fast_nohits_32
    - afl_fast_nohandicap_late_32

- experiment: 2020-10-05-aflfast
  fuzzers:
    - aflplusplus_explore
    - aflplusplus_coe
    - aflplusplus_coe_24
    - aflplusplus_coe_48
    - aflplusplus_coe_64
    - aflplusplus_fast
    - aflplusplus_fast_24
    - aflplusplus_fast_48
    - aflplusplus_fast_64

- experiment: 2020-10-05
  fuzzers:
    - afl
    - afl_fast
    - afl_fast_nohandicap
    - afl_fast_nohandicap_late
    - afl_fast_nohandicap_late_2
    - afl_fast_nohandicap_late_s
    - afl_fast_nohandicap_late_o
    - afl_fast_nohandicap_late_32

- experiment: 2020-10-01-lightweizz
  fuzzers:
    - aflplusplus
    - aflplusplus_lightweizz
    - weizz_qemu
    - aflsmart
    - afl

- experiment: 2020-10-01
  fuzzers:
    - aflplusplus_coe
    - aflplusplus_fast
    - aflplusplus_coe_skip
    - aflplusplus_fast_skip
    - aflplusplus_coe_nofav
    - aflplusplus_fast_nofav
    - aflplusplus_coe_rareoften
    - aflplusplus_fast_rareoften
    - aflplusplus_coe_maxfactor
    - aflplusplus_fast_maxfactor

- experiment: 2020-09-30
  fuzzers:
    - aflplusplus_coe
    - aflplusplus_fast
    - aflplusplus_rare
    - aflplusplus_exploit
    - aflplusplus_explore
    - aflplusplus_exploit_48
    - aflplusplus_exploit_64
    - aflplusplus_explore_min8
    - aflplusplus_explore_min16
    - aflplusplus_explore_pow3
    - aflplusplus_explore_pow5
    - libaflfuzzer

- experiment: 2020-09-26
  fuzzers:
    - aflplusplus_exploit # baseline
    - aflplusplus_explore # baseline
    - aflplusplus_coe2
    - aflplusplus_coe3
    - aflplusplus_coe4
    - aflplusplus_fast2
    - aflplusplus_fast3
    - aflplusplus_fast4
    - aflplusplus_coe2_shorthandicap
    - aflplusplus_fast2_shorthandicap

- experiment: 2020-09-25
  fuzzers:
    - libaflfuzzer
    - aflplusplus_coe3
    - aflplusplus_exploit
    - aflplusplus_exploit_12
    - aflplusplus_exploit_16
    - aflplusplus_exploit_24
    - aflplusplus_exploit_28
    - aflplusplus_explore_pow4
    - aflplusplus_explore_pow5
    - aflplusplus_explore
    - aflplusplus_mmopt

- experiment: 2020-09-24
  fuzzers:
    - aflcc
    - klee
    - aflcc_no_orig_dict

- experiment: 2020-09-23
  fuzzers:
    - aflplusplus_coe3
    - aflplusplus_fast3
    - aflplusplus_coe2_fastcount
    - aflplusplus_fast2_fastcount
    - aflplusplus_coe2_lateboost
    - aflplusplus_fast2_lateboost
    - aflplusplus_coe2_shortcycles
    - aflplusplus_fast2_shortcycles
    - aflplusplus_coe2_shorthandicap
    - aflplusplus_fast2_shorthandicap
    - aflplusplus_explore_32
    - aflplusplus_fast2
    - aflplusplus_coe2

- experiment: 2020-09-22
  fuzzers:
    - aflplusplus_coe
    - aflplusplus_coe2
    - aflplusplus_exploit
    - aflplusplus_exploit_28
    - aflplusplus_exploit_48
    - aflplusplus_exploit_pow4
    - aflplusplus_exploit_pow5
    - aflplusplus_explore
    - aflplusplus_mmopt
    - aflplusplus_rare

- experiment: 2020-09-20
  fuzzers:
    - aflplusplus_explore_32
    - aflplusplus_fast2
    - aflplusplus_coe2

- experiment: 2020-09-19
  fuzzers:
    - aflplusplus
    - afl
    - libaflfuzzer
    - libfuzzer
    - lafintel
    - aflplusplus_exploit
    - aflplusplus_exploit_28
    - aflplusplus_exploit_48
    - aflplusplus_exploit_64
    - aflplusplus_exploit_pow5
    - aflplusplus_exploit_pow7
    - aflplusplus_explore
    - aflplusplus_explore2exploit
    - aflplusplus_seek

- experiment: 2020-09-18
  fuzzers:
    - aflsmart

- experiment: 2020-09-16
  fuzzers:
    - aflplusplus_coe_12
    - aflplusplus_coe_24
    - aflplusplus_coe_32
    - aflplusplus_exploit_12
    - aflplusplus_exploit_24
    - aflplusplus_exploit_32
    - aflplusplus_explore_12
    - aflplusplus_explore_24
    - aflplusplus_explore_32
    - aflplusplus_explore_min12
    - aflplusplus_explore_min24
    - aflplusplus_explore_pow6
    - aflplusplus_explore_pow8
    - aflplusplus_fast_12
    - aflplusplus_fast_24
    - aflplusplus_fast_32

- experiment: 2020-09-15
  fuzzers:
    - aflplusplus
    - aflplusplus_no_mopt
    - aflplusplus_coe
    - aflplusplus_exploit
    - aflplusplus_explore
    - aflplusplus_fast
    - aflplusplus_lin
    - aflplusplus_mmopt
    - aflplusplus_quad
    - aflplusplus_rare
    - aflplusplus_oldseek

- experiment: 2020-09-11
  fuzzers:
    - libfuzzer
    - libfuzzer_norestart
    - entropic
    - entropic_norestart_noexectime
    - entropic_norestart_yesexectime
    - aflplusplus
    - honggfuzz

- experiment: 2020-09-10
  fuzzers:
    - aflplusplus_same1
    - aflplusplus_same2
    - aflplusplus_same3
    - aflplusplus_pre3
    - aflplusplus_pre3_fix
    - aflplusplus_pre3_fix_p
    - aflplusplus_optimal_pre3
    - aflplusplus_optimal_pre3_fix
    - aflplusplus_optimal_pre3_fix_p
    - aflplusplus
    - aflplusplus_fix
    - aflplusplus_fix_p
    - aflplusplus_optimal
    - aflplusplus_optimal_fix
    - aflplusplus_optimal_fix_p

- experiment: 2020-09-08
  fuzzers:
    - aflplusplus
    - aflplusplus_pre3
    - aflplusplus_optimal
    - aflplusplus_optimal_pre3
    - aflplusplus_pre3_dict
    - aflplusplus_pre3_simple
    - aflplusplus_pre3_simple_dict
    - aflplusplus_qemu
    - aflplusplus_qemu5
    - honggfuzz
    - entropic_after
    - entropic_keepseed

- experiment: 2020-09-05
  fuzzers:
    - aflplusplus_optimal
    - aflplusplus
    - aflplusplus_pre3
    - aflplusplus_pre3_dict
    - aflplusplus_pre3_cull
    - aflplusplus_nounstable

- experiment: 2020-09-02
  fuzzers:
    - aflplusplus
    - aflplusplus_nounstable
    - aflplusplus_qemu
    - aflplusplus_qemu5
    - aflplusplus_qemu5_cmplog

- experiment: 2020-08-30
  fuzzers:
    - libfuzzer_before
    - libfuzzer_after
    - entropic_before
    - entropic_after

- experiment: 2020-08-25
  fuzzers:
    - libfuzzer_magicbytes
    - entropic_magicbytes

- experiment: 2020-08-21
  fuzzers:
    - entropic_keepseed

- experiment: 2020-08-20
  fuzzers:
    - aflplusplus
    - aflplusplus_optimal
    - aflplusplus_lto_fixed
    - aflplusplus_lto
    - aflplusplus_lto_pcguard
    - aflplusplus_lto_cmplog
    - aflplusplus_lto_laf
    - aflplusplus_classic
    - entropic_exectime

- experiment: 2020-08-15
  fuzzers:
    - libfuzzer_fixcrossover
    - entropic_fixcrossover
    - libfuzzer_keepseed
    - entropic_keepseed

- experiment: 2020-08-14
  fuzzers:
    - aflplusplus
    - aflplusplus_optimal
    - aflplusplus_qemu
    - aflplusplus_same1
    - aflplusplus_same2
    - aflplusplus_same3
    - honggfuzz
    - weizz
    - aflplusplus_taint
    - aflplusplus_laf

- experiment: 2020-08-10
  fuzzers:
    - libfuzzer_fixcrossover
    - entropic_fixcrossover

- experiment: 2020-08-07
  fuzzers:
    - aflplusplus_datalenrand
    - aflplusplus_havoc
    - aflplusplus_coe
    - aflplusplus_exploit
    - aflplusplus_explore
    - aflplusplus_fast
    - aflplusplus_lin
    - aflplusplus_mmopt
    - aflplusplus_quad
    - aflplusplus_rare
    - aflplusplus_seek

- experiment: 2020-08-03
  fuzzers:
    - afl
    - aflfast
    - aflplusplus
    - aflplusplus_optimal
    - aflplusplus_qemu
    - afl_qemu
    - aflsmart
    - eclipser
    - entropic
    - fairfuzz
    - fastcgs_lm
    - honggfuzz
    - honggfuzz_qemu
    - lafintel
    - libfuzzer
    - manul
    - mopt
    - libfuzzer_keepseed
    - entropic_keepseed
    - libfuzzer_interceptors
    - entropic_interceptors

- experiment: 2020-07-30
  fuzzers:
    - libfuzzer
    - libfuzzer_interceptors
    - entropic
    - entropic_interceptors

- experiment: 2020-07-29
  fuzzers:
    - afl
    - honggfuzz
    - libfuzzer
    - entropic

- experiment: 2020-07-27
  fuzzers:
    - afl
    - aflplusplus
    - honggfuzz
    - aflplusplus_honggfuzz
    - aflplusplus_cmplog
    - aflplusplus_havoc_cmplog
    - aflplusplus_havoc2
    - aflplusplus_havoc
    - aflplusplus_laf
    - aflplusplus_laf_cmplog

- experiment: 2020-07-25
  fuzzers:
    - aflplusplus
    - aflplusplus_havoc
    - aflplusplus_hybrid
    - aflplusplus_honggfuzz
    - afl
    - afl_qemu
    - honggfuzz
    - honggfuzz_qemu
    - mopt

- experiment: 2020-07-22
  fuzzers:
    - libfuzzer

- experiment: 2020-07-20
  fuzzers:
    - libfuzzer

- experiment: 2020-07-13
  fuzzers:
    - aflplusplus_ctx_default
    - aflplusplus_ctx_nosingle
    - aflplusplus_ctx_nozero
    - aflplusplus_ctx_nozerosingle
    - aflplusplus_ngram4
    - aflplusplus_ngram6
    - aflplusplus_ngram8

- experiment: 2020-07-09
  fuzzers:
    - aflplusplus_lto_dict
    - aflplusplus_lto
    - aflplusplus_ltoinstrim
    - aflplusplus_ctx
    - aflplusplus_ngram2
    - aflplusplus_optimal
    - aflplusplus_qemu
    - aflplusplus

- experiment: 2020-06-30
  fuzzers:
    - aflplusplus_qemu
    - afl_qemu
    - honggfuzz_qemu
    - aflplusplus_optimal_shmem

- experiment: 2020-06-26
  fuzzers:
    - aflplusplus
    - aflplusplus_optimal
    - aflplusplus_optimal_shmem
    - aflplusplus_shmem
    - entropic

- experiment: 2020-06-18
  fuzzers:
    - aflplusplus
    - aflplusplus_optimal
    - aflplusplus_optimal_shmem
    - aflplusplus_qemu
    - aflplusplus_shmem

- experiment: 2020-06-17
  fuzzers:
    - aflplusplus
    - aflplusplus_optimal
    - aflplusplus_optimal_shmem
    - aflplusplus_qemu
    - aflplusplus_shmem

- experiment: 2020-06-12
  fuzzers:
    - aflcc
    - aflplusplus
    - aflplusplus_optimal
    - aflplusplus_optimal_shmem
    - aflplusplus_qemu
    - aflplusplus_shmem
    - libfuzzer_nocmp
    - manul

- experiment: 2020-06-08
  fuzzers:
    - aflplusplus
    - libfuzzer<|MERGE_RESOLUTION|>--- conflicted
+++ resolved
@@ -20,20 +20,18 @@
 # Please add new experiment requests towards the top of this file.
 #
 
-<<<<<<< HEAD
 - experiment: 2021-12-14-fafuzzer
   description: "Evaluate fuzzer effectiveness on fafuzz and other fuzzers"
   fuzzers:
     - fafuzz
     - afl_2_52_b
     - mopt
-=======
+
 - experiment: 2021-12-13-libafl
   description: "libaf test"
   fuzzers:
     - libafl
     - libafl_marc
->>>>>>> fb4dbf1b
 
 - experiment: 2021-12-09-aflpp
   description: "afl++ enhancements"
