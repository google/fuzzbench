# Experiment requests have the following format:
#
# - experiment: 2020-06-08  # The name of the experiment
#   fuzzers:  # The fuzzers to run in the experiment.
#     - aflplusplus
#     - libfuzzer
#   description: "Explain the intent of the experiment"
#   # type: bug  # Set to use bug based benchmarks, otherwise coverage (default).
#   # oss-fuzz-corpus: true  # Set to use latest saturated corpora from OSS-Fuzz.
#
# The name of the experiment must begin with a date using this format:
# YYYY-MM-DD (year-month-day). It's not important what timezone is used in
# deciding the date or if this is a day or two off. The most important thing is
# that is unique.
# If there already is an experiment for a particular date in this file, you can
# either: add a suffix (e.g. "-aflplusplus" or "-2") to the experiment name, or
# use the next date.
#
# You can run "make presubmit" to do basic validation on this file.
# Please add new experiment requests towards the top of this file.
#

<<<<<<< HEAD
- experiment: 2022-11-06-muttfuzz
  description: "Try out muttfuzz and compare against afl"
  fuzzers:
    - aflplusplus
    - aflplusplus_muttfuzz

- experiment: 2022-11-06-um-prioritize
  description: "Try out um prioritize again"
  fuzzers:
    - aflplusplus
    - aflplusplus_um_prioritize
=======
- experiment: 2022-10-31-update-libfuzzer-2
  description: "Compare and consider replacing Entropic with Centipede"
  fuzzers:
    - libfuzzer
    - entropic
    - centipede
>>>>>>> 99498f17

- experiment: 2022-10-19-um-full
  description: "Add parallel experiments and libfuzzer ones too"
  fuzzers:
    - aflplusplus_um_parallel
    - honggfuzz_um_parallel
    - libfuzzer
    - libfuzzer_um_random
    - libfuzzer_um_random_75
    - libfuzzer_um_parallel
    - libfuzzer_um_prioritize
    - libfuzzer_um_prioritize_75

- experiment: 2022-10-17-update-libfuzzer
  description: "Compare and consider replacing Entropic with Centipede"
  fuzzers:
    - libfuzzer
    - entropic
    - centipede

- experiment: 2022-10-13-um-final-5
  description: "UM fuzzer experiment (honggfuzz)"
  fuzzers:
    - honggfuzz_um_prioritize_75
    - honggfuzz_um_prioritize

- experiment: 2022-10-13-um-final-4
  description: "UM fuzzer experiment (honggfuzz)"
  fuzzers:
    - honggfuzz_um_random_75
    - honggfuzz_um_random

- experiment: 2022-10-13-um-final-3
  description: "UM fuzzer experiment (aflplusplus/honggfuzz)"
  fuzzers:
    - aflplusplus_um_prioritize_75
    - honggfuzz

- experiment: 2022-10-13-um-final-2
  description: "UM fuzzer experiment (aflplusplus)"
  fuzzers:
    - aflplusplus_um_random_75
    - aflplusplus_um_prioritize

- experiment: 2022-10-13-um-final-1
  description: "UM fuzzer experiment (aflplusplus)"
  fuzzers:
    - aflplusplus
    - aflplusplus_um_random

- experiment: 2022-10-12-um-full-10
  description: "UM fuzzer experiment (eclipser_um_prioritize, eclipser_um_parallel)"
  fuzzers:
    - eclipser_um_prioritize
    - eclipser_um_parallel

- experiment: 2022-10-12-um-full-9
  description: "UM fuzzer experiment (eclipser, eclipser_um_random)"
  fuzzers:
    - eclipser
    - eclipser_um_random

- experiment: 2022-10-12-um-full-8
  description: "UM fuzzer experiment (libfuzzer_um_prioritize, libfuzzer_um_parallel)"
  fuzzers:
    - libfuzzer_um_prioritize
    - libfuzzer_um_parallel

- experiment: 2022-10-12-um-full-7
  description: "UM fuzzer experiment (libfuzzer, libfuzzer_um_random)"
  fuzzers:
    - libfuzzer
    - libfuzzer_um_random

- experiment: 2022-10-12-um-full-6
  description: "UM fuzzer experiment (honggfuzz_um_prioritize, honggfuzz_um_parallel)"
  fuzzers:
    - honggfuzz_um_prioritize
    - honggfuzz_um_parallel

- experiment: 2022-10-12-um-full-5
  description: "UM fuzzer experiment (honggfuzz, honggfuzz_um_random)"
  fuzzers:
    - honggfuzz
    - honggfuzz_um_random

- experiment: 2022-10-12-um-full-4
  description: "UM fuzzer experiment (aflplusplus_um_prioritize, aflplusplus_um_parallel)"
  fuzzers:
    - aflplusplus_um_prioritize
    - aflplusplus_um_parallel

- experiment: 2022-10-12-um-full-3
  description: "UM fuzzer experiment (aflplusplus, aflplusplus_um_random)"
  fuzzers:
    - aflplusplus
    - aflplusplus_um_random

- experiment: 2022-10-12-um-full-2
  description: "UM fuzzer experiment (afl_um_prioritize, afl_um_parallel)"
  fuzzers:
    - afl_um_prioritize
    - afl_um_parallel

- experiment: 2022-10-12-um-full-1
  description: "UM fuzzer experiment (afl, afl_um_random)"
  fuzzers:
    - afl
    - afl_um_random

- experiment: 2022-10-11-um-3
  description: "UM fuzzer experiment"
  fuzzers:
    - aflplusplus
    - aflplusplus_um_random_3
  benchmarks:
    - bloaty_fuzz_target
    - curl_curl_fuzzer_http
    - harfbuzz-1.3.2
    - lcms-2017-03-21
    - libjpeg-turbo-07-2017
    - mbedtls_fuzz_dtlsclient 
    - openthread-2019-12-23
    - proj4-2017-08-14
    - re2-2014-12-09
    - sqlite3_ossfuzz
    - vorbis-2017-12-11
    - zlib_zlib_uncompress_fuzzer 

- experiment: 2022-10-07-um-3b
  description: "UM fuzzer experiment"
  fuzzers:
    - aflplusplus
    - aflplusplus_um_random_3

- experiment: 2022-10-08-wingfuzz
  description: "Wingfuzz coverage experiment (compare against core fuzzers)"
  fuzzers:
    - afl
    - aflfast
    - aflplusplus
    - aflsmart
    - entropic
    - eclipser
    - fairfuzz
    - honggfuzz
    - lafintel
    - libfuzzer
    - mopt
    - wingfuzz

- experiment: 2022-10-07-um-full
  description: "UM fuzzer experiment"
  fuzzers:
    - aflplusplus
    - aflplusplus_um_parallel
    - aflplusplus
    - libfuzzer_um_prioritize
    - libfuzzer_um_random
    - libfuzzer_um_parallel
    - libfuzzer
    - afl_um_prioritize
    - afl_um_random
    - afl_um_parallel
    - afl
    - eclipser_um_prioritize
    - eclipser_um_random
    - eclipser_um_parallel
    - eclipser
    - honggfuzz_um_prioritize
    - honggfuzz_um_random
    - honggfuzz_um_parallel
    - honggfuzz

- experiment: 2022-10-07-um-3
  description: "UM fuzzer experiment"
  fuzzers:
    - aflplusplus
    - aflplusplus_um_random_3

- experiment: 2022-10-06-um-full
  description: "UM fuzzer experiment"
  fuzzers:
    - aflplusplus
    - aflplusplus_um_parallel
    - aflplusplus
    - libfuzzer_um_prioritize
    - libfuzzer_um_random
    - libfuzzer_um_parallel
    - libfuzzer
    - afl_um_prioritize
    - afl_um_random
    - afl_um_parallel
    - afl
    - eclipser_um_prioritize
    - eclipser_um_random
    - eclipser_um_parallel
    - eclipser
    - honggfuzz_um_prioritize
    - honggfuzz_um_random
    - honggfuzz_um_parallel
    - honggfuzz

- experiment: 2022-10-05-um-3
  description: "UM fuzzer experiment"
  fuzzers:
    - aflplusplus
    - aflplusplus_um_random_3

- experiment: 2022-06-08-dissecting-repro
  description: "Dissecting AFL paper (scheduling)"
  type: bug
  fuzzers:
    - afl
    - afl_scheduling_lifo
    - afl_scheduling_random

- experiment: 2022-10-04-um-6-12
  description: "UM fuzzer experiment"
  fuzzers:
    - aflplusplus
    - aflplusplus_um_random_6
    - aflplusplus_um_random_12

- experiment: 2022-10-04-um
  description: "UM fuzzer experiment"
  fuzzers:
    - aflplusplus
    - aflplusplus_um_random
  
- experiment: 2022-09-29-wingfuzz
  description: "Wingfuzz coverage experiment (compare against core fuzzers)"
  fuzzers:
    - afl
    - aflfast
    - aflplusplus
    - aflsmart
    - entropic
    - eclipser
    - fairfuzz
    - honggfuzz
    - lafintel
    - libfuzzer
    - mopt
    - wingfuzz
    
- experiment: 2022-09-29
  description: "Main coverage experiment"
  type: code
  fuzzers:
    - honggfuzz
    - aflplusplus
    - eclipser
    - entropic
    - libfuzzer
    - aflsmart
    - lafintel
    - afl
    - mopt
    - aflfast
    - fairfuzz
    - libafl

- experiment: 2022-05-06-dissecting-repro
  description: "Reproduce: Dissecting AFL paper"
  type: bug
  fuzzers:
    - afl
    - afl_no_favored
    - afl_collision_free
    - afl_double_timeout
    - afl_no_favfactor
    - afl_no_trim
    - afl_scheduling_lifo
    - afl_scheduling_random
    - afl_score_max
    - afl_score_min
    - afl_score_no_novel_prioritization
    - afl_score_random
    - afl_splicing_mutation

- experiment: 2022-09-27-centipede-corpus
  description: "Centipede Focus function experiment -- type: code"
  oss-fuzz-corpus: true
  fuzzers:
    - centipede
    - centipede_function_filter
  benchmarks:
    - curl_curl_fuzzer_http
    - jsoncpp_jsoncpp_fuzzer
    - libjpeg-turbo-07-2017
    - mbedtls_fuzz_dtlsclient
    - openthread-2019-12-23
    - vorbis-2017-12-11
    - freetype2-2017
    - harfbuzz-1.3.2
    - lcms-2017-03-21
    - bloaty_fuzz_target
    - libpng-1.2.56
    - zlib_zlib_uncompress_fuzzer
    - re2-2014-12-09
    - libxml2-v2.9.2
    - libxslt_xpath
    - libpcap_fuzz_both

- experiment: 2022-09-26-aflpp-um
  description: "afl++ and libfuzzer um coverage experiments (compare our fuzzers against afl++)"
  fuzzers:
    - aflplusplus_um_prioritize
    - aflplusplus_um_random
    - aflplusplus_um_parallel
    - aflplusplus
    - libfuzzer_um_prioritize
    - libfuzzer_um_random
    - libfuzzer_um_parallel
    - libfuzzer

- experiment: 2022-09-22-aflpp-um
  description: "afl++ um coverage experiments (compare our fuzzers against afl++)"
  fuzzers:
    - aflplusplus_um_prioritize
    - aflplusplus_um_random
    - aflplusplus

- experiment: 2022-09-18-aflpp-um
  description: "afl++ um coverage experiments (compare our fuzzers against afl++)"
  fuzzers:
    - aflplusplus_um_prioritize
    - aflplusplus_um_random
    - aflplusplus

- experiment: 2022-08-31-aflpp-um
  description: "afl++ um coverage experiments (compare our fuzzers against afl++)"
  fuzzers:
    - aflplusplus_um_prioritize
    - aflplusplus_um_random
    - aflplusplus

- experiment: 2022-08-25-aflpp-um
  description: "afl++ um coverage experiments (compare our fuzzers against afl++)"
  fuzzers:
    - aflplusplus_um_prioritize
    - aflplusplus_um_random
    - aflplusplus

- experiment: 2022-09-12-centipede-code
  description: "Centipede Focus function experiment -- type: code"
  fuzzers:
    - centipede
    - centipede_function_filter
  benchmarks:
    - curl_curl_fuzzer_http
    - jsoncpp_jsoncpp_fuzzer
    - libjpeg-turbo-07-2017
    - mbedtls_fuzz_dtlsclient
    - openthread-2019-12-23
    - vorbis-2017-12-11
    - freetype2-2017
    - harfbuzz-1.3.2
    - lcms-2017-03-21
    - bloaty_fuzz_target
    - libpng-1.2.56
    - zlib_zlib_uncompress_fuzzer
    - re2-2014-12-09
    - libxml2-v2.9.2
    - libxslt_xpath
    - libpcap_fuzz_both

- experiment: 2022-09-12-centipede-bug
  description: "Centipede Focus function experiment -- type: bug"
  fuzzers:
    - centipede
    - centipede_function_filter
  type: bug
  benchmarks:
    - stb_stbi_read_fuzzer
    - proj4_standard_fuzzer
    - usrsctp_fuzzer_connect
    - muparser_set_eval_fuzzer
    - zstd_stream_decompress
    - mruby-2018-05-23
    - libhevc_hevc_dec_fuzzer
    - file_magic_fuzzer
    - quickjs_eval-2020-01-05
    - libarchive_libarchive_fuzzer
    - arrow_parquet-arrow-fuzz
    - aspell_aspell_fuzzer
    - matio_matio_fuzzer
    - libhtp_fuzz_htp

- experiment: 2022-09-08-centipede
  description: "Another round of centipede experiment"
  fuzzers:
    - honggfuzz
    - aflplusplus
    - eclipser
    - entropic
    - libfuzzer
    - lafintel
    - afl
    - mopt
    - fairfuzz
    - libfuzzer_dataflow
    - centipede

- experiment: 2022-08-29-focus-code
  description: "Focus function experiment -- type: code"
  fuzzers:
    - libfuzzer
    - centipede_function_filter
    - libfuzzer_focus_idx0
    - libfuzzer_focus_idx1
    - libfuzzer_focus_idx2
    - libfuzzer_focus_idx3
    - libfuzzer_focus_idx4
    - libfuzzer_focus_idx5
    - libfuzzer_focus_idx6
    - libfuzzer_focus_idx7
    - libfuzzer_focus_idx8
  benchmarks:
    - curl_curl_fuzzer_http
    - jsoncpp_jsoncpp_fuzzer
    - libjpeg-turbo-07-2017
    - mbedtls_fuzz_dtlsclient
    - openthread-2019-12-23
    - vorbis-2017-12-11
    - freetype2-2017
    - harfbuzz-1.3.2
    - lcms-2017-03-21
    - bloaty_fuzz_target
    - libpng-1.2.56
    - zlib_zlib_uncompress_fuzzer
    - re2-2014-12-09
    - libxml2-v2.9.2
    - libxslt_xpath
    - libpcap_fuzz_both

- experiment: 2022-08-29-focus-bug
  description: "Focus function experiment -- type: bug"
  fuzzers:
    - libfuzzer
    - centipede_function_filter
    - libfuzzer_focus_idx0
    - libfuzzer_focus_idx1
    - libfuzzer_focus_idx2
    - libfuzzer_focus_idx3
    - libfuzzer_focus_idx4
    - libfuzzer_focus_idx5
    - libfuzzer_focus_idx6
    - libfuzzer_focus_idx7
    - libfuzzer_focus_idx8
  type: bug
  benchmarks:
    - stb_stbi_read_fuzzer
    - proj4_standard_fuzzer
    - usrsctp_fuzzer_connect
    - muparser_set_eval_fuzzer
    - zstd_stream_decompress
    - mruby-2018-05-23
    - libhevc_hevc_dec_fuzzer
    - file_magic_fuzzer
    - quickjs_eval-2020-01-05
    - libarchive_libarchive_fuzzer
    - arrow_parquet-arrow-fuzz
    - aspell_aspell_fuzzer
    - matio_matio_fuzzer
    - libhtp_fuzz_htp

- experiment: 2022-08-25-aflpp-um
  description: "afl++ um coverage experiments (compare our fuzzers against afl++)"
  fuzzers:
    - aflplusplus_um_prioritize
    - aflplusplus_um_random
    - aflplusplus

- experiment: 2022-08-18-libfuzzer-focus
  description: "Testing with focus function driven by fuzz introspector results"
  fuzzers:
    - libfuzzer
    - introspector_driven_focus
  type: bug
  benchmarks:
    - libarchive_libarchive_fuzzer

- experiment: 2022-08-18-aflpp
  description: "afl++ tests"
  fuzzers:
    - aflplusplus_cmplog_nocal
    - aflplusplus_cmplog_nocal2
    - aflplusplus_cmplog

- experiment: 2022-08-17-aflpp
  description: "afl++ tests"
  fuzzers:
    - aflplusplus_cmplog_nocal
    - aflplusplus_cmplog_nocal2
    - aflplusplus_cmplog

- experiment: 2022-08-14-aflpp
  description: "afl++ tests"
  fuzzers:
    - aflplusplus_cmplog_nocal
    - aflplusplus_cmplog

- experiment: 2022-08-13-centipede
  description: "Test the latest centipede"
  fuzzers:
    - honggfuzz
    - aflplusplus
    - eclipser
    - entropic
    - libfuzzer
    - lafintel
    - afl
    - mopt
    - fairfuzz
    - libfuzzer_dataflow
    - centipede

- experiment: 2022-08-04-libfuzzer-focus
  description: "Testing with focus function driven by fuzz introspector results"
  fuzzers:
    - libfuzzer
    - introspector_driven_focus
  type: bug
  benchmarks:
    - libarchive_libarchive_fuzzer

- experiment: 2022-08-04-afl-new-splicing
  description: "Test AFL with a new splicing as mutation"
  type: bug
  fuzzers:
    - afl
    - afl_splicing_mutation

- experiment: 2022-08-03-afl-new-splicing
  description: "Test AFL with a new splicing as mutation"
  type: bug
  fuzzers:
    - afl
    - afl_splicing_mutation

- experiment: 2022-07-24-centipede
  description: "Test centipede"
  fuzzers:
    - honggfuzz
    - aflplusplus
    - eclipser
    - entropic
    - libfuzzer
    - lafintel
    - afl
    - mopt
    - fairfuzz
    - libfuzzer_dataflow
    - centipede

- experiment: 2022-07-22-centipede
  description: "Test AFL with a new splicing as mutation"
  fuzzers:
    - honggfuzz
    - aflplusplus
    - eclipser
    - entropic
    - libfuzzer
    - lafintel
    - afl
    - mopt
    - fairfuzz
    - libfuzzer_dataflow
    - centipede

- experiment: 2022-07-21-afl-new-splicing
  description: "Test AFL with a new splicing as mutation"
  type: bug
  fuzzers:
    - afl
    - afl_splicing_mutation

- experiment: 2022-07-20-aflpp
  description: "afl++ libafl tests. Redo 07-13."
  fuzzers:
    - aflplusplus_libafl
    - libafl_aflpp
    - libafl
    - aflplusplus
    - aflplusplus_optimal
    - honggfuzz
    - entropic

- experiment: 2022-07-13-aflpp
  description: "afl++ libafl tests"
  fuzzers:
    - aflplusplus_libafl
    - libafl_aflpp
    - libafl
    - aflplusplus
    - aflplusplus_optimal
    - honggfuzz
    - entropic

- experiment: 2022-06-29-aflpp
  description: "afl++ libafl tests"
  fuzzers:
    - aflplusplus_libafl
    - libafl_aflpp
    - libafl
    - aflplusplus
    - aflplusplus_optimal
    - honggfuzz
    - entropic

- experiment: 2022-06-09-afl-splicing
  description: "Test AFL with splicing as mutation"
  type: bug
  fuzzers:
    - afl
    - afl_splicing_mutation

- experiment: 2022-06-08-dissecting
  description: "Dissecting AFL paper (scheduling)"
  type: bug
  fuzzers:
    - afl
    - afl_scheduling_lifo
    - afl_scheduling_random

- experiment: 2022-06-01-dissecting
  description: "Dissecting AFL paper (scheduling)"
  type: bug
  fuzzers:
    - afl
    - afl_scheduling_lifo
    - afl_scheduling_random

- experiment: 2022-05-13-afl
  description: "afl map tests"
  fuzzers:
    - afl_virginmap
    - afl_maxmap
    - afl

- experiment: 2022-05-06-dissecting
  description: "Dissecting AFL paper"
  type: bug
  fuzzers:
    - afl
    - afl_no_favored
    - afl_collision_free
    - afl_double_timeout
    - afl_no_favfactor
    - afl_no_trim
    - afl_scheduling_lifo
    - afl_scheduling_random
    - afl_score_max
    - afl_score_min
    - afl_score_no_novel_prioritization
    - afl_score_random
    - afl_splicing_mutation

- experiment: 2022-04-19
  description: "Main coverage experiment"
  type: code
  fuzzers:
    - honggfuzz
    - aflplusplus
    - eclipser
    - entropic
    - libfuzzer
    - aflsmart
    - lafintel
    - afl
    - mopt
    - aflfast
    - fairfuzz

- experiment: 2022-04-19-bug
  description: "Main bug experiment"
  type: bug
  fuzzers:
    - honggfuzz
    - aflplusplus
    - eclipser
    - entropic
    - libfuzzer
    - aflsmart
    - lafintel
    - afl
    - mopt
    - aflfast
    - fairfuzz


- experiment: 2022-04-10-aflpp
  description: "afl++ bug ranking"
  type: bug
  fuzzers:
    - aflplusplus
    - aflplusplus_qemu
    - aflplusplus_frida
    - aflplusplus_optimal
    - honggfuzz
    - libafl
    - entropic

- experiment: 2022-04-11-libafl
  description: "libafl new test"
  fuzzers:
    - libafl
    - libafl_new
    - aflplusplus
    - honggfuzz
    - entropic

- experiment: 2022-04-07-aflpp
  description: "afl++ dont throw away timeouts"
  fuzzers:
    - aflplusplus_llvm15
    - aflplusplus

- experiment: 2022-04-22-aflpp
  description: "afl++ new pass manager test"
  fuzzers:
    - aflplusplus_llvm15
    - aflplusplus
    - honggfuzz
    - libafl
    - aflplusplus_optimal
    - entropic

- experiment: 2022-03-04-grammar
  description: "test grammar fuzzers"
  type: bug
  fuzzers:
    - nautilus
    - gramatron
    - grimoire
    - token_level
  benchmarks:
    - quickjs_eval-2020-01-05
    - php_php-fuzz-execute
    - mruby-2018-05-23

- experiment: 2022-02-25-libfuzzer-variants
  description: "Requesting experiment on variants of libfuzzer."
  fuzzers:
    - libfuzzer
    - entropic
    - libfuzzer_exeute_final
    - entropic_execute_final
    - honggfuzz
    - aflplusplus
    - eclipser
    - aflsmart
    - afl
    - aflfast
    - fairfuzz

- experiment: 2022-02-15-grammar
  description: "test grammar fuzzers"
  type: bug
  fuzzers:
    - nautilus
    - gramatron
    - grimoire
    - token_level
  benchmarks:
    - quickjs_eval-2020-01-05
    - php_php-fuzz-execute
    - mruby-2018-05-23

- experiment: 2022-02-18-aflpp
  description: "afl++ frida tests"
  fuzzers:
    - aflplusplus_qemu
    - aflplusplus_frida
    - aflplusplus_frida_cache
    - aflplusplus

- experiment: 2022-02-15-main-fuzzers
  description: "evaluate up-to-date version of main fuzzers"
  fuzzers:
    - honggfuzz
    - aflplusplus
    - eclipser
    - entropic
    - libfuzzer
    - aflsmart
    - lafintel
    - afl
    - mopt
    - aflfast
    - fairfuzz

- experiment: 2022-02-15-aflpp
  description: "afl++ frida tests"
  fuzzers:
    - aflplusplus_qemu
    - aflplusplus_frida
    - aflplusplus_frida_sup
    - aflplusplus_frida_inst
    - aflplusplus_frida_cmov
    - aflplusplus_frida_cache

- experiment: 2022-01-27-libafl
  description: "libafl text test"
  fuzzers:
    - libafl
    - libafl_old
    - libafl_text
    - aflplusplus
    - honggfuzz
    - entropic

- experiment: 2022-01-17-afl-culling-bug
  description: "afl without corpus culling eval"
  type: bug
  fuzzers:
    - afl
    - afl_no_culling

- experiment: 2022-01-15-aflpp
  description: "afl++ test new classify implementation"
  type: bug
  fuzzers:
    - aflplusplus
    - aflplusplus_tmp

- experiment: 2022-01-07-aflpp-collisions
  description: "afl++ edge collision impact on bug finding"
  type: bug
  fuzzers:
    - aflplusplus_pcguard
    - aflplusplus_classic

- experiment: 2021-12-27-aflpp
  description: "afl++ test"
  fuzzers:
    - aflplusplus_havoc1
    - aflplusplus_havoc11
    - aflplusplus_havoc2
    - aflplusplus_havoc22
    - aflplusplus_qemu
    - aflplusplus_frida

- experiment: 2021-12-17-afl-edges
  description: "afl edge coverage only eval"
  fuzzers:
    - afl
    - afl_edges

- experiment: 2021-12-25-libaflpp
  description: "afl++ + libafl test"
  fuzzers:
    - aflplusplus_optimal
    - aflplusplus
    - libafl
    - entropic
    - honggfuzz
    - afl
    - aflplusplus_qemu
    - aflplusplus_frida

- experiment: 2021-12-17-afl-edges-bug
  description: "afl edge coverage only eval"
  type: bug
  fuzzers:
    - afl
    - afl_edges

- experiment: 2021-12-16-afl-fitness-bug
  description: "afl fitness mode eval"
  type: bug
  fuzzers:
    - afl
    - afl_fitness
    - afl_fitness_only

- experiment: 2021-12-15-libafl
  description: "afl++ + libafl test"
  fuzzers:
    - aflplusplus
    - aflplusplus_dfl
    - aflplusplus_class
    - libafl_marc
    - libafl_gsoc
    - libafl_dfl
    - afl
    - afl_marc
    - entropic
    - honggfuzz

- experiment: 2021-12-14-fafuzzer
  description: "Evaluate fuzzer effectiveness on fafuzz and other fuzzers"
  fuzzers:
    - fafuzz
    - afl_2_52_b
    - mopt

- experiment: 2021-12-13-libafl
  description: "libaf test"
  fuzzers:
    - libafl
    - libafl_marc

- experiment: 2021-12-09-aflpp
  description: "afl++ enhancements"
  fuzzers:
    - aflplusplus
    - aflplusplus_dfl
    - aflplusplus_more
    - aflplusplus_andrea1
    - aflplusplus_andrea2

- experiment: 2021-12-06-fafuzzer
  description: "Evaluate fuzzer effectiveness on fafuzz and other fuzzers"
  fuzzers:
    - fafuzz
    - afl
    - mopt

- experiment: 2021-12-01-aflpp
  description: "afl++ enhancements"
  fuzzers:
    - aflplusplus_dfl
    - aflplusplus_sat
    - aflplusplus_more

- experiment: 2021-11-26-aflpp
  description: "afl++ regression tests"
  fuzzers:
    - aflplusplus_r0
    - aflplusplus_r1
    - aflplusplus_r2
    - aflplusplus_r3
    - aflplusplus_r4
    - entropic
    - honggfuzz

- experiment: 2021-11-22-aflbb
  description: "Evaluate fuzzer effectiveness in blackbox mode - experiment 2"
  fuzzers:
    - pythia_bb
    - afl

- experiment: 2021-11-22-aflpp
  description: "afl++ + libafl tests"
  fuzzers:
    - aflplusplus_qemu
    - aflplusplus_frida
    - aflplusplus_frida_orig
    - libafl
    - libafl_gsoc
    - aflplusplus
    - honggfuzz
    - entropic

- experiment: 2021-11-22-zafl-bug
  description: "Compare Zafl to standard source-only and binary-only fuzzers (bug)."
  type: bug
  fuzzers:
    - aflplusplus
    - aflplusplus_dict2file
    - aflplusplus_cmplog
    - aflplusplus_zafl
    - aflplusplus_tracepc
    - aflplusplus_qemu_tracepc
    - aflplusplus_qemu

- experiment: 2021-11-18-zafl-cov
  description: "Compare Zafl to standard source-only and binary-only fuzzers (coverage)."
  fuzzers:
    - aflplusplus
    - aflplusplus_dict2file
    - aflplusplus_cmplog
    - aflplusplus_zafl
    - aflplusplus_tracepc
    - aflplusplus_qemu_tracepc
    - aflplusplus_qemu

- experiment: 2021-11-19-aflpp
  description: "afl++ + libafl tests"
  fuzzers:
    - aflplusplus_qemu
    - aflplusplus_frida
    - aflplusplus_frida_orig
    - libafl
    - libafl_gsoc
    - aflplusplus
    - honggfuzz
    - entropic

- experiment: 2021-11-18-bug
  description: "Compare Zafl to standard source-only and binary-only fuzzers (bug)."
  type: bug
  fuzzers:
    - aflplusplus
    - aflplusplus_dict2file
    - aflplusplus_cmplog
    - aflplusplus_zafl
    - aflplusplus_tracepc
    - aflplusplus_qemu_tracepc
    - aflplusplus_qemu

- experiment: 2021-11-18-coverage
  description: "Compare Zafl to standard source-only and binary-only fuzzers (coverage)."
  fuzzers:
    - aflplusplus
    - aflplusplus_dict2file
    - aflplusplus_cmplog
    - aflplusplus_zafl
    - aflplusplus_tracepc
    - aflplusplus_qemu_tracepc
    - aflplusplus_qemu

- experiment: 2021-11-16-aflbb
  description: "Evaluate fuzzer effectiveness in blackbox mode - experiment 2"
  fuzzers:
    - pythia_bb
    - afl

- experiment: 2021-11-09-aflpp
  description: "afl++ binary-only"
  fuzzers:
    - aflplusplus_qemu
    - aflplusplus_qemu_orig
    - aflplusplus_frida
    - aflplusplus_frida_orig
    - aflplusplus_frida_preperf

- experiment: 2021-11-07-aflpp
  description: "afl++"
  fuzzers:
    - aflplusplus
    - aflplusplus_optimal
    - aflplusplus_qemu
    - aflplusplus_orig
    - aflplusplus_qemu_orig
    - aflplusplus_314
    - aflplusplus_313
    - entropic
    - honggfuzz

- experiment: 2021-11-03-aflpp
  description: "afl++"
  fuzzers:
    - aflplusplus_cmplog_2dictl
    - aflplusplus_cmplog0
    - aflplusplus_cmplogo1
    - aflplusplus_cmplogo2
    - aflplusplus_cmplogo3
    - aflplusplus_cmplogo3orig
    - aflplusplus_cmplog_inst
    - aflplusplus
    - aflplusplus_qemu
    - aflplusplus_frida_huge
    - aflplusplus_frida_huge2

- experiment: 2021-10-29
  description: "Compare Zafl to standard source-only and binary-only fuzzers."
  fuzzers:
    - aflplusplus
    - aflplusplus_zafl
    - aflplusplus_tracepc
    - aflplusplus_qemu_tracepc
    - aflplusplus_qemu

- experiment: 2021-11-01-aflpp
  description: "afl++"
  fuzzers:
    - aflplusplus_cmplog_2dictl
    - aflplusplus_cmplog0
    - aflplusplus_cmplogo1
    - aflplusplus_cmplogo2
    - aflplusplus_cmplogo3
    - aflplusplus_cmplog_inst
    - aflplusplus
    - aflplusplus_qemu
    - aflplusplus_frida
    - aflplusplus_frida_huge
    - aflplusplus_frida_huge2

- experiment: 2021-10-29-aflpp
  description: "afl++"
  fuzzers:
    - aflplusplus_cmplogo0
    - aflplusplus_cmplogo1
    - aflplusplus_cmplogo2
    - aflplusplus_cmplogo3
    - aflplusplus
    - aflplusplus_cmplog_2dictl
    - aflplusplus_cmplog0
    - aflplusplus_frida
    - aflplusplus_frida_huge

- experiment: 2021-10-26-aflpp
  description: "afl++ cmplog dict"
  fuzzers:
    - aflplusplus_cmplog_2dictl
    - aflplusplus
    - aflplusplus_cmplog0
    - aflplusplus_cmplog1
    - aflplusplus_cmplog2
    - aflplusplus_cmplog3
    - aflplusplus_cmplog4

- experiment: 2021-10-22-libafl
  description: "libaf test"
  fuzzers:
    - aflplusplus
    - libafl
    - libafl_gsoc

- experiment: 2021-10-22-libafl
  description: "libaf test"
  fuzzers:
    - aflplusplus
    - libafl
    - libafl_gsoc

- experiment: 2021-10-22-aflpp
  description: "afl++ cmplog dict"
  fuzzers:
    - aflplusplus_cmplog_2dictl
    - aflplusplus
    - aflplusplus_cmplog0
    - aflplusplus_cmplog1
    - aflplusplus_cmplog3
    - aflplusplus_cmplog5
    - aflplusplus_cmplog7
    - aflplusplus_cmplog9
    - aflplusplus_cmplog11
    - aflplusplus_cmplog13
    - aflplusplus_cmplog15

- experiment: 2021-10-19-aflpp-rf
  description: "Benchmark afl++ random fuzzing mode"
  fuzzers:
    - aflpp_random_default
    - aflpp_random_no_favs
    - aflpp_random_wrs
    - aflpp_random_wrs_rf
    - aflpp_random_wrs_rf_rp
    - aflpp_random_wrs_rp

- experiment: 2021-10-19
  description: "Compare Zafl to standard source-only and binary-only fuzzers."
  fuzzers:
    - aflplusplus
    - aflplusplus_zafl
    - aflplusplus_tracepc
    - aflplusplus_qemu_tracepc
    - aflplusplus_qemu

- experiment: 2021-10-15-afpp
  description: "afl++ frida test"
  fuzzers:
    - aflplusplus_frida
    - aflplusplus_frida_huge

- experiment: 2021-10-14
  description: "Compare Zafl to standard source-only and binary-only fuzzers."
  fuzzers:
    - aflplusplus
    - aflplusplus_zafl
    - aflplusplus_qemu

- experiment: 2021-10-13-aflpp
  description: "afl++ cmplog test - rerun"
  fuzzers:
    - aflplusplus_cmplog_2dictl
    - aflplusplus
    - entropic
    - honggfuzz
    - aflplusplus_frida
    - aflplusplus_frida_huge
    - aflplusplus_qemu

- experiment: 2021-10-07-aflpp
  description: "afl++ cmplog test"
  fuzzers:
    - aflplusplus_cmplog_2dictl
    - aflplusplus
    - entropic
    - honggfuzz

- experiment: 2021-10-07-aflpp
  description: "afl++ frida test"
  fuzzers:
    - aflplusplus
    - entropic
    - honggfuzz
    - afl
    - libafl
    - libafl_gsoc
    - aflplusplus_frida
    - aflplusplus_frida_huge
    - aflplusplus_qemu

- experiment: 2021-09-24-libafl
  description: "Libafl experiment with GSOC patches"
  fuzzers:
    - libafl
    - libafl_gsoc
    - aflplusplus
    - entropic
    - honggfuzz
    - afl

- experiment: 2021-09-23-blackboxeffect
  description: "Compare the fuzzer effectiveness of AFL dumb mode"
  fuzzers:
    - afl
    - pythia_effect_bb
    - aflplusplus
    - honggfuzz
    - libfuzzer

- experiment: 2021-09-08-cloning
  description: >
    Benchmark some variants of AFL++ that use different function cloning
    strategies at whole program level to achieve collision-free context
    sensitivity. Use different (smaller) sizes to study the impact of the afl map.
  type: bug
  fuzzers:
    - aflplusplus_classic_ctx
    - aflplusplus_classic_ctx_18
    - aflplusplus_classic_ctx_20
    - aflplusplus_classic_ctx_21
    - cfctx_bottom
    - cfctx_dataflow_seadsa
    - cfctx_dataflow_svf
    - cfctx_randomic
    - cfctx_params
    - cfctx_plain
    - aflplusplus_pcguard
    - cfctx_dataflow_svf_llc
    - cfctx_dataflow_seadsa_llc
    - cfctx_params_llc
    - cfctx_params_512kb
    - cfctx_params_768kb

- experiment: 2021-09-02-datadependency
  description: "Different AFL instrumentations against afldd"
  type: bug
  fuzzers:
    - afldd
    - aflpp_vs_dd

- experiment: 2021-09-01-aflpp
  description: "afl++ regression test"
  fuzzers:
    - aflplusplus
    - aflplusplus_dict2file
    - aflplusplus_dict2file2
    - entropic
    - honggfuzz

- experiment: 2021-08-31-cloning
  description: >
    Benchmark some variants of AFL++ that use different function cloning
    strategies at whole program level to achieve collision-free context
    sensitivity. Use different sizes to study the impact of the afl map.
  type: bug
  fuzzers:
    - aflplusplus_classic_ctx
    - aflplusplus_classic_ctx_18
    - aflplusplus_classic_ctx_20
    - aflplusplus_classic_ctx_23
    - cfctx_bottom
    - cfctx_dataflow_seadsa
    - cfctx_dataflow_svf
    - cfctx_randomic
    - cfctx_params
    - cfctx_plain
    - aflplusplus_pcguard
    - cfctx_dataflow_svf_llc
    - cfctx_dataflow_seadsa_llc
    - cfctx_params_llc
    - cfctx_params_512kb
    - cfctx_params_1mb
    - cfctx_params_2mb
    - cfctx_params_4mb

- experiment: 2021-08-26-aflpp
  description: "afl++ frida bigmap"
  fuzzers:
    - aflplusplus_frida_big
    - aflplusplus_frida_bigbp
    - aflplusplus_frida_bp
    - aflplusplus_frida_plain
    - aflplusplus_qemu

- experiment: 2021-08-24-aflpp
  description: "afl++ frida bigmap"
  fuzzers:
    - aflplusplus_frida_big
    - aflplusplus_frida_bigbp
    - aflplusplus_frida_bp
    - aflplusplus_frida_plain
    - aflplusplus_qemu

- experiment: 2021-08-19-aflpp
  description: "afl++ frida bigmap"
  fuzzers:
    - aflplusplus_frida_big
    - aflplusplus_frida

- experiment: 2021-08-17-aflpp
  description: "afl++ cmplog"
  fuzzers:
    - aflplusplus_frida_big
    - aflplusplus_frida

- experiment: 2021-07-30-random-params
  description: "Evaluate various random parameters for afl"
  fuzzers:
    - afl
    - afl_no_favs
    - afl_rf
    - afl_rf_u
    - afl_rf_u_wrs
    - afl_wrs
    - afl_wrs_rf
    - afl_wrs_rf_rp
    - afl_wrs_rp

- experiment: 2021-07-30-aflpp
  description: "afl++ cmplog"
  fuzzers:
    - aflplusplus
    - honggfuzz
    - aflplusplus_cmplog_2dict
    - aflplusplus_cmplog_2dictl

- experiment: 2021-07-07-aflsmartformat
  description: "aflsmartformat"
  fuzzers:
    - aflsmartformat
    - aflsmart
    - afl

- experiment: 2021-07-08-feedback
  description: "Different feedback mechanisms"
  type: bug
  fuzzers:
    - afldd
    - aflpp_vs_dd

- experiment: 2021-07-09-aflpp
  description: "afl++: frida, cmplog, symbolic"
  fuzzers:
    - aflplusplus
    - aflplusplus_cmplog_double
    - fuzzolic_aflplusplus_z3
    - fuzzolic_aflplusplus_z3dict
    - honggfuzz
    - aflplusplus_313
    - aflplusplus_cmplog_fullskip
    - aflplusplus_cmplog_2dict
    - aflplusplus_frida
    - aflplusplus_frida_better
    - aflplusplus_qemu

- experiment: 2021-07-15-saturated
  description: "Benchmark a new experimental feature for AFL++ (saturated)"
  type: bug
  oss-fuzz-corpus: true
  fuzzers:
    - aflplusplus_unusual_disabled
    - aflplusplus_unusual_enabled

- experiment: 2021-07-09-cloning
  description: >
    Benchmark some variants of AFL++ that use different function cloning
    strategies at whole program level to achieve collision-free context
    sensitivity.
  type: bug
  fuzzers:
    - aflplusplus_classic_ctx
    - cfctx_bottom
    - cfctx_dataflow_seadsa
    - cfctx_dataflow_svf
    - cfctx_randomic
    - cfctx_params
    - cfctx_plain

- experiment: 2021-07-05-saturated
  description: "Benchmark a new experimental feature for AFL++ (saturated)"
  type: bug
  oss-fuzz-corpus: true
  fuzzers:
    - aflplusplus_unusual_disabled
    - aflplusplus_unusual_enabled

- experiment: 2021-07-03-symbolic
  description: "Symbolic solver benchmark."
  fuzzers:
    - aflplusplus_cmplog_double
    - aflplusplus_qemu_double
    - eclipser_aflplusplus
    - fuzzolic_aflplusplus_z3
    - fuzzolic_aflplusplus_fuzzy
    - symcc_aflplusplus_single
    - symqemu_aflplusplus

- experiment: 2021-06-27-symbolic
  description: "Symbolic solver benchmark."
  fuzzers:
    - aflplusplus_cmplog_double
    - aflplusplus_qemu_double
    - eclipser_aflplusplus
    - fuzzolic_aflplusplus_z3
    - fuzzolic_aflplusplus_fuzzy
    - symcc_aflplusplus_single
    - symqemu_aflplusplus

- experiment: 2021-06-25-aflprefix
  description: "Requesting experiments on two new AFL variants."
  fuzzers:
    - aflprefix
    - dropfuzzer
    - afl

- experiment: 2021-06-24-aflpp-bug
  description: "Benchmark afl++ cnt variants"
  type: bug
  fuzzers:
    - aflplusplus
    - aflplusplus_x_default
    - aflplusplus_fcnt
    - aflplusplus_flcnt
    - aflplusplus_lcnt
    - honggfuzz
    - entropic

- experiment: 2021-06-24-libafl
  description: "Libafl experiment"
  fuzzers:
    - libafl
    - aflplusplus
    - aflplusplus_num
    - aflplusplus_select
    - aflplusplus_cmplog_new
    - aflplusplus_cmplog_old
    - aflplusplus_frida
    - aflplusplus_qemu
    - entropic
    - honggfuzz
    - afl

- experiment: 2021-06-23-libafl
  description: "Libafl experiment"
  fuzzers:
    - libafl
    - aflplusplus
    - aflplusplus_num
    - entropic
    - honggfuzz
    - afl

- experiment: 2021-06-18-libafl
  description: "Libafl experiment"
  fuzzers:
    - libafl
    - aflplusplus
    - aflplusplus_x_default
    - aflplusplus_num
    - aflplusplus_select
    - entropic
    - honggfuzz
    - afl

- experiment: 2021-06-17-favored-seeds
  description: "Evaluating experimental methods to favor seeds"
  fuzzers:
    - afl
    - afl_no_favored
    - afl_random_favored

- experiment: 2021-06-12-aflpp-bug
  description: "Benchmark afl++ cnt variants"
  type: bug
  fuzzers:
    - aflplusplus
    - aflplusplus_fcnt
    - aflplusplus_flcnt
    - aflplusplus_lcnt
    - honggfuzz
    - entropic

- experiment: 2021-06-16-aflpp
  description: "Benchmark afl++ and frida regressions"
  fuzzers:
    - aflplusplus
    - aflplusplus_313
    - aflplusplus_311
    - aflplusplus_frida
    - aflplusplus_frida_old
    - aflplusplus_frida_new
    - aflplusplus_qemu
    - honggfuzz
    - entropic
    - afl

- experiment: 2021-06-12-symccafl-pp
  description: "Same as 2021-06-02-symccafl-pp but saturated"
  oss-fuzz-corpus: true
  fuzzers:
    - symcc_afl
    - symcc_afl_single
    - symcc_aflplusplus
    - afl_two_instances
    - afl
    - aflfast
    - aflplusplus
    - aflsmart
    - entropic
    - eclipser
    - fairfuzz
    - honggfuzz
    - lafintel
    - libfuzzer
    - mopt

- experiment: 2021-06-12-aflpp
  description: "Benchmark AFL++ regressions"
  fuzzers:
    - aflplusplus
    - aflplusplus_313
    - aflplusplus_311
    - aflplusplus_frida
    - aflplusplus_frida_old
    - aflplusplus_qemu
    - aflplusplus_fcnt
    - aflplusplus_flcnt
    - aflplusplus_lcnt
    - honggfuzz

- experiment: 2021-06-11-aflpp-sat
  description: "Benchmark AFL++ (saturated)"
  oss-fuzz-corpus: true
  fuzzers:
    - aflplusplus_x
    - aflplusplus_x_c1
    - aflplusplus_x_c1a
    - aflplusplus_x_c1t
    - aflplusplus_x_c2
    - aflplusplus_x_c2a
    - aflplusplus_x_c2t
    - aflplusplus_x_d2f
    - aflplusplus_x_eh
    - aflplusplus_x_trim
    - aflplusplus_x_default
    - honggfuzz
    - aflplusplus

- experiment: 2021-06-07-saturated-fix
  description: "Benchmark a new experimental feature for AFL++ (saturated)"
  type: bug
  oss-fuzz-corpus: true
  fuzzers:
    - aflplusplus_unusual_disabled
    - aflplusplus_unusual_enabled
    - aflplusplus_unusual_partial
    - aflplusplus_unusual_enabled_early
    - aflplusplus_unusual_partial_early

- experiment: 2021-06-07-aflpp
  description: "test threadsafe mode and collect frida cores"
  fuzzers:
    - aflplusplus
    - aflplusplus_313
    - aflplusplus_frida
    - aflplusplus_threadsafe
    - aflplusplus_zero
    - honggfuzz

- experiment: 2021-06-03-aflpp
  description: "Benchmark a new experimental feature for AFL++"
  type: bug
  fuzzers:
    - aflplusplus_unusual_disabled
    - aflplusplus_unusual_enabled
    - aflplusplus_unusual_partial

- experiment: 2021-06-02-symccafl-pp
  description: >
               Symcc experiment. The difference between this and
               2021-06-01-symccafl is that we now have a version of
               symcc in combination with aflplusplus. Some bug fixing in
               symcc has happened, which makes it less prone to crashing.
               The bug fixing is primarily for the aflplusplus hybrid,
               since the bugs that were fixed has not been notable
               (maybe seen once) in the symcc-afl combination.
               Finally, we have added an increase in the timeout
               of how often symcc runs, switching it from every
               5 sec to ever 20 sec. Finally, in the aflplusplus
               hybrid there is no use of afl-showmap, which means
               all seeds created by symcc are pushed into the afl
               queue. This changes the symcc set up as there is no
               filtering done on the seeds pushed to afl.
  fuzzers:
    - symcc_afl
    - symcc_afl_single
    - symcc_aflplusplus
    - afl_two_instances
    - afl
    - aflfast
    - aflplusplus
    - aflsmart
    - entropic
    - eclipser
    - fairfuzz
    - honggfuzz
    - lafintel
    - libfuzzer
    - mopt

- experiment: 2021-06-01-symccafl
  description: >
               Symcc-AFL test. The difference between this and
               2021-05-29-symccafl is that we now have afl benchmarks
               that run multiple instances of afl. This is for
               comparison purposes since symcc also utilises mutliple
               processes. The goal is to try and avoid any bias due
               to more total CPU time.
  fuzzers:
    - symcc_afl
    - symcc_afl_single
    - afl_two_instances
    - afl
    - aflfast
    - aflplusplus
    - aflsmart
    - entropic
    - eclipser
    - fairfuzz
    - honggfuzz
    - lafintel
    - libfuzzer
    - mopt
- experiment: 2021-06-02
  description: "Experiment to compare afl with honggfuzz and libfuzzer"
  fuzzers:
    - afl
    - aflplusplus
    - honggfuzz
    - libfuzzer
    - entropic

- experiment: 2021-05-29-symccafl
  description: "Symcc-AFL test with most benchmarks"
  fuzzers:
    - symcc_afl
    - afl
    - aflfast
    - aflplusplus
    - aflsmart
    - entropic
    - eclipser
    - fairfuzz
    - honggfuzz
    - lafintel
    - libfuzzer
    - mopt

- experiment: 2021-05-25-symccafl
  description: "Symcc-AFL first test"
  fuzzers:
    - symcc_afl
    - afl
    - aflfast
    - aflplusplus
    - aflsmart
    - entropic
    - eclipser
    - fairfuzz
    - honggfuzz
    - lafintel
    - libfuzzer
    - mopt

- experiment: 2021-05-25-cloning
  description: >
    Benchmark some variants of AFL++ that use different function cloning
    strategies at whole program level to achieve collision-free context
    sensitivity.
  type: bug
  fuzzers:
    - aflplusplus_classic
    - aflplusplus_classic_ctx
    - aflplusplus_pcguard
    - aflplusplus_pcguard_bitcode
    - aflplusplus_pcguard_ctx
    - aflplusplus_pcguard_ctx_bfs
    - aflplusplus_pcguard_ctx_randomic
    - aflplusplus_pcguard_ctx_uniform
    - aflplusplus_pcguard_ctx_params

- experiment: 2021-05-25-aflpp
  description: "afl++ release test"
  fuzzers:
    - aflplusplus
    - aflplusplus_optimal
    - aflplusplus_312
    - aflplusplus_311
    - honggfuzz
    - entropic

- experiment: 2021-05-14-aflpp
  description: "afl++ qemu + frida variants"
  fuzzers:
    - honggfuzz_qemu
    - afl_qemu
    - aflplusplus_frida
    - aflplusplus_frida_inmem
    - aflplusplus_qemu

- experiment: 2021-05-09-aflpp
  description: "afl++ qemu + frida variants"
  fuzzers:
    - honggfuzz
    - aflplusplus
    - aflplusplus_optimal
    - aflplusplus_312
    - aflplusplus_311
    - aflplusplus_frida
    - aflplusplus_frida_inmem
    - aflplusplus_qemu
    - aflplusplus_qemu_inmem

- experiment: 2021-04-22-bwhua
  fuzzers:
    - aflplusplus
    - entropic
    - fairfuzz
  description: "A survey for a class project by bwhua"

- experiment: 2021-04-17-aflpp
  description: "afl++ havoc + qemu mode variants"
  fuzzers:
    - honggfuzz
    - aflplusplus
    - aflplusplus_optimal
    - aflplusplus_312
    - aflplusplus_311
    - aflplusplus_qemu_cmplog
    - aflplusplus_qemu
    - aflplusplus_qemu_inmem
    - aflplusplus_qemu_cmplog_inmem
    - afl_qemu
    - honggfuzz_qemu

- experiment: 2021-04-14-aflpp
  description: "afl++ havoc + qemu mode variants"
  fuzzers:
    - aflplusplus
    - aflplusplus_312
    - aflplusplus_311
    - aflplusplus_havoc
    - aflplusplus_havoc2
    - aflplusplus_qemu_cmplog
    - aflplusplus_qemu_plain
    - aflplusplus_qemu
    - aflplusplus_qemu_plaininmem

- experiment: 2021-04-08
  description: >
    Test modified strcmp handling that records the full string arguments in the
    table of recent compares even if they are of different lengths and uses the
    lengths of both arguments for more targeted mutations derived from TORCW.
  fuzzers:
    - libfuzzer
    - libfuzzer_vartorcw

- experiment: 2021-04-08-bug
  description: >
    Test modified strcmp handling that records the full string arguments in the
    table of recent compares even if they are of different lengths and uses the
    lengths of both arguments for more targeted mutations derived from TORCW.
  type: bug
  fuzzers:
    - libfuzzer
    - libfuzzer_vartorcw

- experiment: 2021-03-31
  description: "afl++ collision free context sensitivity"
  fuzzers:
    - aflplusplus_classic
    - aflplusplus_classic_ctx
    - aflplusplus_pcguard
    - aflplusplus_pcguard_ctx
    - aflplusplus_pcguard_ctx_indirects

- experiment: 2021-03-27-aflpp
  description: "afl++ havoc+cmplog variants"
  fuzzers:
    - aflplusplus
    - aflplusplus_312
    - aflplusplus_311
    - aflplusplus_310
    - aflplusplus_havoc
    - aflplusplus_havoc2
    - aflplusplus_havoc3
    - aflplusplus_havoc60
    - aflplusplus_cmplog_add

- experiment: 2021-03-23-aflpp
  description: "afl++ release comparison"
  fuzzers:
    - aflplusplus_optimal_flcnt
    - aflplusplus_flcnt
    - aflplusplus_optimal
    - aflplusplus_havoc
    - aflplusplus
    - aflplusplus_311
    - aflplusplus_310
    - aflplusplus_300
    - entropic
    - honggfuzz

- experiment: 2021-03-16-aflpp
  description: "afl++ release comparison"
  fuzzers:
    - aflplusplus_optimal_flcnt
    - aflplusplus_flcnt
    - aflplusplus_optimal
    - aflplusplus
    - aflplusplus_311
    - aflplusplus_310
    - aflplusplus_300
    - entropic
    - honggfuzz

- experiment: 2021-05-12-aflpp-bug
  description: "afl++ ctx on bugs"
  type: bug
  fuzzers:
    - aflplusplus
    - aflplusplus_classic
    - aflplusplus_ctx
    - aflplusplus_ctx1
    - aflplusplus_ctx2
    - aflplusplus_ctx3
    - aflplusplus_ctx4

- experiment: 2021-05-12-aflpp
  description: "afl++ release comparison"
  fuzzers:
    - aflplusplus_optimal_flcnt
    - aflplusplus_flcnt
    - aflplusplus_optimal
    - aflplusplus
    - aflplusplus_310
    - aflplusplus_300
    - entropic
    - honggfuzz

- experiment: 2021-03-12-aflpp-bug
  description: "afl++ counter test on bugs"
  type: bug
  fuzzers:
    - aflplusplus_cmplog_introspection
    - aflplusplus_optimal_flcnt
    - aflplusplus_flcnt
    - aflplusplus_optimal_lcnt
    - aflplusplus_lcnt
    - aflplusplus_optimal_fcnt
    - aflplusplus_fcnt
    - aflplusplus_optimal
    - aflplusplus
    - aflplusplus_havoc

- experiment: 2021-03-12-aflpp
  description: "afl++ ctx + counter test"
  fuzzers:
    - aflplusplus_cmplog_introspection
    - aflplusplus_optimal_flcnt
    - aflplusplus_flcnt
    - aflplusplus_optimal_lcnt
    - aflplusplus_lcnt
    - aflplusplus_optimal_fcnt
    - aflplusplus_fcnt
    - aflplusplus_optimal
    - aflplusplus
    - aflplusplus_havoc
    - aflplusplus_classic
    - aflplusplus_ctx
    - aflplusplus_ctx1
    - aflplusplus_ctx2
    - aflplusplus_ctx3
    - aflplusplus_ctx4

- experiment: 2021-03-07-aflpp-bug
  description: "afl++ cmplog introspection bug"
  type: bug
  fuzzers:
    - aflplusplus_cmplog_introspection
    - aflplusplus_optimal_flcnt
    - aflplusplus_flcnt
    - aflplusplus_optimal
    - aflplusplus
    - aflplusplus_havoc

- experiment: 2021-03-07-aflpp
  description: "afl++ cmplog introspection"
  fuzzers:
    - aflplusplus
    - aflplusplus_optimal
    - aflplusplus_flcnt
    - aflplusplus_optimal_flcnt
    - aflplusplus_cmplog_introspection
    - aflplusplus_cmplog_fail96
    - aflplusplus_cmplog_4k
    - aflplusplus_cmplog_12k
    - aflplusplus_cmplog_16k
    - aflplusplus_cmplog_24k
    - aflplusplus_havoc

- experiment: 2021-03-05-aflpp-bug
  description: "afl++ cmplog introspection bug"
  type: bug
  fuzzers:
    - aflplusplus_introspection
    - aflplusplus_introspection2
    - aflplusplus_cmplog_introspection
    - aflplusplus_optimal_flcnt
    - aflplusplus_flcnt
    - aflplusplus_optimal
    - aflplusplus

- experiment: 2021-03-05-aflpp
  description: "afl++ cmplog introspection"
  fuzzers:
    - aflplusplus
    - aflplusplus_optimal
    - aflplusplus_flcnt
    - aflplusplus_optimal_flcnt
    - aflplusplus_introspection
    - aflplusplus_introspection2
    - aflplusplus_cmplog_introspection

- experiment: 2021-02-26-aflpp-bug
  description: "optimal test + cmplog variants bug"
  type: bug
  fuzzers:
    - aflplusplus_introspection
    - aflplusplus_introspection2
    - aflplusplus_cmplog_introspection
    - aflplusplus_optimal_flcnt
    - aflplusplus_flcnt
    - aflplusplus_optimal
    - aflplusplus

- experiment: 2021-02-26-aflpp
  description: "optimal test + cmplog variants"
  fuzzers:
    - aflplusplus
    - aflplusplus_optimal
    - aflplusplus_flcnt
    - aflplusplus_optimal_flcnt
    - aflplusplus_cmplog_fail96
    - aflplusplus_cmplog_12k
    - aflplusplus_introspection
    - aflplusplus_introspection2
    - aflplusplus_cmplog_introspection

- experiment: 2021-02-24-aflpp-bug
  description: "test the buffer boundaries feedback (afl_buf)"
  type: bug
  fuzzers:
    - aflplusplus
    - aflplusplus_optimal
    - aflplusplus_flcnt

- experiment: 2021-02-24-aflpp
  description: "optimal test + cmplog variants"
  fuzzers:
    - aflplusplus
    - aflplusplus_optimal
    - aflplusplus_cmplog_per5
    - aflplusplus_cmplog_per15
    - aflplusplus_cmplog_fail192
    - aflplusplus_cmplog_fail256
    - aflplusplus_cmplog_24k
    - aflplusplus_weak
    - aflplusplus_flcnt

- experiment: 2021-02-22-afl-buf
  description: "test the buffer boundaries feedback (afl_buf)"
  type: bug
  fuzzers:
    - afl
    - aflplusplus
    - aflplusplus_optimal
    - afl_buf
    - weizz_qemu

- experiment: 2021-02-22-aflpp
  description: "optimal test + cmplog variants"
  fuzzers:
    - aflplusplus
    - aflplusplus_optimal
    - aflplusplus_explore
    - aflplusplus_coe
    - aflplusplus_arith
    - aflplusplus_cmplog_per10
    - aflplusplus_cmplog_per30
    - aflplusplus_cmplog_fail64
    - aflplusplus_cmplog_fail128
    - aflplusplus_cmplog_8k
    - aflplusplus_u16

- experiment: 2021-02-17-aflpp
  description: "make optimal optimal again"
  fuzzers:
    - aflplusplus_plain
    - aflplusplus_lto
    - aflplusplus_lto_2mb
    - aflplusplus_lto_500mb
    - aflplusplus_lto_cmplog
    - aflplusplus_lto_laf
    - aflplusplus_lto_mopt

- experiment: 2021-02-09-aflpp
  description: "cmplog variants"
  fuzzers:
    - aflplusplus
    - aflplusplus_cmplog
    - aflplusplus_cmplog_1
    - aflplusplus_cmplog_max4k
    - aflplusplus_cmplog_transform
    - aflplusplus_cmplog_old
    - aflplusplus_v300c

- experiment: 2021-02-04-aflpp
  description: "cmplog variants + auto map size"
  fuzzers:
    - aflplusplus
    - aflplusplus_cmplog
    - aflplusplus_cmplog_1
    - aflplusplus_cmplog_old
    - aflplusplus_cmplog_max4k
    - aflplusplus_cmplog_transform
    - aflplusplus_v300c

- experiment: 2021-02-01-aflpp
  description: "cmplog variants + auto map size"
  fuzzers:
    - aflplusplus
    - aflplusplus_cmplog
    - aflplusplus_cmplog_1
    - aflplusplus_cmplog_old
    - aflplusplus_cmplog_max4k
    - aflplusplus_cmplog_transform
    - aflplusplus_v300c

- experiment: 2021-01-30-aflpp-afl
  description: "cmplog variants"
  fuzzers:
    - aflplusplus_cmplog
    - aflplusplus_cmplog_60
    - aflplusplus_cmplog_300
    - aflplusplus_cmplog_select
    - aflplusplus_cmplog_arith
    - aflplusplus_cmplog_lowfail

- experiment: 2021-01-27-aflpp-afl
  description: "plain afl++ vs afl"
  fuzzers:
    - aflplusplus_trim
    - afl

- experiment: 2021-01-27-aflpp-bug
  description: "afl++ trim vs notrim bug"
  type: bug
  fuzzers:
    - aflplusplus_trim
    - aflplusplus_notrim

- experiment: 2021-01-25-aflpp
  description: "afl++ cmplog"
  fuzzers:
    - aflplusplus_cmplog
    - aflplusplus_cmplog12_1
    - aflplusplus_cmplog12_2
    - aflplusplus_cmplog12_transform_1
    - aflplusplus_cmplog12_transform_2
    - aflplusplus_cmplog123_1
    - aflplusplus_cmplog123_2
    - aflplusplus_cmplog123_transform_1
    - aflplusplus_cmplog123_transform_2

- experiment: 2021-01-22-aflpp
  description: "afl++ cmplog + notrim"
  fuzzers:
    - aflplusplus
    - aflplusplus_notrim
    - aflplusplus_cmplog_v1
    - aflplusplus_cmplog_v2
    - aflplusplus_cmplog_v3
    - aflplusplus_cmplog_v2_comb
    - aflplusplus_cmplog_v2_arith
    - aflplusplus_cmplog_v1_0
    - aflplusplus_cmplog_v1_5
    - aflplusplus_cmplog_v1_2
    - aflplusplus_cmplog_v2_transform
    - aflplusplus_cmplog_v2_transform2

- experiment: 2021-01-21-aflpp
  description: "afl++ cmplog + notrim"
  fuzzers:
    - aflplusplus
    - aflplusplus_notrim
    - aflplusplus_cmplog_v1
    - aflplusplus_cmplog_v2
    - aflplusplus_cmplog_v3
    - aflplusplus_cmplog_v2_comb
    - aflplusplus_cmplog_v2_arith
    - aflplusplus_cmplog_v1_0
    - aflplusplus_cmplog_v1_5
    - aflplusplus_cmplog_v1_2
    - aflplusplus_cmplog_v2_transform
    - aflplusplus_cmplog_v2_transform2

- experiment: 2021-01-20-aflpp
  description: "afl++ cmplog + notrim"
  fuzzers:
    - aflplusplus
    - aflplusplus_notrim
    - aflplusplus_cmplog_stable
    - aflplusplus_cmplog_dev
    - aflplusplus_cmplog_v1
    - aflplusplus_cmplog_v2
    - aflplusplus_cmplog_v3
    - aflplusplus_cmplog_v2_comb
    - aflplusplus_cmplog_v2_arith

- experiment: 2021-01-19-aflpp
  description: "afl++ cmplog + schedule weighting"
  fuzzers:
    - aflplusplus
    - aflplusplus_notrim
    - aflplusplus_cmplog_stable
    - aflplusplus_cmplog_dev
    - aflplusplus_cmplog_v1
    - aflplusplus_cmplog_v2
    - aflplusplus_cmplog_v3
    - aflplusplus_cmplog_v2_comb
    - aflplusplus_cmplog_v2_arith

- experiment: 2021-01-18-aflpp
  description: "afl++ cmplog + schedule weighting"
  fuzzers:
    - aflplusplus
    - aflplusplus_notrim
    - aflplusplus_cmplog_stable
    - aflplusplus_cmplog_dev
    - aflplusplus_cmplog_v1
    - aflplusplus_cmplog_v2
    - aflplusplus_cmplog_v3
    - aflplusplus_cmplog_v2_comb
    - aflplusplus_cmplog_v2_arith

- experiment: 2021-01-11-aflpp
  description: "afl++ cmplog + schedule weighting"
  fuzzers:
    - aflplusplus
    - aflplusplus_cmplog
    - aflplusplus_cmplog_new
    - aflplusplus_cmplog_variant
    - aflplusplus_cmplog_variant2
    - aflplusplus_cmplog_variant3
    - aflplusplus_schedule
    - aflplusplus_schedule_explore

- experiment: 2021-01-08-aflpp
  description: "afl++ cmplog + schedule weighting"
  fuzzers:
    - aflplusplus
    - aflplusplus_cmplog
    - aflplusplus_cmplog_new
    - aflplusplus_cmplog_variant
    - aflplusplus_cmplog_variant2
    - aflplusplus_schedule
    - aflplusplus_schedule_explore

- experiment: 2021-01-06-aflpp
  description: "afl++ cmplog + schedule weighting"
  fuzzers:
    - aflplusplus
    - aflplusplus_cmplog
    - aflplusplus_cmplog_new
    - aflplusplus_cmplog_variant
    - aflplusplus_schedule
    - aflplusplus_schedule_explore

- experiment: 2021-01-02
  description: "afl++ schedule weighting"
  fuzzers:
    - aflplusplus
    - aflplusplus_schedule
    - aflplusplus_schedule_explore

- experiment: 2020-12-29-bug
  description: "afl++ introspection bug"
  type: bug
  fuzzers:
    - aflplusplus_introspection
    - aflplusplus_introspection2

- experiment: 2020-12-29
  description: "afl++ introspection"
  fuzzers:
    - aflplusplus
    - aflplusplus_schedule
    - aflplusplus_optimal
    - aflplusplus_introspection
    - aflplusplus_introspection2

- experiment: 2020-12-28-bug
  description: "afl++ introspection bug"
  type: bug
  fuzzers:
    - aflplusplus_introspection
    - aflplusplus_introspection2

- experiment: 2020-12-28
  description: "afl++ introspection"
  fuzzers:
    - aflplusplus
    - aflplusplus_schedule
    - aflplusplus_optimal
    - aflplusplus_introspection
    - aflplusplus_introspection2

- experiment: 2020-12-26
  description: "compare aflplusplus_eclipser vs aflplusplus_double"
  fuzzers:
    - aflplusplus
    - aflplusplus_eclipser
    - aflplusplus_double

- experiment: 2020-12-25
  description: "best of current state"
  fuzzers:
    - aflplusplus
    - aflplusplus_optimal
    - entropic
    - honggfuzz
    - eclipser
    - afl
    - aflplusplus_eclipser

- experiment: 2020-12-23
  description: "best of current state"
  fuzzers:
    - aflplusplus
    - aflplusplus_optimal
    - entropic
    - honggfuzz
    - eclipser
    - afl

- experiment: 2020-12-22-bug
  description: "afl++ bugs benchmarking"
  type: bug
  fuzzers:
    - aflplusplus
    - aflplusplus_optimal
    - aflplusplus_bug_laf
    - aflplusplus_bug_dict

- experiment: 2020-12-18
  description: "benchmark romu and skim"
  fuzzers:
    - aflplusplus
    - aflplusplus_optimal
    - aflplusplus_bug_laf
    - aflplusplus_bug_dict
    - aflplusplus_skim_romu_fixed
    - aflplusplus_skim_romu
    - aflplusplus_romu_fixed
    - aflplusplus_romu
    - aflplusplus_skim_fixed
    - aflplusplus_skim

- experiment: 2020-12-11
  description: "release comparison: afl++ 2.68c vs 3.00c"
  fuzzers:
    - aflplusplus_268c
    - aflplusplus_300c
    - aflplusplus_268c_qemu
    - aflplusplus_300c_qemu

- experiment: 2020-12-09
  description: "test afl++ schedule changes, 2nd"
  fuzzers:
    - aflplusplus_explore
    - aflplusplus_exploit
    - aflplusplus_explore_weight
    - aflplusplus_exploit_weight
    - aflplusplus_fast_new
    - aflplusplus_coe_new

- experiment: 2020-12-08
  description: "test afl++ schedule changes"
  fuzzers:
    - aflplusplus_explore
    - aflplusplus_exploit
    - aflplusplus_explore_weight
    - aflplusplus_exploit_weight
    - aflplusplus_fast_old
    - aflplusplus_coe_old
    - aflplusplus_fast_new
    - aflplusplus_coe_new

- experiment: 2020-12-05
  description: "AFL++ schedules"
  fuzzers:
    - aflplusplus
    - aflplusplus_fast_v2
    - aflplusplus_fast_v2_branches
    - aflplusplus_fast_v2_noperf
    - aflplusplus_fast_v2_nolog
    - aflplusplus_coe_v2_cutoff
    - aflplusplus_coe_v2

- experiment: 2020-12-04
  description: "AFL++ 2.68c qemu mode"
  fuzzers:
    - aflplusplus_268c_qemu
    - aflplusplus_qemu

- experiment: 2020-12-03
  description: "AFL++ some fast variants"
  fuzzers:
    - aflplusplus
    - aflplusplus_fast_v2
    - aflplusplus_fast_v2_add
    - aflplusplus_fast_v2_depth
    - aflplusplus_fast_v2_cutoff
    - aflplusplus_fast_v2_lessperf
    - aflplusplus_fast_v2_moreperf
    - aflplusplus_fast_v2_fuzzlevel

- experiment: 2020-11-08
  description: "AFL++ seed selection test + introspection"
  fuzzers:
    - aflplusplus
    - aflplusplus_oldnew
    - aflplusplus_introspection

- experiment: 2020-11-05
  description: "AFL++ mutator experiments (retry failed 2020-11-02)"
  fuzzers:
    - aflplusplus
    - aflplusplus_268c
    - aflplusplus_havoc
    - aflplusplus_libfuzzer
    - aflplusplus_honggfuzz
    - aflplusplus_mopt
    - aflplusplus_mopt_both
    - aflplusplus_noextrasplice
    - afl

- experiment: 2020-11-04
  description: "AFL++ mutator experiments (again)"
  fuzzers:
    - aflplusplus
    - aflplusplus_mopt
    - aflplusplus_mopt_both
    - aflplusplus_noextrasplice
    - aflplusplus_nofavskip
    - aflplusplus_introspection

- experiment: 2020-11-02
  description: "AFL++ mutator experiments"
  fuzzers:
    - aflplusplus
    - aflplusplus_268c
    - aflplusplus_havoc
    - aflplusplus_libfuzzer
    - aflplusplus_honggfuzz
    - aflplusplus_mopt
    - aflplusplus_mopt_both
    - aflplusplus_noextrasplice
    - afl

- experiment: 2020-11-01
  description: "AFL++ time-based schedules."
  fuzzers:
    - aflplusplus
    - aflplusplus_fast_v1
    - aflplusplus_fast_v2
    - aflplusplus_fast_v1_time
    - aflplusplus_fast_v2_time

- experiment: 2020-10-27
  description: "Official experiment"
  fuzzers:
    - afl
    - aflfast
    - aflplusplus
    - aflplusplus_optimal
    - aflsmart
    - entropic
    - eclipser
    - fairfuzz
    - honggfuzz
    - lafintel
    - libaflfuzzer
    - libfuzzer
    - mopt


- experiment: 2020-10-26
  description: "test new memcache algorithm, hopefully for the last time"
  fuzzers:
    - aflplusplus_fixed
    - aflplusplus_memcache_2mb
    - aflplusplus_memcache_20mb
    - aflplusplus_memcache_200mb


- experiment: 2020-10-25
  description: >
    These are AFLPlusplus experiments. Using Marc's implementation of the Vose
    alias algorithm to implement v2. Our previous AFL implementation overflowed
    the AFL 32-bit random number generator (UR) and was highly inefficient,
    requiring on random number for each element in the queue until one element
    is chosen. This is also to test an upcoming pull request to reduce the
    AFL++ memory footprint (u32* -> u8*). Evaluations of v1 points to a lower
    bound on perf_score. In the previous experiments, there was an integer
    division error which assigned perf_score=1 to seeds that were already
    fuzzed. If the perf_score for seeds is below a certain threshold,
    the overhead from switching between seeds becomes noticeable, resulting in
    less execs/sec. Generally, with rapid in-process fuzzing (>10k execs/sec),
    we need to minimize the time spent in the fuzzer. Perf_score allows to
    distribute some of this overhead across perf_score many execs.
  fuzzers:
    - aflplusplus_fast_v1
    - aflplusplus_fast_v2
    - aflplusplus_coe_lessmem
    - aflplusplus_fast_lessmem
    - aflplusplus_fast_v2_late
    - aflplusplus_fast_branches_v2
    - aflplusplus


- experiment: 2020-10-24
  description: >
    There are mainly two versions; one boosts via perf_score and one that
    boosts via selection probability (v2). The one that boosts via perf_score
    spends 4x more time per seed compared to vanilla AFL at the beginning of the
    campaign when most seeds are still rare. In the previous experiment, it was
    activated only from the third queue cycle (unsuccessfully). Now, it will
    reduce perf_score to match vanilla AFL at the beginning, and increase as the
    seed is chosen more often, but is still rare. For the version that boosts
    via selection score (v2), the opposite is done. We reduce the probability
    for seeds that have already been chosen several times. In the previous
    experiment, There was also a bug in choosing based on hit counts. We have
    two late boosting schedules that prioritize seeds added later (late). There
    are two additional schedules; nohandicap disables the handicap bonus (as
    we already penalize seeds that have been chosen several times) while
    spliceless reduces energy on splicing even further.
  fuzzers:
    - afl_fast_branches_v2_late
    - afl_fast_branches_v2
    - afl_fast_v2_nohandicap
    - afl_fast_v2_spliceless
    - afl_fast_v2_late
    - afl_fast_v2
    - afl_fast
    - afl


- experiment: 2020-10-23-2
  description: >
    Experiment aflplusplus_cmplog and aflplusplus_dict2file variants with other fuzzers
  fuzzers:
    - aflplusplus_cmplog
    - aflplusplus_dict2file
    - afl
    - aflfast
    - aflsmart
    - lafintel
    - fairfuzz
    - libfuzzer
    - entropic
    - honggfuzz

- experiment: 2020-10-23
  description: "test new memcache algorithm"
  fuzzers:
    - aflplusplus_fixed
    - aflplusplus_memcache_2mb
    - aflplusplus_memcache_2mb_old
    - aflplusplus_memcache_2mb_new
    - aflplusplus_memcache_20mb
    - aflplusplus_memcache_200mb
    - aflplusplus_memcache_200mb_old

- experiment: 2020-10-22-2
  description: "Fix bugs in v2-schedules and tune others."
  fuzzers:
    - afl
    - afl_fast
    - afl_fast_v2
    - afl_fast_agg
    - afl_fast_quick
    - afl_fast_branches_v2

- experiment: 2020-10-20
  description: >
    The last experiment (afl_fast_nocycle vs afl_fast) where we modified the
    queue_cycle to facilitate a rapid progression through the queue without
    penalty was successful. In this experiment, we move the power schedule from
    the modifying perf_score to modifying the probability to select a seed.
    For all of afl_fast_*_v2, AFL will not proceed through the queue from
    first to last seed, but rather jump to the most interesting seeds first.
    In the last experiment, afl_fast_branches_u8 and afl_fast_branches_u16
    contained a bug, where we never progressed beyond the first cycle.
    Trying a fixed version, that is also integrated with the moved fast
    power schedule.
  fuzzers:
    - afl
    - afl_fast
    - afl_coe_v2
    - afl_fast_v2
    - afl_fast_v2_exp
    - afl_fast_branches_v2

- experiment: 2020-10-21
  description: "further memcache tests with fixed random"
  fuzzers:
    - aflplusplus_fixed
    - aflplusplus_optimal
    - aflplusplus_memcache_2mb
    - aflplusplus_memcache_5mb
    - aflplusplus_memcache_20mb
    - aflplusplus_memcache_200mb

- experiment: 2020-10-19
  description: >
    Experiments from 2020-10-17 showed quite some overhead [afl vs afl_nofast].
    Checking overhead of xxh3 (afl_xxh3). Reduced overhead of addressing 8MB
    of memory for hit counts (afl_fast, etc. u8* instead of u32*). After some
    debugging, I found that schedules that speed up cycles are penalized,
    because queue_cycle determines a seed's handicap (fuzzed 4x longer) and the
    size of the mutated blocks in the seed (larger blocks for later cycles).
    For schedules afl_fast_no_cycles, afl_oldfast_1, afl_fast_branches_u8/16,
    the current cycle is computed as "fuzzed_paths / queued_paths".
  fuzzers:
    - afl
    - afl_fast
    - afl_xxh3
    - afl_oldfast_1
    - afl_fast_nocycle
    - afl_fast_branches_u8
    - afl_fast_branches_u16

- experiment: 2020-10-18
  description: "further memcache tests and test current vs 2.68c"
  fuzzers:
    - aflplusplus
    - aflplusplus_268c
    - aflplusplus_optimal
    - aflplusplus_memcache_2mb
    - aflplusplus_memcache_20mb
    - aflplusplus_memcache_50mb
    - aflplusplus_memcache_200mb

- experiment: 2020-10-17
  description: >
    Evaluating several AFL schedules. There are two edge-count-based boosting
    schedules (afl_branches_u8, afl_branches_16). For each edge, AFL already
    maintains favourite seeds (the fastest and smallest seed). We choose
    identify rarely executed edges and mark those favourites as 'champions',
    and skip most non-champions as long as some champions exist. There are two
    FAST schedules that also consider the number of times a seed is fuzzed
    (afl_old_fast_1, afl_old_fast_025). There are two schedules that further
    de-prioritize slow seeds (afl_quick, afl_fast_quick). In previous
    experiments, we observed that AFL doesn't get through the entire queue in
    23 hours. There are five baselines (afl, afl_shuffled, afl_nofast,
    afl_fast, and afl_coe) where afl_shuffled starts with a shuffled queue,
    and afl_nofast uses xxh3 for hashing.

  fuzzers:
    - afl
    - afl_coe
    - afl_fast
    - afl_quick
    - afl_nofast
    - afl_shuffled
    - afl_oldfast_1
    - afl_fast_quick
    - afl_oldfast_025
    - afl_fast_branches_u8
    - afl_fast_branches_u16

- experiment: 2020-10-16
  description: "memcache test"
  fuzzers:
    - aflplusplus
    - aflplusplus_optimal
    - aflplusplus_memcache_2000mb
    - aflplusplus_memcache_2mb
    - aflplusplus_memcache_pre

- experiment: 2020-10-15
  fuzzers:
    - aflplusplus
    - aflplusplus_optimal
    - aflplusplus_memcache_2000mb
    - aflplusplus_memcache_2mb
    - aflplusplus_memcache_pre

- experiment: 2020-10-13-2
  fuzzers:
    - afl
    - afl_coe
    - afl_fast_32
    - afl_oldcoe_16
    - afl_oldfast_4
    - afl_oldfast_16
    - afl_fast_nofav
    - afl_fast_branches
    - afl_fast_branches2

- experiment: 2020-10-13
  fuzzers:
    - aflplusplus
    - aflplusplus_explore
    - aflplusplus_coe_z
    - aflplusplus_explore_z
    - aflplusplus_memcache
    - aflplusplus_memcache_inf

- experiment: 2020-10-12
  fuzzers:
    - aflplusplus
    - aflplusplus_optimal
    - aflplusplus_nocycles
    - aflplusplus_explore
    - honggfuzz
    - entropic
    - entropic_magicbytes

- experiment: 2020-10-10
  fuzzers:
    - afl
    - afl_fast_32
    - afl_fast_xxh3
    - afl_fast_branches
    - afl_fast_spliceless
    - afl_fast_spliceless2
    - afl_fast_nohits_srsly
    - afl_nohandicap_spliceless
    - afl_nohandicap_spliceless2

- experiment: 2020-10-09
  fuzzers:
    - aflplusplus
    - aflplusplus_nocycles
    - aflplusplus_memcache
    - aflplusplus_memcache_inf

- experiment: 2020-10-07
  fuzzers:
    - afl
    - afl_32
    - afl_fast
    - afl_fast_32
    - afl_fast_late_32
    - afl_fast_coll_32
    - afl_fast_nohits_32
    - afl_fast_nohandicap_late_32

- experiment: 2020-10-05-aflfast
  fuzzers:
    - aflplusplus_explore
    - aflplusplus_coe
    - aflplusplus_coe_24
    - aflplusplus_coe_48
    - aflplusplus_coe_64
    - aflplusplus_fast
    - aflplusplus_fast_24
    - aflplusplus_fast_48
    - aflplusplus_fast_64

- experiment: 2020-10-05
  fuzzers:
    - afl
    - afl_fast
    - afl_fast_nohandicap
    - afl_fast_nohandicap_late
    - afl_fast_nohandicap_late_2
    - afl_fast_nohandicap_late_s
    - afl_fast_nohandicap_late_o
    - afl_fast_nohandicap_late_32

- experiment: 2020-10-01-lightweizz
  fuzzers:
    - aflplusplus
    - aflplusplus_lightweizz
    - weizz_qemu
    - aflsmart
    - afl

- experiment: 2020-10-01
  fuzzers:
    - aflplusplus_coe
    - aflplusplus_fast
    - aflplusplus_coe_skip
    - aflplusplus_fast_skip
    - aflplusplus_coe_nofav
    - aflplusplus_fast_nofav
    - aflplusplus_coe_rareoften
    - aflplusplus_fast_rareoften
    - aflplusplus_coe_maxfactor
    - aflplusplus_fast_maxfactor

- experiment: 2020-09-30
  fuzzers:
    - aflplusplus_coe
    - aflplusplus_fast
    - aflplusplus_rare
    - aflplusplus_exploit
    - aflplusplus_explore
    - aflplusplus_exploit_48
    - aflplusplus_exploit_64
    - aflplusplus_explore_min8
    - aflplusplus_explore_min16
    - aflplusplus_explore_pow3
    - aflplusplus_explore_pow5
    - libaflfuzzer

- experiment: 2020-09-26
  fuzzers:
    - aflplusplus_exploit # baseline
    - aflplusplus_explore # baseline
    - aflplusplus_coe2
    - aflplusplus_coe3
    - aflplusplus_coe4
    - aflplusplus_fast2
    - aflplusplus_fast3
    - aflplusplus_fast4
    - aflplusplus_coe2_shorthandicap
    - aflplusplus_fast2_shorthandicap

- experiment: 2020-09-25
  fuzzers:
    - libaflfuzzer
    - aflplusplus_coe3
    - aflplusplus_exploit
    - aflplusplus_exploit_12
    - aflplusplus_exploit_16
    - aflplusplus_exploit_24
    - aflplusplus_exploit_28
    - aflplusplus_explore_pow4
    - aflplusplus_explore_pow5
    - aflplusplus_explore
    - aflplusplus_mmopt

- experiment: 2020-09-24
  fuzzers:
    - aflcc
    - klee
    - aflcc_no_orig_dict

- experiment: 2020-09-23
  fuzzers:
    - aflplusplus_coe3
    - aflplusplus_fast3
    - aflplusplus_coe2_fastcount
    - aflplusplus_fast2_fastcount
    - aflplusplus_coe2_lateboost
    - aflplusplus_fast2_lateboost
    - aflplusplus_coe2_shortcycles
    - aflplusplus_fast2_shortcycles
    - aflplusplus_coe2_shorthandicap
    - aflplusplus_fast2_shorthandicap
    - aflplusplus_explore_32
    - aflplusplus_fast2
    - aflplusplus_coe2

- experiment: 2020-09-22
  fuzzers:
    - aflplusplus_coe
    - aflplusplus_coe2
    - aflplusplus_exploit
    - aflplusplus_exploit_28
    - aflplusplus_exploit_48
    - aflplusplus_exploit_pow4
    - aflplusplus_exploit_pow5
    - aflplusplus_explore
    - aflplusplus_mmopt
    - aflplusplus_rare

- experiment: 2020-09-20
  fuzzers:
    - aflplusplus_explore_32
    - aflplusplus_fast2
    - aflplusplus_coe2

- experiment: 2020-09-19
  fuzzers:
    - aflplusplus
    - afl
    - libaflfuzzer
    - libfuzzer
    - lafintel
    - aflplusplus_exploit
    - aflplusplus_exploit_28
    - aflplusplus_exploit_48
    - aflplusplus_exploit_64
    - aflplusplus_exploit_pow5
    - aflplusplus_exploit_pow7
    - aflplusplus_explore
    - aflplusplus_explore2exploit
    - aflplusplus_seek

- experiment: 2020-09-18
  fuzzers:
    - aflsmart

- experiment: 2020-09-16
  fuzzers:
    - aflplusplus_coe_12
    - aflplusplus_coe_24
    - aflplusplus_coe_32
    - aflplusplus_exploit_12
    - aflplusplus_exploit_24
    - aflplusplus_exploit_32
    - aflplusplus_explore_12
    - aflplusplus_explore_24
    - aflplusplus_explore_32
    - aflplusplus_explore_min12
    - aflplusplus_explore_min24
    - aflplusplus_explore_pow6
    - aflplusplus_explore_pow8
    - aflplusplus_fast_12
    - aflplusplus_fast_24
    - aflplusplus_fast_32

- experiment: 2020-09-15
  fuzzers:
    - aflplusplus
    - aflplusplus_no_mopt
    - aflplusplus_coe
    - aflplusplus_exploit
    - aflplusplus_explore
    - aflplusplus_fast
    - aflplusplus_lin
    - aflplusplus_mmopt
    - aflplusplus_quad
    - aflplusplus_rare
    - aflplusplus_oldseek

- experiment: 2020-09-11
  fuzzers:
    - libfuzzer
    - libfuzzer_norestart
    - entropic
    - entropic_norestart_noexectime
    - entropic_norestart_yesexectime
    - aflplusplus
    - honggfuzz

- experiment: 2020-09-10
  fuzzers:
    - aflplusplus_same1
    - aflplusplus_same2
    - aflplusplus_same3
    - aflplusplus_pre3
    - aflplusplus_pre3_fix
    - aflplusplus_pre3_fix_p
    - aflplusplus_optimal_pre3
    - aflplusplus_optimal_pre3_fix
    - aflplusplus_optimal_pre3_fix_p
    - aflplusplus
    - aflplusplus_fix
    - aflplusplus_fix_p
    - aflplusplus_optimal
    - aflplusplus_optimal_fix
    - aflplusplus_optimal_fix_p

- experiment: 2020-09-08
  fuzzers:
    - aflplusplus
    - aflplusplus_pre3
    - aflplusplus_optimal
    - aflplusplus_optimal_pre3
    - aflplusplus_pre3_dict
    - aflplusplus_pre3_simple
    - aflplusplus_pre3_simple_dict
    - aflplusplus_qemu
    - aflplusplus_qemu5
    - honggfuzz
    - entropic_after
    - entropic_keepseed

- experiment: 2020-09-05
  fuzzers:
    - aflplusplus_optimal
    - aflplusplus
    - aflplusplus_pre3
    - aflplusplus_pre3_dict
    - aflplusplus_pre3_cull
    - aflplusplus_nounstable

- experiment: 2020-09-02
  fuzzers:
    - aflplusplus
    - aflplusplus_nounstable
    - aflplusplus_qemu
    - aflplusplus_qemu5
    - aflplusplus_qemu5_cmplog

- experiment: 2020-08-30
  fuzzers:
    - libfuzzer_before
    - libfuzzer_after
    - entropic_before
    - entropic_after

- experiment: 2020-08-25
  fuzzers:
    - libfuzzer_magicbytes
    - entropic_magicbytes

- experiment: 2020-08-21
  fuzzers:
    - entropic_keepseed

- experiment: 2020-08-20
  fuzzers:
    - aflplusplus
    - aflplusplus_optimal
    - aflplusplus_lto_fixed
    - aflplusplus_lto
    - aflplusplus_lto_pcguard
    - aflplusplus_lto_cmplog
    - aflplusplus_lto_laf
    - aflplusplus_classic
    - entropic_exectime

- experiment: 2020-08-15
  fuzzers:
    - libfuzzer_fixcrossover
    - entropic_fixcrossover
    - libfuzzer_keepseed
    - entropic_keepseed

- experiment: 2020-08-14
  fuzzers:
    - aflplusplus
    - aflplusplus_optimal
    - aflplusplus_qemu
    - aflplusplus_same1
    - aflplusplus_same2
    - aflplusplus_same3
    - honggfuzz
    - weizz
    - aflplusplus_taint
    - aflplusplus_laf

- experiment: 2020-08-10
  fuzzers:
    - libfuzzer_fixcrossover
    - entropic_fixcrossover

- experiment: 2020-08-07
  fuzzers:
    - aflplusplus_datalenrand
    - aflplusplus_havoc
    - aflplusplus_coe
    - aflplusplus_exploit
    - aflplusplus_explore
    - aflplusplus_fast
    - aflplusplus_lin
    - aflplusplus_mmopt
    - aflplusplus_quad
    - aflplusplus_rare
    - aflplusplus_seek

- experiment: 2020-08-03
  fuzzers:
    - afl
    - aflfast
    - aflplusplus
    - aflplusplus_optimal
    - aflplusplus_qemu
    - afl_qemu
    - aflsmart
    - eclipser
    - entropic
    - fairfuzz
    - fastcgs_lm
    - honggfuzz
    - honggfuzz_qemu
    - lafintel
    - libfuzzer
    - manul
    - mopt
    - libfuzzer_keepseed
    - entropic_keepseed
    - libfuzzer_interceptors
    - entropic_interceptors

- experiment: 2020-07-30
  fuzzers:
    - libfuzzer
    - libfuzzer_interceptors
    - entropic
    - entropic_interceptors

- experiment: 2020-07-29
  fuzzers:
    - afl
    - honggfuzz
    - libfuzzer
    - entropic

- experiment: 2020-07-27
  fuzzers:
    - afl
    - aflplusplus
    - honggfuzz
    - aflplusplus_honggfuzz
    - aflplusplus_cmplog
    - aflplusplus_havoc_cmplog
    - aflplusplus_havoc2
    - aflplusplus_havoc
    - aflplusplus_laf
    - aflplusplus_laf_cmplog

- experiment: 2020-07-25
  fuzzers:
    - aflplusplus
    - aflplusplus_havoc
    - aflplusplus_hybrid
    - aflplusplus_honggfuzz
    - afl
    - afl_qemu
    - honggfuzz
    - honggfuzz_qemu
    - mopt

- experiment: 2020-07-22
  fuzzers:
    - libfuzzer

- experiment: 2020-07-20
  fuzzers:
    - libfuzzer

- experiment: 2020-07-13
  fuzzers:
    - aflplusplus_ctx_default
    - aflplusplus_ctx_nosingle
    - aflplusplus_ctx_nozero
    - aflplusplus_ctx_nozerosingle
    - aflplusplus_ngram4
    - aflplusplus_ngram6
    - aflplusplus_ngram8

- experiment: 2020-07-09
  fuzzers:
    - aflplusplus_lto_dict
    - aflplusplus_lto
    - aflplusplus_ltoinstrim
    - aflplusplus_ctx
    - aflplusplus_ngram2
    - aflplusplus_optimal
    - aflplusplus_qemu
    - aflplusplus

- experiment: 2020-06-30
  fuzzers:
    - aflplusplus_qemu
    - afl_qemu
    - honggfuzz_qemu
    - aflplusplus_optimal_shmem

- experiment: 2020-06-26
  fuzzers:
    - aflplusplus
    - aflplusplus_optimal
    - aflplusplus_optimal_shmem
    - aflplusplus_shmem
    - entropic

- experiment: 2020-06-18
  fuzzers:
    - aflplusplus
    - aflplusplus_optimal
    - aflplusplus_optimal_shmem
    - aflplusplus_qemu
    - aflplusplus_shmem

- experiment: 2020-06-17
  fuzzers:
    - aflplusplus
    - aflplusplus_optimal
    - aflplusplus_optimal_shmem
    - aflplusplus_qemu
    - aflplusplus_shmem

- experiment: 2020-06-12
  fuzzers:
    - aflcc
    - aflplusplus
    - aflplusplus_optimal
    - aflplusplus_optimal_shmem
    - aflplusplus_qemu
    - aflplusplus_shmem
    - libfuzzer_nocmp
    - manul

- experiment: 2020-06-08
  fuzzers:
    - aflplusplus
    - libfuzzer<|MERGE_RESOLUTION|>--- conflicted
+++ resolved
@@ -20,7 +20,6 @@
 # Please add new experiment requests towards the top of this file.
 #
 
-<<<<<<< HEAD
 - experiment: 2022-11-06-muttfuzz
   description: "Try out muttfuzz and compare against afl"
   fuzzers:
@@ -32,14 +31,13 @@
   fuzzers:
     - aflplusplus
     - aflplusplus_um_prioritize
-=======
+
 - experiment: 2022-10-31-update-libfuzzer-2
   description: "Compare and consider replacing Entropic with Centipede"
   fuzzers:
     - libfuzzer
     - entropic
     - centipede
->>>>>>> 99498f17
 
 - experiment: 2022-10-19-um-full
   description: "Add parallel experiments and libfuzzer ones too"
