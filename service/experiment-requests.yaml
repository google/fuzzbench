--- conflicted
+++ resolved
@@ -19,7 +19,6 @@
 # You can run "make presubmit" to do basic validation on this file.
 # Please add new experiment requests towards the top of this file.
 
-<<<<<<< HEAD
 - experiment: 2021-06-12-symccafl-pp
   description: "Same as 2021-06-02-symccafl-pp but saturated"
   oss-fuzz-corpus: true
@@ -39,7 +38,7 @@
     - lafintel
     - libfuzzer
     - mopt    
-=======
+
 - experiment: 2021-06-12-aflpp
   description: "Benchmark AFL++ regressions"
   fuzzers:
@@ -53,7 +52,6 @@
     - aflplusplus_flcnt
     - aflplusplus_lcnt
     - honggfuzz
->>>>>>> 83759d71
 
 - experiment: 2021-06-11-aflpp-sat
   description: "Benchmark AFL++ (saturated)"
