--- conflicted
+++ resolved
@@ -20,7 +20,7 @@
 # Please add new experiment requests towards the top of this file.
 #
 
-<<<<<<< HEAD
+
 - experiment: 2022-01-27-libafl
   description: "libafl text test"
   fuzzers:
@@ -30,7 +30,7 @@
     - aflplusplus
     - honggfuzz
     - entropic
-=======
+
 - experiment: 2022-01-31-main-fuzzers
   description: "evaluate up-to-date version of main fuzzers"
   fuzzers:
@@ -45,7 +45,7 @@
     - mopt
     - aflfast
     - fairfuzz
->>>>>>> f6924fc8
+
 
 - experiment: 2022-01-17-afl-culling-bug
   description: "afl without corpus culling eval"
