# Experiment requests have the following format:
#
# - experiment: 2020-06-08  # The name of the experiment
#   fuzzers:  # The fuzzers to run in the experiment.
#     - aflplusplus
#     - libfuzzer
#   description: "Explain the intent of the experiment"
#   # type: bug  # Set to use bug based benchmarks, otherwise coverage (default).
#   # oss-fuzz-corpus: true  # Set to use latest saturated corpora from OSS-Fuzz.
#
# The name of the experiment must begin with a date using this format:
# YYYY-MM-DD (year-month-day). It's not important what timezone is used in
# deciding the date or if this is a day or two off. The most important thing is
# that is unique.
# If there already is an experiment for a particular date in this file, you can
# either: add a suffix (e.g. "-aflplusplus" or "-2") to the experiment name, or
# use the next date.
#
# You can run "make presubmit" to do basic validation on this file.
# Please add new experiment requests towards the top of this file.
#

<<<<<<< HEAD
- experiment: 2023-04-20-symcts-the-first-act
  description: Symcts

  max_total_time: 28800
  trials: 10

  fuzzers:
    - symcts
    - symcts_afl
    - symcts_weak_afl
    - symcts_symqemu
    - symctf_symqemu-afl
    - symcts_symqemu_weak
    - symsan
    - symcc_aflplusplus

  benchmarks:
    - curl_curl_fuzzer_http
    - harfbuzz-1.3.2
    - jsoncpp_jsoncpp_fuzzer
    - libpng-1.6.38
    - stb_stbi_read_fuzzer
    - libxml2-v2.9.2
    - libxslt_xpath
    - re2-2014-12-09
    - vorbis-2017-12-11
    - woff2-2016-05-06
    - zlib_zlib_uncompress_fuzzer
=======
- experiment: 2023-03-21-various
  description: "Tests darwin, pcg, ddfuzz"
  fuzzers:
    - afl
    - darwin
    - aflplusplus
    - aflplusplus_pge
    - aflplusplus_pge10
    - aflplusplus_pge100
    - aflplusplus_ddfuzz
    - aflplusplus_comp_pge
    - aflplusplus_comp_dd
  benchmarks:
    - assimp_assimp_fuzzer
    - bloaty_fuzz_target
    - dropbear_fuzzer-postauth_nomaths
    - freetype2_ftfuzzer
    - lcms_cms_transform_fuzzer
    - libpcap_fuzz_both
    - libxml2_xml
    - mbedtls_fuzz_dtlsclient
    - openthread_ot-ip6-send-fuzzer
    - proj4_proj_crs_to_crs_fuzzer
    - sqlite3_ossfuzz
    - stb_stbi_read_fuzzer
    - systemd_fuzz-link-parser
    - woff2_convert_woff2ttf_fuzzer

- experiment: 2023-03-20-ecofuzz
  description: "Test EcoFuzz."
  fuzzers:
    - afl
    - aflfast
    - ecofuzz

- experiment: 2023-03-20-aflpp
  description: "afl++ comparisons"
  trials: 10
  fuzzers:
    - aflplusplus
    - aflplusplus_405c
    - aflplusplus_comp
    - aflplusplus_haste
    - hastefuzz
  benchmarks:
    - assimp_assimp_fuzzer
    - bloaty_fuzz_target
    - dropbear_fuzzer-postauth_nomaths
    - freetype2_ftfuzzer
    - lcms_cms_transform_fuzzer
    - libpcap_fuzz_both
    - libxml2_xml
    - mbedtls_fuzz_dtlsclient
    - openthread_ot-ip6-send-fuzzer
    - proj4_proj_crs_to_crs_fuzzer
    - sqlite3_ossfuzz
    - stb_stbi_read_fuzzer
    - systemd_fuzz-link-parser
    - woff2_convert_woff2ttf_fuzzer

- experiment: 2023-02-28-ecofuzz
  description: "Test EcoFuzz."
  fuzzers:
    - afl
    - aflfast
    - ecofuzz

- experiment: 2023-03-15-aflpp
  description: "afl++ identify regressions."
  trials: 10
  fuzzers:
    - aflplusplus_post_0
    - aflplusplus_post_1
    - aflplusplus_post_2
    - aflplusplus_post_3
    - aflplusplus_pre_0
    - aflplusplus_pre_1
    - aflplusplus_pre_2
    - aflplusplus_pre_3
    - aflplusplus_pre_4
    - aflplusplus_pre_5

- experiment: 2023-03-10-aflpp
  description: "afl++ classify tests."
  trials: 10
  fuzzers:
    - aflplusplus_base
    - aflplusplus_explore
    - aflplusplus_class_explore
    - aflplusplus_class
    - aflplusplus_onebug

- experiment: 2023-02-27-aflpp-3
  description: "afl++ regression test (different one)."
  trials: 10
  fuzzers:
    - aflplusplus_new
    - aflplusplus_div
    - aflplusplus_explore
  benchmarks:
    - bloaty_fuzz_target
    - freetype2_ftfuzzer
    - lcms_cms_transform_fuzzer
    - libpcap_fuzz_both
    - mbedtls_fuzz_dtlsclient
    - openthread_ot-ip6-send-fuzzer
    - proj4_proj_crs_to_crs_fuzzer
    - sqlite3_ossfuzz
    - stb_stbi_read_fuzzer
    - systemd_fuzz-link-parser

- experiment: 2023-02-27-aflppp
  description: "afl+++ variants."
  trials: 10
  fuzzers:
    - aflplusplusplus
    - aflppp_fav
    - aflppp_learn
  benchmarks:
    - curl_curl_fuzzer_http
    - jsoncpp_jsoncpp_fuzzer
    - libxml2_xml
    - libxslt_xpath
    - proj4_proj_crs_to_crs_fuzzer
    - re2_fuzzer
    - sqlite3_ossfuzz
    - systemd_fuzz-link-parser

- experiment: 2023-02-27-learnperffuzz
  description: "Test quota."
  fuzzers:
    - afl
    - aflfast
    - aflplusplus
    - aflsmart
    - eclipser
    - fairfuzz
    - honggfuzz
    - libafl
    - libfuzzer
    - mopt
    - learnperffuzz

- experiment: 2023-02-27-aflpp-2
  description: "afl++ regression test."
  trials: 10
  fuzzers:
    - aflplusplus_onebug
    - aflplusplus_new
    - aflplusplus_old
    - aflplusplus_025f617d
    - aflplusplus
  benchmarks:
    - bloaty_fuzz_target
    - freetype2_ftfuzzer
    - lcms_cms_transform_fuzzer
    - libpcap_fuzz_both
    - mbedtls_fuzz_dtlsclient
    - openthread_ot-ip6-send-fuzzer
    - proj4_proj_crs_to_crs_fuzzer
    - sqlite3_ossfuzz
    - stb_stbi_read_fuzzer
    - systemd_fuzz-link-parser

- experiment: 2023-02-27-aflpp
  description: "afl++ regression test."
  fuzzers:
    - aflplusplus_onebug
    - aflplusplus_new
    - aflplusplus_old
  benchmarks:
    - bloaty_fuzz_target
    - freetype2_ftfuzzer
    - lcms_cms_transform_fuzzer
    - proj4_proj_crs_to_crs_fuzzer
    - stb_stbi_read_fuzzer

- experiment: 2023-02-26-aflppp
  description: "afl+++ impact test."
  fuzzers:
    - aflplusplus_new
    - aflplusplusplus
  benchmarks:
    - curl_curl_fuzzer_http
    - jsoncpp_jsoncpp_fuzzer
    - libxml2_xml
    - libxslt_xpath
    - php_php-fuzz-parser
    - proj4_proj_crs_to_crs_fuzzer
    - re2_fuzzer
    - sqlite3_ossfuzz
    - systemd_fuzz-link-parser

- experiment: 2023-02-26-aflpp
  description: "afl++ regression test."
  fuzzers:
    - aflplusplus
    - aflplusplus_new
    - aflplusplus_old
  benchmarks:
    - bloaty_fuzz_target
    - freetype2_ftfuzzer
    - lcms_cms_transform_fuzzer
    - proj4_proj_crs_to_crs_fuzzer
    - stb_stbi_read_fuzzer

- experiment: 2023-02-23-aflpp
  description: "afl++ regression test."
  fuzzers:
    - aflplusplus_025f617d
    - aflplusplus_3e8a691a
    - aflplusplus_old
    - aflplusplus_1a9f9685
    - aflplusplus_f01bf776
    - aflplusplus_25b4b326
  benchmarks:
    - bloaty_fuzz_target
    - freetype2_ftfuzzer
    - lcms_cms_transform_fuzzer
    - proj4_proj_crs_to_crs_fuzzer
    - stb_stbi_read_fuzzer

- experiment: 2023-02-22-aflpp
  description: "afl++ regression test."
  fuzzers:
    - aflplusplus
    - aflplusplus_old
    - aflplusplus_rq
    - aflplusplus_onebug

- experiment: 2023-02-21-aflppp
  description: "afl++ regression test."
  fuzzers:
    - aflplusplusplus
    - aflppp_all

- experiment: 2023-02-21-aflpp
  description: "afl++ regression test."
  fuzzers:
    - aflplusplus
    - aflplusplus_old
    - aflplusplusplus
    - aflppp_no

- experiment: 2023-02-20-aflpp
  description: "afl++ and afl+++ experiments."
  fuzzers:
    - aflplusplus
    - aflplusplus_current
    - aflplusplusplus
    - aflppp_oldcmplog
    - aflppp_minlen
    - aflppp_nomaxlen

- experiment: 2023-02-18-aflpp
  description: "afl+++ token experiment."
  fuzzers:
    - aflplusplus
    - aflppp
    - aflppp_no
    - aflppp_tmout

- experiment: 2023-02-15-test-quota
  description: "Test quota."
  fuzzers:
    - afl
    - aflfast
    - aflplusplus
    - aflsmart
    - centipede
    - eclipser
    - fairfuzz
    - honggfuzz
    - libafl
    - libfuzzer
    - mopt

- experiment: 2023-02-15-aflpp
  description: "afl+++ token experiment."
  fuzzers:
    - aflplusplus
    - aflplusplus_at_cm_new
    - aflplusplus_at_cm_old

- experiment: 2023-02-14-aflpp
  description: "afl++ dict experiment."
  fuzzers:
    - aflplusplus_at
    - aflplusplus_at_nomain

- experiment: 2023-02-13-aflpp-3
  description: "afl+++ token experiment."
  fuzzers:
    - aflplusplus_at_cm_new
    - aflplusplus_at_cm_old

- experiment: 2023-02-13-aflpp-2
  description: "afl+++ token experiment."
  fuzzers:
    - aflplusplus_at_cm
    - aflplusplus_at_cm_dis

- experiment: 2023-02-13-aflpp
  description: "afl++ dict experiment"
  fuzzers:
    - aflplusplus
    - aflplusplus_dict

- experiment: 2023-02-08-aflpp
  description: "afl+++ token experiment."
  fuzzers:
    - aflplusplus_at_cm
    - aflplusplus_at

- experiment: 2023-02-06-aflpp-3
  description: "afl++ cmplog experiment."
  fuzzers:
    - aflplusplus
    - aflplusplus_99

- experiment: 2023-02-06-aflpp-2
  description: "afl+++ token experiment."
  fuzzers:
    - aflplusplus_at_cm_less2
    - aflplusplus_at_cm_less

- experiment: 2023-02-06-aflpp
  description: "afl+++ token experiment."
  fuzzers:
    - aflplusplus_at_cm
    - aflplusplus_at_cm_less

- experiment: 2023-02-05-aflpp
  description: "afl+++ token experiment."
  fuzzers:
    - aflplusplus_at_cm
    - aflplusplus_at_cm_air

- experiment: 2023-02-04-aflpp-2
  description: "afl+++ token experiment."
  fuzzers:
    - aflplusplus_at_cm
    - aflplusplus_at_cm_less

- experiment: 2023-02-04-aflpp-1
  description: "afl+++ token experiment."
  fuzzers:
    - aflplusplus_at_cm
    - aflplusplus_at_cm_learn

- experiment: 2023-02-02-libafl
  description: "libafl grammar comparison."
  fuzzers:
    - libafl_token_alt
    - libafl_token_neu

- experiment: 2023-02-02-aflpp-2
  description: "afl+++ token experiment."
  fuzzers:
    - aflplusplus_at_cm
    - aflplusplus_at_cm_fav

- experiment: 2023-02-02-aflpp-1
  description: "afl+++ token experiment."
  fuzzers:
    - aflplusplus_at_cm
    - aflplusplus_at_cm_old

- experiment: 2023-02-01-aflpp
  description: "afl+++ token experiment."
  fuzzers:
    - aflplusplus_at
    - aflplusplus_at_cm_fav

- experiment: 2023-01-31-aflpp
  description: "afl+++ token experiment."
  fuzzers:
    - aflplusplus_at
    - aflplusplus_at_cm_fav
>>>>>>> 2185ba0e

- experiment: 2023-01-29-aflpp
  description: "afl+++ token experiment."
  fuzzers:
    - aflplusplus
    - aflplusplus_at
    - aflplusplus_at_cm
    - aflplusplus_at_cm_fav
    - aflplusplus_at_cm_old

- experiment: 2023-01-28-aflpp
  description: "afl++ vs llvm native instrumentation."
  fuzzers:
    - aflplusplus_at
    - aflplusplus_at_llvm

- experiment: 2023-01-27-aflpp
  description: "afl+++ token experiment."
  fuzzers:
    - aflplusplus
    - aflplusplus_at
    - aflplusplus_at_cm
    - aflplusplus_at_cm_fav
    - aflplusplus_at_cm_old

- experiment: 2023-01-27-test-request
  description: "Test if the new system can run experiments by online request."
  fuzzers:
    - aflplusplus
    - centipede
    - honggfuzz
    - libfuzzer

- experiment: 2023-01-25-libafl
  description: "libafl grammar comparison"
  fuzzers:
    - libafl
    - libafl_text
    - libafl_token_alt
    - libafl_token_neu

- experiment: 2023-01-23-3-aflpp
  description: "afl++ weighting variants."
  fuzzers:
    - aflplusplus_cmplog_exp
    - aflplusplus_unfuzzed
    - aflplusplus_faved

- experiment: 2023-01-23-2-aflpp
  description: "afl++ cmplog variants."
  fuzzers:
    - aflplusplus_cmplog
    - aflplusplus_cmplog_exp
    - aflplusplus_cmplog_exp1

- experiment: 2023-01-23-aflpp
  description: "afl++ cmplog variants."
  fuzzers:
    - aflplusplus_cmplog
    - aflplusplus_cmplog_exp
    - aflplusplus_cmplog_exp1

- experiment: 2023-01-12-aflpp
  description: "afl++ tokens + libafl test."
  fuzzers:
    - aflplusplus_tokens_only
    - aflplusplus_tokens
    - aflplusplus

- experiment: 2023-01-05-libafl
  description: "Test the LibAFL forkserver"
  type: bug
  fuzzers:
    - aflplusplus
    - entropic
    - libfuzzer
    - honggfuzz
    - libafl
    - libafl_forkserver

- experiment: 2023-01-10-aflpp
  description: "Test if the previous aflpp build failure is flaky."
  fuzzers:
    - aflplusplus_tokens
    - aflplusplus
  trials: 2
  max_total_time: 910

- experiment: 2023-01-05-aflpp
  description: "aflpp token test"
  fuzzers:
    - aflplusplus_tokens
    - aflplusplus

- experiment: 2023-01-03-aflpp
  description: "aflpp token test"
  fuzzers:
    - aflplusplus_tokens
    - aflplusplus
    - afl
    - eclipser
    - honggfuzz
    - libafl
  type: bug

- experiment: 2022-12-15-bug-based
  description: "Test running core fuzzers on 5 new bug-based benchmarks."
  fuzzers:
    - afl
    - aflfast
    - aflplusplus
    - aflsmart
    - centipede
    - eclipser
    - fairfuzz
    - honggfuzz
    - libafl
    - libfuzzer
    - mopt
  type: bug
  benchmarks:
    - arrow_parquet-arrow-fuzz
    - aspell_aspell_fuzzer
    - ffmpeg_ffmpeg_demuxer_fuzzer
    - file_magic_fuzzer
    - grok_grk_decompress_fuzzer

- experiment: 2022-12-05-rerun-c
  description: "Wingfuzz coverage experiment (compare against core fuzzers)"
  fuzzers:
    - afl
    - aflfast
    - aflplusplus
    - aflsmart
    - entropic
    - eclipser
    - fairfuzz
    - honggfuzz
    - lafintel
    - libfuzzer
    - mopt
    - wingfuzz

- experiment: 2022-12-05-rerun-c
  description: "Wingfuzz coverage experiment (compare against core fuzzers)"
  fuzzers:
    - afl
    - aflfast
    - aflplusplus
    - aflsmart
    - entropic
    - eclipser
    - fairfuzz
    - honggfuzz
    - lafintel
    - libfuzzer
    - mopt
    - wingfuzz

- experiment: 2022-12-05-aflpp-cmplog-c
  description: "afl++ cmplog enhancements"
  fuzzers:
    - aflplusplus_cmplog
    - aflplusplus_cmplog_r

- experiment: 2022-12-01-um-c
  description: "Try out um prioritize 75 and random again"
  fuzzers:
    - aflplusplus_um_random
    - aflplusplus_um_prioritize_75

- experiment: 2022-12-05-rerun-b
  description: "Wingfuzz coverage experiment (compare against core fuzzers)"
  fuzzers:
    - afl
    - aflfast
    - aflplusplus
    - aflsmart
    - entropic
    - eclipser
    - fairfuzz
    - honggfuzz
    - lafintel
    - libfuzzer
    - mopt
    - wingfuzz

- experiment: 2022-12-05-aflpp-cmplog-b
  description: "afl++ cmplog enhancements"
  fuzzers:
    - aflplusplus_cmplog
    - aflplusplus_cmplog_r

- experiment: 2022-12-01-um-b
  description: "Try out um prioritize 75 and random again"
  fuzzers:
    - aflplusplus_um_random
    - aflplusplus_um_prioritize_75

- experiment: 2022-12-05-rerun
  description: "Wingfuzz coverage experiment (compare against core fuzzers)"
  fuzzers:
    - afl
    - aflfast
    - aflplusplus
    - aflsmart
    - entropic
    - eclipser
    - fairfuzz
    - honggfuzz
    - lafintel
    - libfuzzer
    - mopt
    - wingfuzz

- experiment: 2022-12-05-aflpp-cmplog
  description: "afl++ cmplog enhancements"
  fuzzers:
    - aflplusplus_cmplog
    - aflplusplus_cmplog_r

- experiment: 2022-12-01-um
  description: "Try out um prioritize 75 and random again"
  fuzzers:
    - aflplusplus_um_random
    - aflplusplus_um_prioritize_75

- experiment: 2022-12-01-muttfuzz
  description: "Try out muttfuzz and compare against afl"
  fuzzers:
    - aflplusplus
    - aflplusplus_muttfuzz

- experiment: 2022-11-23-aflpp-cmplog
  description: "afl++ cmplog enhancements"
  fuzzers:
    - aflplusplus_cmplog
    - aflplusplus_cmplog_r
    - aflplusplus_cmplog_1587
    - aflplusplus_cmplog_1585

- experiment: 2022-11-18-um
  description: "Try out um prioritize 75 and random again"
  fuzzers:
    - aflplusplus_um_random
    - aflplusplus_um_prioritize_75

- experiment: 2022-11-18-muttfuzz
  description: "Try out muttfuzz and compare against afl"
  fuzzers:
    - aflplusplus
    - aflplusplus_muttfuzz

- experiment: 2022-11-22-aflpp-cmplog
  description: "afl++ cmplog enhancements"
  fuzzers:
    - aflplusplus_cmplog
    - aflplusplus_cmplog_r
    - aflplusplus_cmplog_1587
    - aflplusplus_cmplog_1585

- experiment: 2022-11-19-update-libfuzzer
  description: "Compare and consider replacing Entropic with Centipede"
  fuzzers:
    - libfuzzer
    - entropic
    - centipede

- experiment: 2022-11-12-muttfuzz
  description: "Try out muttfuzz and compare against afl"
  fuzzers:
    - aflplusplus
    - aflplusplus_muttfuzz

- experiment: 2022-11-12-um-prioritize
  description: "Try out um prioritize again"
  fuzzers:
    - aflplusplus
    - aflplusplus_um_prioritize

- experiment: 2022-11-11-muttfuzz
  description: "Try out muttfuzz and compare against afl"
  fuzzers:
    - aflplusplus
    - aflplusplus_muttfuzz

- experiment: 2022-11-11-um-prioritize
  description: "Try out um prioritize again"
  fuzzers:
    - aflplusplus
    - aflplusplus_um_prioritize

- experiment: 2022-11-06-muttfuzz
  description: "Try out muttfuzz and compare against afl"
  fuzzers:
    - aflplusplus
    - aflplusplus_muttfuzz

- experiment: 2022-11-06-um-prioritize
  description: "Try out um prioritize again"
  fuzzers:
    - aflplusplus
    - aflplusplus_um_prioritize

- experiment: 2022-10-31-update-libfuzzer-2
  description: "Compare and consider replacing Entropic with Centipede"
  fuzzers:
    - libfuzzer
    - entropic
    - centipede

- experiment: 2022-11-06-muttfuzz
  description: "Try out muttfuzz and compare against afl"
  fuzzers:
    - aflplusplus
    - aflplusplus_muttfuzz

- experiment: 2022-11-06-um-prioritize
  description: "Try out um prioritize again"
  fuzzers:
    - aflplusplus
    - aflplusplus_um_prioritize

- experiment: 2022-10-31-update-libfuzzer-2
  description: "Compare and consider replacing Entropic with Centipede"
  fuzzers:
    - libfuzzer
    - entropic
    - centipede

- experiment: 2022-10-19-um-full
  description: "Add parallel experiments and libfuzzer ones too"
  fuzzers:
    - aflplusplus_um_parallel
    - honggfuzz_um_parallel
    - libfuzzer
    - libfuzzer_um_random
    - libfuzzer_um_random_75
    - libfuzzer_um_parallel
    - libfuzzer_um_prioritize
    - libfuzzer_um_prioritize_75

- experiment: 2022-10-17-update-libfuzzer
  description: "Compare and consider replacing Entropic with Centipede"
  fuzzers:
    - libfuzzer
    - entropic
    - centipede

- experiment: 2022-10-13-um-final-5
  description: "UM fuzzer experiment (honggfuzz)"
  fuzzers:
    - honggfuzz_um_prioritize_75
    - honggfuzz_um_prioritize

- experiment: 2022-10-13-um-final-4
  description: "UM fuzzer experiment (honggfuzz)"
  fuzzers:
    - honggfuzz_um_random_75
    - honggfuzz_um_random

- experiment: 2022-10-13-um-final-3
  description: "UM fuzzer experiment (aflplusplus/honggfuzz)"
  fuzzers:
    - aflplusplus_um_prioritize_75
    - honggfuzz

- experiment: 2022-10-13-um-final-2
  description: "UM fuzzer experiment (aflplusplus)"
  fuzzers:
    - aflplusplus_um_random_75
    - aflplusplus_um_prioritize

- experiment: 2022-10-13-um-final-1
  description: "UM fuzzer experiment (aflplusplus)"
  fuzzers:
    - aflplusplus
    - aflplusplus_um_random

- experiment: 2022-10-12-um-full-10
  description: "UM fuzzer experiment (eclipser_um_prioritize, eclipser_um_parallel)"
  fuzzers:
    - eclipser_um_prioritize
    - eclipser_um_parallel

- experiment: 2022-10-12-um-full-9
  description: "UM fuzzer experiment (eclipser, eclipser_um_random)"
  fuzzers:
    - eclipser
    - eclipser_um_random

- experiment: 2022-10-12-um-full-8
  description: "UM fuzzer experiment (libfuzzer_um_prioritize, libfuzzer_um_parallel)"
  fuzzers:
    - libfuzzer_um_prioritize
    - libfuzzer_um_parallel

- experiment: 2022-10-12-um-full-7
  description: "UM fuzzer experiment (libfuzzer, libfuzzer_um_random)"
  fuzzers:
    - libfuzzer
    - libfuzzer_um_random

- experiment: 2022-10-12-um-full-6
  description: "UM fuzzer experiment (honggfuzz_um_prioritize, honggfuzz_um_parallel)"
  fuzzers:
    - honggfuzz_um_prioritize
    - honggfuzz_um_parallel

- experiment: 2022-10-12-um-full-5
  description: "UM fuzzer experiment (honggfuzz, honggfuzz_um_random)"
  fuzzers:
    - honggfuzz
    - honggfuzz_um_random

- experiment: 2022-10-12-um-full-4
  description: "UM fuzzer experiment (aflplusplus_um_prioritize, aflplusplus_um_parallel)"
  fuzzers:
    - aflplusplus_um_prioritize
    - aflplusplus_um_parallel

- experiment: 2022-10-12-um-full-3
  description: "UM fuzzer experiment (aflplusplus, aflplusplus_um_random)"
  fuzzers:
    - aflplusplus
    - aflplusplus_um_random

- experiment: 2022-10-12-um-full-2
  description: "UM fuzzer experiment (afl_um_prioritize, afl_um_parallel)"
  fuzzers:
    - afl_um_prioritize
    - afl_um_parallel

- experiment: 2022-10-12-um-full-1
  description: "UM fuzzer experiment (afl, afl_um_random)"
  fuzzers:
    - afl
    - afl_um_random

- experiment: 2022-10-11-um-3
  description: "UM fuzzer experiment"
  fuzzers:
    - aflplusplus
    - aflplusplus_um_random_3
  benchmarks:
    - bloaty_fuzz_target
    - curl_curl_fuzzer_http
    - harfbuzz-1.3.2
    - lcms-2017-03-21
    - libjpeg-turbo-07-2017
    - mbedtls_fuzz_dtlsclient
    - openthread-2019-12-23
    - proj4-2017-08-14
    - re2-2014-12-09
    - sqlite3_ossfuzz
    - vorbis-2017-12-11
    - zlib_zlib_uncompress_fuzzer

- experiment: 2022-10-07-um-3b
  description: "UM fuzzer experiment"
  fuzzers:
    - aflplusplus
    - aflplusplus_um_random_3

- experiment: 2022-10-08-wingfuzz
  description: "Wingfuzz coverage experiment (compare against core fuzzers)"
  fuzzers:
    - afl
    - aflfast
    - aflplusplus
    - aflsmart
    - entropic
    - eclipser
    - fairfuzz
    - honggfuzz
    - lafintel
    - libfuzzer
    - mopt
    - wingfuzz

- experiment: 2022-10-07-um-full
  description: "UM fuzzer experiment"
  fuzzers:
    - aflplusplus
    - aflplusplus_um_parallel
    - aflplusplus
    - libfuzzer_um_prioritize
    - libfuzzer_um_random
    - libfuzzer_um_parallel
    - libfuzzer
    - afl_um_prioritize
    - afl_um_random
    - afl_um_parallel
    - afl
    - eclipser_um_prioritize
    - eclipser_um_random
    - eclipser_um_parallel
    - eclipser
    - honggfuzz_um_prioritize
    - honggfuzz_um_random
    - honggfuzz_um_parallel
    - honggfuzz

- experiment: 2022-10-07-um-3
  description: "UM fuzzer experiment"
  fuzzers:
    - aflplusplus
    - aflplusplus_um_random_3

- experiment: 2022-10-06-um-full
  description: "UM fuzzer experiment"
  fuzzers:
    - aflplusplus
    - aflplusplus_um_parallel
    - aflplusplus
    - libfuzzer_um_prioritize
    - libfuzzer_um_random
    - libfuzzer_um_parallel
    - libfuzzer
    - afl_um_prioritize
    - afl_um_random
    - afl_um_parallel
    - afl
    - eclipser_um_prioritize
    - eclipser_um_random
    - eclipser_um_parallel
    - eclipser
    - honggfuzz_um_prioritize
    - honggfuzz_um_random
    - honggfuzz_um_parallel
    - honggfuzz

- experiment: 2022-10-05-um-3
  description: "UM fuzzer experiment"
  fuzzers:
    - aflplusplus
    - aflplusplus_um_random_3

- experiment: 2022-06-08-dissecting-repro
  description: "Dissecting AFL paper (scheduling)"
  type: bug
  fuzzers:
    - afl
    - afl_scheduling_lifo
    - afl_scheduling_random

- experiment: 2022-10-04-um-6-12
  description: "UM fuzzer experiment"
  fuzzers:
    - aflplusplus
    - aflplusplus_um_random_6
    - aflplusplus_um_random_12

- experiment: 2022-10-04-um
  description: "UM fuzzer experiment"
  fuzzers:
    - aflplusplus
    - aflplusplus_um_random

- experiment: 2022-09-29-wingfuzz
  description: "Wingfuzz coverage experiment (compare against core fuzzers)"
  fuzzers:
    - afl
    - aflfast
    - aflplusplus
    - aflsmart
    - entropic
    - eclipser
    - fairfuzz
    - honggfuzz
    - lafintel
    - libfuzzer
    - mopt
    - wingfuzz

- experiment: 2022-09-29
  description: "Main coverage experiment"
  type: code
  fuzzers:
    - honggfuzz
    - aflplusplus
    - eclipser
    - entropic
    - libfuzzer
    - aflsmart
    - lafintel
    - afl
    - mopt
    - aflfast
    - fairfuzz
    - libafl

- experiment: 2022-05-06-dissecting-repro
  description: "Reproduce: Dissecting AFL paper"
  type: bug
  fuzzers:
    - afl
    - afl_no_favored
    - afl_collision_free
    - afl_double_timeout
    - afl_no_favfactor
    - afl_no_trim
    - afl_scheduling_lifo
    - afl_scheduling_random
    - afl_score_max
    - afl_score_min
    - afl_score_no_novel_prioritization
    - afl_score_random
    - afl_splicing_mutation

- experiment: 2022-09-27-centipede-corpus
  description: "Centipede Focus function experiment -- type: code"
  oss-fuzz-corpus: true
  fuzzers:
    - centipede
    - centipede_function_filter
  benchmarks:
    - curl_curl_fuzzer_http
    - jsoncpp_jsoncpp_fuzzer
    - libjpeg-turbo-07-2017
    - mbedtls_fuzz_dtlsclient
    - openthread-2019-12-23
    - vorbis-2017-12-11
    - freetype2-2017
    - harfbuzz-1.3.2
    - lcms-2017-03-21
    - bloaty_fuzz_target
    - libpng-1.2.56
    - zlib_zlib_uncompress_fuzzer
    - re2-2014-12-09
    - libxml2-v2.9.2
    - libxslt_xpath
    - libpcap_fuzz_both

- experiment: 2022-09-26-aflpp-um
  description: "afl++ and libfuzzer um coverage experiments (compare our fuzzers against afl++)"
  fuzzers:
    - aflplusplus_um_prioritize
    - aflplusplus_um_random
    - aflplusplus_um_parallel
    - aflplusplus
    - libfuzzer_um_prioritize
    - libfuzzer_um_random
    - libfuzzer_um_parallel
    - libfuzzer

- experiment: 2022-09-22-aflpp-um
  description: "afl++ um coverage experiments (compare our fuzzers against afl++)"
  fuzzers:
    - aflplusplus_um_prioritize
    - aflplusplus_um_random
    - aflplusplus

- experiment: 2022-09-18-aflpp-um
  description: "afl++ um coverage experiments (compare our fuzzers against afl++)"
  fuzzers:
    - aflplusplus_um_prioritize
    - aflplusplus_um_random
    - aflplusplus

- experiment: 2022-08-31-aflpp-um
  description: "afl++ um coverage experiments (compare our fuzzers against afl++)"
  fuzzers:
    - aflplusplus_um_prioritize
    - aflplusplus_um_random
    - aflplusplus

- experiment: 2022-08-25-aflpp-um
  description: "afl++ um coverage experiments (compare our fuzzers against afl++)"
  fuzzers:
    - aflplusplus_um_prioritize
    - aflplusplus_um_random
    - aflplusplus

- experiment: 2022-09-12-centipede-code
  description: "Centipede Focus function experiment -- type: code"
  fuzzers:
    - centipede
    - centipede_function_filter
  benchmarks:
    - curl_curl_fuzzer_http
    - jsoncpp_jsoncpp_fuzzer
    - libjpeg-turbo-07-2017
    - mbedtls_fuzz_dtlsclient
    - openthread-2019-12-23
    - vorbis-2017-12-11
    - freetype2-2017
    - harfbuzz-1.3.2
    - lcms-2017-03-21
    - bloaty_fuzz_target
    - libpng-1.2.56
    - zlib_zlib_uncompress_fuzzer
    - re2-2014-12-09
    - libxml2-v2.9.2
    - libxslt_xpath
    - libpcap_fuzz_both

- experiment: 2022-09-12-centipede-bug
  description: "Centipede Focus function experiment -- type: bug"
  fuzzers:
    - centipede
    - centipede_function_filter
  type: bug
  benchmarks:
    - stb_stbi_read_fuzzer
    - proj4_standard_fuzzer
    - usrsctp_fuzzer_connect
    - muparser_set_eval_fuzzer
    - zstd_stream_decompress
    - mruby-2018-05-23
    - libhevc_hevc_dec_fuzzer
    - file_magic_fuzzer
    - quickjs_eval-2020-01-05
    - libarchive_libarchive_fuzzer
    - arrow_parquet-arrow-fuzz
    - aspell_aspell_fuzzer
    - matio_matio_fuzzer
    - libhtp_fuzz_htp

- experiment: 2022-09-08-centipede
  description: "Another round of centipede experiment"
  fuzzers:
    - honggfuzz
    - aflplusplus
    - eclipser
    - entropic
    - libfuzzer
    - lafintel
    - afl
    - mopt
    - fairfuzz
    - libfuzzer_dataflow
    - centipede

- experiment: 2022-08-29-focus-code
  description: "Focus function experiment -- type: code"
  fuzzers:
    - libfuzzer
    - centipede_function_filter
    - libfuzzer_focus_idx0
    - libfuzzer_focus_idx1
    - libfuzzer_focus_idx2
    - libfuzzer_focus_idx3
    - libfuzzer_focus_idx4
    - libfuzzer_focus_idx5
    - libfuzzer_focus_idx6
    - libfuzzer_focus_idx7
    - libfuzzer_focus_idx8
  benchmarks:
    - curl_curl_fuzzer_http
    - jsoncpp_jsoncpp_fuzzer
    - libjpeg-turbo-07-2017
    - mbedtls_fuzz_dtlsclient
    - openthread-2019-12-23
    - vorbis-2017-12-11
    - freetype2-2017
    - harfbuzz-1.3.2
    - lcms-2017-03-21
    - bloaty_fuzz_target
    - libpng-1.2.56
    - zlib_zlib_uncompress_fuzzer
    - re2-2014-12-09
    - libxml2-v2.9.2
    - libxslt_xpath
    - libpcap_fuzz_both

- experiment: 2022-08-29-focus-bug
  description: "Focus function experiment -- type: bug"
  fuzzers:
    - libfuzzer
    - centipede_function_filter
    - libfuzzer_focus_idx0
    - libfuzzer_focus_idx1
    - libfuzzer_focus_idx2
    - libfuzzer_focus_idx3
    - libfuzzer_focus_idx4
    - libfuzzer_focus_idx5
    - libfuzzer_focus_idx6
    - libfuzzer_focus_idx7
    - libfuzzer_focus_idx8
  type: bug
  benchmarks:
    - stb_stbi_read_fuzzer
    - proj4_standard_fuzzer
    - usrsctp_fuzzer_connect
    - muparser_set_eval_fuzzer
    - zstd_stream_decompress
    - mruby-2018-05-23
    - libhevc_hevc_dec_fuzzer
    - file_magic_fuzzer
    - quickjs_eval-2020-01-05
    - libarchive_libarchive_fuzzer
    - arrow_parquet-arrow-fuzz
    - aspell_aspell_fuzzer
    - matio_matio_fuzzer
    - libhtp_fuzz_htp

- experiment: 2022-08-25-aflpp-um
  description: "afl++ um coverage experiments (compare our fuzzers against afl++)"
  fuzzers:
    - aflplusplus_um_prioritize
    - aflplusplus_um_random
    - aflplusplus

- experiment: 2022-08-18-libfuzzer-focus
  description: "Testing with focus function driven by fuzz introspector results"
  fuzzers:
    - libfuzzer
    - introspector_driven_focus
  type: bug
  benchmarks:
    - libarchive_libarchive_fuzzer

- experiment: 2022-08-18-aflpp
  description: "afl++ tests"
  fuzzers:
    - aflplusplus_cmplog_nocal
    - aflplusplus_cmplog_nocal2
    - aflplusplus_cmplog

- experiment: 2022-08-17-aflpp
  description: "afl++ tests"
  fuzzers:
    - aflplusplus_cmplog_nocal
    - aflplusplus_cmplog_nocal2
    - aflplusplus_cmplog

- experiment: 2022-08-14-aflpp
  description: "afl++ tests"
  fuzzers:
    - aflplusplus_cmplog_nocal
    - aflplusplus_cmplog

- experiment: 2022-08-13-centipede
  description: "Test the latest centipede"
  fuzzers:
    - honggfuzz
    - aflplusplus
    - eclipser
    - entropic
    - libfuzzer
    - lafintel
    - afl
    - mopt
    - fairfuzz
    - libfuzzer_dataflow
    - centipede

- experiment: 2022-08-04-libfuzzer-focus
  description: "Testing with focus function driven by fuzz introspector results"
  fuzzers:
    - libfuzzer
    - introspector_driven_focus
  type: bug
  benchmarks:
    - libarchive_libarchive_fuzzer

- experiment: 2022-08-04-afl-new-splicing
  description: "Test AFL with a new splicing as mutation"
  type: bug
  fuzzers:
    - afl
    - afl_splicing_mutation

- experiment: 2022-08-03-afl-new-splicing
  description: "Test AFL with a new splicing as mutation"
  type: bug
  fuzzers:
    - afl
    - afl_splicing_mutation

- experiment: 2022-07-24-centipede
  description: "Test centipede"
  fuzzers:
    - honggfuzz
    - aflplusplus
    - eclipser
    - entropic
    - libfuzzer
    - lafintel
    - afl
    - mopt
    - fairfuzz
    - libfuzzer_dataflow
    - centipede

- experiment: 2022-07-22-centipede
  description: "Test AFL with a new splicing as mutation"
  fuzzers:
    - honggfuzz
    - aflplusplus
    - eclipser
    - entropic
    - libfuzzer
    - lafintel
    - afl
    - mopt
    - fairfuzz
    - libfuzzer_dataflow
    - centipede

- experiment: 2022-07-21-afl-new-splicing
  description: "Test AFL with a new splicing as mutation"
  type: bug
  fuzzers:
    - afl
    - afl_splicing_mutation

- experiment: 2022-07-20-aflpp
  description: "afl++ libafl tests. Redo 07-13."
  fuzzers:
    - aflplusplus_libafl
    - libafl_aflpp
    - libafl
    - aflplusplus
    - aflplusplus_optimal
    - honggfuzz
    - entropic

- experiment: 2022-07-13-aflpp
  description: "afl++ libafl tests"
  fuzzers:
    - aflplusplus_libafl
    - libafl_aflpp
    - libafl
    - aflplusplus
    - aflplusplus_optimal
    - honggfuzz
    - entropic

- experiment: 2022-06-29-aflpp
  description: "afl++ libafl tests"
  fuzzers:
    - aflplusplus_libafl
    - libafl_aflpp
    - libafl
    - aflplusplus
    - aflplusplus_optimal
    - honggfuzz
    - entropic

- experiment: 2022-06-09-afl-splicing
  description: "Test AFL with splicing as mutation"
  type: bug
  fuzzers:
    - afl
    - afl_splicing_mutation

- experiment: 2022-06-08-dissecting
  description: "Dissecting AFL paper (scheduling)"
  type: bug
  fuzzers:
    - afl
    - afl_scheduling_lifo
    - afl_scheduling_random

- experiment: 2022-06-01-dissecting
  description: "Dissecting AFL paper (scheduling)"
  type: bug
  fuzzers:
    - afl
    - afl_scheduling_lifo
    - afl_scheduling_random

- experiment: 2022-05-13-afl
  description: "afl map tests"
  fuzzers:
    - afl_virginmap
    - afl_maxmap
    - afl

- experiment: 2022-05-06-dissecting
  description: "Dissecting AFL paper"
  type: bug
  fuzzers:
    - afl
    - afl_no_favored
    - afl_collision_free
    - afl_double_timeout
    - afl_no_favfactor
    - afl_no_trim
    - afl_scheduling_lifo
    - afl_scheduling_random
    - afl_score_max
    - afl_score_min
    - afl_score_no_novel_prioritization
    - afl_score_random
    - afl_splicing_mutation

- experiment: 2022-04-19
  description: "Main coverage experiment"
  type: code
  fuzzers:
    - honggfuzz
    - aflplusplus
    - eclipser
    - entropic
    - libfuzzer
    - aflsmart
    - lafintel
    - afl
    - mopt
    - aflfast
    - fairfuzz

- experiment: 2022-04-19-bug
  description: "Main bug experiment"
  type: bug
  fuzzers:
    - honggfuzz
    - aflplusplus
    - eclipser
    - entropic
    - libfuzzer
    - aflsmart
    - lafintel
    - afl
    - mopt
    - aflfast
    - fairfuzz


- experiment: 2022-04-10-aflpp
  description: "afl++ bug ranking"
  type: bug
  fuzzers:
    - aflplusplus
    - aflplusplus_qemu
    - aflplusplus_frida
    - aflplusplus_optimal
    - honggfuzz
    - libafl
    - entropic

- experiment: 2022-04-11-libafl
  description: "libafl new test"
  fuzzers:
    - libafl
    - libafl_new
    - aflplusplus
    - honggfuzz
    - entropic

- experiment: 2022-04-07-aflpp
  description: "afl++ dont throw away timeouts"
  fuzzers:
    - aflplusplus_llvm15
    - aflplusplus

- experiment: 2022-04-22-aflpp
  description: "afl++ new pass manager test"
  fuzzers:
    - aflplusplus_llvm15
    - aflplusplus
    - honggfuzz
    - libafl
    - aflplusplus_optimal
    - entropic

- experiment: 2022-03-04-grammar
  description: "test grammar fuzzers"
  type: bug
  fuzzers:
    - nautilus
    - gramatron
    - grimoire
    - token_level
  benchmarks:
    - quickjs_eval-2020-01-05
    - php_php-fuzz-execute
    - mruby-2018-05-23

- experiment: 2022-02-25-libfuzzer-variants
  description: "Requesting experiment on variants of libfuzzer."
  fuzzers:
    - libfuzzer
    - entropic
    - libfuzzer_exeute_final
    - entropic_execute_final
    - honggfuzz
    - aflplusplus
    - eclipser
    - aflsmart
    - afl
    - aflfast
    - fairfuzz

- experiment: 2022-02-15-grammar
  description: "test grammar fuzzers"
  type: bug
  fuzzers:
    - nautilus
    - gramatron
    - grimoire
    - token_level
  benchmarks:
    - quickjs_eval-2020-01-05
    - php_php-fuzz-execute
    - mruby-2018-05-23

- experiment: 2022-02-18-aflpp
  description: "afl++ frida tests"
  fuzzers:
    - aflplusplus_qemu
    - aflplusplus_frida
    - aflplusplus_frida_cache
    - aflplusplus

- experiment: 2022-02-15-main-fuzzers
  description: "evaluate up-to-date version of main fuzzers"
  fuzzers:
    - honggfuzz
    - aflplusplus
    - eclipser
    - entropic
    - libfuzzer
    - aflsmart
    - lafintel
    - afl
    - mopt
    - aflfast
    - fairfuzz

- experiment: 2022-02-15-aflpp
  description: "afl++ frida tests"
  fuzzers:
    - aflplusplus_qemu
    - aflplusplus_frida
    - aflplusplus_frida_sup
    - aflplusplus_frida_inst
    - aflplusplus_frida_cmov
    - aflplusplus_frida_cache

- experiment: 2022-01-27-libafl
  description: "libafl text test"
  fuzzers:
    - libafl
    - libafl_old
    - libafl_text
    - aflplusplus
    - honggfuzz
    - entropic

- experiment: 2022-01-17-afl-culling-bug
  description: "afl without corpus culling eval"
  type: bug
  fuzzers:
    - afl
    - afl_no_culling

- experiment: 2022-01-15-aflpp
  description: "afl++ test new classify implementation"
  type: bug
  fuzzers:
    - aflplusplus
    - aflplusplus_tmp

- experiment: 2022-01-07-aflpp-collisions
  description: "afl++ edge collision impact on bug finding"
  type: bug
  fuzzers:
    - aflplusplus_pcguard
    - aflplusplus_classic

- experiment: 2021-12-27-aflpp
  description: "afl++ test"
  fuzzers:
    - aflplusplus_havoc1
    - aflplusplus_havoc11
    - aflplusplus_havoc2
    - aflplusplus_havoc22
    - aflplusplus_qemu
    - aflplusplus_frida

- experiment: 2021-12-17-afl-edges
  description: "afl edge coverage only eval"
  fuzzers:
    - afl
    - afl_edges

- experiment: 2021-12-25-libaflpp
  description: "afl++ + libafl test"
  fuzzers:
    - aflplusplus_optimal
    - aflplusplus
    - libafl
    - entropic
    - honggfuzz
    - afl
    - aflplusplus_qemu
    - aflplusplus_frida

- experiment: 2021-12-17-afl-edges-bug
  description: "afl edge coverage only eval"
  type: bug
  fuzzers:
    - afl
    - afl_edges

- experiment: 2021-12-16-afl-fitness-bug
  description: "afl fitness mode eval"
  type: bug
  fuzzers:
    - afl
    - afl_fitness
    - afl_fitness_only

- experiment: 2021-12-15-libafl
  description: "afl++ + libafl test"
  fuzzers:
    - aflplusplus
    - aflplusplus_dfl
    - aflplusplus_class
    - libafl_marc
    - libafl_gsoc
    - libafl_dfl
    - afl
    - afl_marc
    - entropic
    - honggfuzz

- experiment: 2021-12-14-fafuzzer
  description: "Evaluate fuzzer effectiveness on fafuzz and other fuzzers"
  fuzzers:
    - fafuzz
    - afl_2_52_b
    - mopt

- experiment: 2021-12-13-libafl
  description: "libaf test"
  fuzzers:
    - libafl
    - libafl_marc

- experiment: 2021-12-09-aflpp
  description: "afl++ enhancements"
  fuzzers:
    - aflplusplus
    - aflplusplus_dfl
    - aflplusplus_more
    - aflplusplus_andrea1
    - aflplusplus_andrea2

- experiment: 2021-12-06-fafuzzer
  description: "Evaluate fuzzer effectiveness on fafuzz and other fuzzers"
  fuzzers:
    - fafuzz
    - afl
    - mopt

- experiment: 2021-12-01-aflpp
  description: "afl++ enhancements"
  fuzzers:
    - aflplusplus_dfl
    - aflplusplus_sat
    - aflplusplus_more

- experiment: 2021-11-26-aflpp
  description: "afl++ regression tests"
  fuzzers:
    - aflplusplus_r0
    - aflplusplus_r1
    - aflplusplus_r2
    - aflplusplus_r3
    - aflplusplus_r4
    - entropic
    - honggfuzz

- experiment: 2021-11-22-aflbb
  description: "Evaluate fuzzer effectiveness in blackbox mode - experiment 2"
  fuzzers:
    - pythia_bb
    - afl

- experiment: 2021-11-22-aflpp
  description: "afl++ + libafl tests"
  fuzzers:
    - aflplusplus_qemu
    - aflplusplus_frida
    - aflplusplus_frida_orig
    - libafl
    - libafl_gsoc
    - aflplusplus
    - honggfuzz
    - entropic

- experiment: 2021-11-22-zafl-bug
  description: "Compare Zafl to standard source-only and binary-only fuzzers (bug)."
  type: bug
  fuzzers:
    - aflplusplus
    - aflplusplus_dict2file
    - aflplusplus_cmplog
    - aflplusplus_zafl
    - aflplusplus_tracepc
    - aflplusplus_qemu_tracepc
    - aflplusplus_qemu

- experiment: 2021-11-18-zafl-cov
  description: "Compare Zafl to standard source-only and binary-only fuzzers (coverage)."
  fuzzers:
    - aflplusplus
    - aflplusplus_dict2file
    - aflplusplus_cmplog
    - aflplusplus_zafl
    - aflplusplus_tracepc
    - aflplusplus_qemu_tracepc
    - aflplusplus_qemu

- experiment: 2021-11-19-aflpp
  description: "afl++ + libafl tests"
  fuzzers:
    - aflplusplus_qemu
    - aflplusplus_frida
    - aflplusplus_frida_orig
    - libafl
    - libafl_gsoc
    - aflplusplus
    - honggfuzz
    - entropic

- experiment: 2021-11-18-bug
  description: "Compare Zafl to standard source-only and binary-only fuzzers (bug)."
  type: bug
  fuzzers:
    - aflplusplus
    - aflplusplus_dict2file
    - aflplusplus_cmplog
    - aflplusplus_zafl
    - aflplusplus_tracepc
    - aflplusplus_qemu_tracepc
    - aflplusplus_qemu

- experiment: 2021-11-18-coverage
  description: "Compare Zafl to standard source-only and binary-only fuzzers (coverage)."
  fuzzers:
    - aflplusplus
    - aflplusplus_dict2file
    - aflplusplus_cmplog
    - aflplusplus_zafl
    - aflplusplus_tracepc
    - aflplusplus_qemu_tracepc
    - aflplusplus_qemu

- experiment: 2021-11-16-aflbb
  description: "Evaluate fuzzer effectiveness in blackbox mode - experiment 2"
  fuzzers:
    - pythia_bb
    - afl

- experiment: 2021-11-09-aflpp
  description: "afl++ binary-only"
  fuzzers:
    - aflplusplus_qemu
    - aflplusplus_qemu_orig
    - aflplusplus_frida
    - aflplusplus_frida_orig
    - aflplusplus_frida_preperf

- experiment: 2021-11-07-aflpp
  description: "afl++"
  fuzzers:
    - aflplusplus
    - aflplusplus_optimal
    - aflplusplus_qemu
    - aflplusplus_orig
    - aflplusplus_qemu_orig
    - aflplusplus_314
    - aflplusplus_313
    - entropic
    - honggfuzz

- experiment: 2021-11-03-aflpp
  description: "afl++"
  fuzzers:
    - aflplusplus_cmplog_2dictl
    - aflplusplus_cmplog0
    - aflplusplus_cmplogo1
    - aflplusplus_cmplogo2
    - aflplusplus_cmplogo3
    - aflplusplus_cmplogo3orig
    - aflplusplus_cmplog_inst
    - aflplusplus
    - aflplusplus_qemu
    - aflplusplus_frida_huge
    - aflplusplus_frida_huge2

- experiment: 2021-10-29
  description: "Compare Zafl to standard source-only and binary-only fuzzers."
  fuzzers:
    - aflplusplus
    - aflplusplus_zafl
    - aflplusplus_tracepc
    - aflplusplus_qemu_tracepc
    - aflplusplus_qemu

- experiment: 2021-11-01-aflpp
  description: "afl++"
  fuzzers:
    - aflplusplus_cmplog_2dictl
    - aflplusplus_cmplog0
    - aflplusplus_cmplogo1
    - aflplusplus_cmplogo2
    - aflplusplus_cmplogo3
    - aflplusplus_cmplog_inst
    - aflplusplus
    - aflplusplus_qemu
    - aflplusplus_frida
    - aflplusplus_frida_huge
    - aflplusplus_frida_huge2

- experiment: 2021-10-29-aflpp
  description: "afl++"
  fuzzers:
    - aflplusplus_cmplogo0
    - aflplusplus_cmplogo1
    - aflplusplus_cmplogo2
    - aflplusplus_cmplogo3
    - aflplusplus
    - aflplusplus_cmplog_2dictl
    - aflplusplus_cmplog0
    - aflplusplus_frida
    - aflplusplus_frida_huge

- experiment: 2021-10-26-aflpp
  description: "afl++ cmplog dict"
  fuzzers:
    - aflplusplus_cmplog_2dictl
    - aflplusplus
    - aflplusplus_cmplog0
    - aflplusplus_cmplog1
    - aflplusplus_cmplog2
    - aflplusplus_cmplog3
    - aflplusplus_cmplog4

- experiment: 2021-10-22-libafl
  description: "libaf test"
  fuzzers:
    - aflplusplus
    - libafl
    - libafl_gsoc

- experiment: 2021-10-22-libafl
  description: "libaf test"
  fuzzers:
    - aflplusplus
    - libafl
    - libafl_gsoc

- experiment: 2021-10-22-aflpp
  description: "afl++ cmplog dict"
  fuzzers:
    - aflplusplus_cmplog_2dictl
    - aflplusplus
    - aflplusplus_cmplog0
    - aflplusplus_cmplog1
    - aflplusplus_cmplog3
    - aflplusplus_cmplog5
    - aflplusplus_cmplog7
    - aflplusplus_cmplog9
    - aflplusplus_cmplog11
    - aflplusplus_cmplog13
    - aflplusplus_cmplog15

- experiment: 2021-10-19-aflpp-rf
  description: "Benchmark afl++ random fuzzing mode"
  fuzzers:
    - aflpp_random_default
    - aflpp_random_no_favs
    - aflpp_random_wrs
    - aflpp_random_wrs_rf
    - aflpp_random_wrs_rf_rp
    - aflpp_random_wrs_rp

- experiment: 2021-10-19
  description: "Compare Zafl to standard source-only and binary-only fuzzers."
  fuzzers:
    - aflplusplus
    - aflplusplus_zafl
    - aflplusplus_tracepc
    - aflplusplus_qemu_tracepc
    - aflplusplus_qemu

- experiment: 2021-10-15-afpp
  description: "afl++ frida test"
  fuzzers:
    - aflplusplus_frida
    - aflplusplus_frida_huge

- experiment: 2021-10-14
  description: "Compare Zafl to standard source-only and binary-only fuzzers."
  fuzzers:
    - aflplusplus
    - aflplusplus_zafl
    - aflplusplus_qemu

- experiment: 2021-10-13-aflpp
  description: "afl++ cmplog test - rerun"
  fuzzers:
    - aflplusplus_cmplog_2dictl
    - aflplusplus
    - entropic
    - honggfuzz
    - aflplusplus_frida
    - aflplusplus_frida_huge
    - aflplusplus_qemu

- experiment: 2021-10-07-aflpp
  description: "afl++ cmplog test"
  fuzzers:
    - aflplusplus_cmplog_2dictl
    - aflplusplus
    - entropic
    - honggfuzz

- experiment: 2021-10-07-aflpp
  description: "afl++ frida test"
  fuzzers:
    - aflplusplus
    - entropic
    - honggfuzz
    - afl
    - libafl
    - libafl_gsoc
    - aflplusplus_frida
    - aflplusplus_frida_huge
    - aflplusplus_qemu

- experiment: 2021-09-24-libafl
  description: "Libafl experiment with GSOC patches"
  fuzzers:
    - libafl
    - libafl_gsoc
    - aflplusplus
    - entropic
    - honggfuzz
    - afl

- experiment: 2021-09-23-blackboxeffect
  description: "Compare the fuzzer effectiveness of AFL dumb mode"
  fuzzers:
    - afl
    - pythia_effect_bb
    - aflplusplus
    - honggfuzz
    - libfuzzer

- experiment: 2021-09-08-cloning
  description: >
    Benchmark some variants of AFL++ that use different function cloning
    strategies at whole program level to achieve collision-free context
    sensitivity. Use different (smaller) sizes to study the impact of the afl map.
  type: bug
  fuzzers:
    - aflplusplus_classic_ctx
    - aflplusplus_classic_ctx_18
    - aflplusplus_classic_ctx_20
    - aflplusplus_classic_ctx_21
    - cfctx_bottom
    - cfctx_dataflow_seadsa
    - cfctx_dataflow_svf
    - cfctx_randomic
    - cfctx_params
    - cfctx_plain
    - aflplusplus_pcguard
    - cfctx_dataflow_svf_llc
    - cfctx_dataflow_seadsa_llc
    - cfctx_params_llc
    - cfctx_params_512kb
    - cfctx_params_768kb

- experiment: 2021-09-02-datadependency
  description: "Different AFL instrumentations against afldd"
  type: bug
  fuzzers:
    - afldd
    - aflpp_vs_dd

- experiment: 2021-09-01-aflpp
  description: "afl++ regression test"
  fuzzers:
    - aflplusplus
    - aflplusplus_dict2file
    - aflplusplus_dict2file2
    - entropic
    - honggfuzz

- experiment: 2021-08-31-cloning
  description: >
    Benchmark some variants of AFL++ that use different function cloning
    strategies at whole program level to achieve collision-free context
    sensitivity. Use different sizes to study the impact of the afl map.
  type: bug
  fuzzers:
    - aflplusplus_classic_ctx
    - aflplusplus_classic_ctx_18
    - aflplusplus_classic_ctx_20
    - aflplusplus_classic_ctx_23
    - cfctx_bottom
    - cfctx_dataflow_seadsa
    - cfctx_dataflow_svf
    - cfctx_randomic
    - cfctx_params
    - cfctx_plain
    - aflplusplus_pcguard
    - cfctx_dataflow_svf_llc
    - cfctx_dataflow_seadsa_llc
    - cfctx_params_llc
    - cfctx_params_512kb
    - cfctx_params_1mb
    - cfctx_params_2mb
    - cfctx_params_4mb

- experiment: 2021-08-26-aflpp
  description: "afl++ frida bigmap"
  fuzzers:
    - aflplusplus_frida_big
    - aflplusplus_frida_bigbp
    - aflplusplus_frida_bp
    - aflplusplus_frida_plain
    - aflplusplus_qemu

- experiment: 2021-08-24-aflpp
  description: "afl++ frida bigmap"
  fuzzers:
    - aflplusplus_frida_big
    - aflplusplus_frida_bigbp
    - aflplusplus_frida_bp
    - aflplusplus_frida_plain
    - aflplusplus_qemu

- experiment: 2021-08-19-aflpp
  description: "afl++ frida bigmap"
  fuzzers:
    - aflplusplus_frida_big
    - aflplusplus_frida

- experiment: 2021-08-17-aflpp
  description: "afl++ cmplog"
  fuzzers:
    - aflplusplus_frida_big
    - aflplusplus_frida

- experiment: 2021-07-30-random-params
  description: "Evaluate various random parameters for afl"
  fuzzers:
    - afl
    - afl_no_favs
    - afl_rf
    - afl_rf_u
    - afl_rf_u_wrs
    - afl_wrs
    - afl_wrs_rf
    - afl_wrs_rf_rp
    - afl_wrs_rp

- experiment: 2021-07-30-aflpp
  description: "afl++ cmplog"
  fuzzers:
    - aflplusplus
    - honggfuzz
    - aflplusplus_cmplog_2dict
    - aflplusplus_cmplog_2dictl

- experiment: 2021-07-07-aflsmartformat
  description: "aflsmartformat"
  fuzzers:
    - aflsmartformat
    - aflsmart
    - afl

- experiment: 2021-07-08-feedback
  description: "Different feedback mechanisms"
  type: bug
  fuzzers:
    - afldd
    - aflpp_vs_dd

- experiment: 2021-07-09-aflpp
  description: "afl++: frida, cmplog, symbolic"
  fuzzers:
    - aflplusplus
    - aflplusplus_cmplog_double
    - fuzzolic_aflplusplus_z3
    - fuzzolic_aflplusplus_z3dict
    - honggfuzz
    - aflplusplus_313
    - aflplusplus_cmplog_fullskip
    - aflplusplus_cmplog_2dict
    - aflplusplus_frida
    - aflplusplus_frida_better
    - aflplusplus_qemu

- experiment: 2021-07-15-saturated
  description: "Benchmark a new experimental feature for AFL++ (saturated)"
  type: bug
  oss-fuzz-corpus: true
  fuzzers:
    - aflplusplus_unusual_disabled
    - aflplusplus_unusual_enabled

- experiment: 2021-07-09-cloning
  description: >
    Benchmark some variants of AFL++ that use different function cloning
    strategies at whole program level to achieve collision-free context
    sensitivity.
  type: bug
  fuzzers:
    - aflplusplus_classic_ctx
    - cfctx_bottom
    - cfctx_dataflow_seadsa
    - cfctx_dataflow_svf
    - cfctx_randomic
    - cfctx_params
    - cfctx_plain

- experiment: 2021-07-05-saturated
  description: "Benchmark a new experimental feature for AFL++ (saturated)"
  type: bug
  oss-fuzz-corpus: true
  fuzzers:
    - aflplusplus_unusual_disabled
    - aflplusplus_unusual_enabled

- experiment: 2021-07-03-symbolic
  description: "Symbolic solver benchmark."
  fuzzers:
    - aflplusplus_cmplog_double
    - aflplusplus_qemu_double
    - eclipser_aflplusplus
    - fuzzolic_aflplusplus_z3
    - fuzzolic_aflplusplus_fuzzy
    - symcc_aflplusplus_single
    - symqemu_aflplusplus

- experiment: 2021-06-27-symbolic
  description: "Symbolic solver benchmark."
  fuzzers:
    - aflplusplus_cmplog_double
    - aflplusplus_qemu_double
    - eclipser_aflplusplus
    - fuzzolic_aflplusplus_z3
    - fuzzolic_aflplusplus_fuzzy
    - symcc_aflplusplus_single
    - symqemu_aflplusplus

- experiment: 2021-06-25-aflprefix
  description: "Requesting experiments on two new AFL variants."
  fuzzers:
    - aflprefix
    - dropfuzzer
    - afl

- experiment: 2021-06-24-aflpp-bug
  description: "Benchmark afl++ cnt variants"
  type: bug
  fuzzers:
    - aflplusplus
    - aflplusplus_x_default
    - aflplusplus_fcnt
    - aflplusplus_flcnt
    - aflplusplus_lcnt
    - honggfuzz
    - entropic

- experiment: 2021-06-24-libafl
  description: "Libafl experiment"
  fuzzers:
    - libafl
    - aflplusplus
    - aflplusplus_num
    - aflplusplus_select
    - aflplusplus_cmplog_new
    - aflplusplus_cmplog_old
    - aflplusplus_frida
    - aflplusplus_qemu
    - entropic
    - honggfuzz
    - afl

- experiment: 2021-06-23-libafl
  description: "Libafl experiment"
  fuzzers:
    - libafl
    - aflplusplus
    - aflplusplus_num
    - entropic
    - honggfuzz
    - afl

- experiment: 2021-06-18-libafl
  description: "Libafl experiment"
  fuzzers:
    - libafl
    - aflplusplus
    - aflplusplus_x_default
    - aflplusplus_num
    - aflplusplus_select
    - entropic
    - honggfuzz
    - afl

- experiment: 2021-06-17-favored-seeds
  description: "Evaluating experimental methods to favor seeds"
  fuzzers:
    - afl
    - afl_no_favored
    - afl_random_favored

- experiment: 2021-06-12-aflpp-bug
  description: "Benchmark afl++ cnt variants"
  type: bug
  fuzzers:
    - aflplusplus
    - aflplusplus_fcnt
    - aflplusplus_flcnt
    - aflplusplus_lcnt
    - honggfuzz
    - entropic

- experiment: 2021-06-16-aflpp
  description: "Benchmark afl++ and frida regressions"
  fuzzers:
    - aflplusplus
    - aflplusplus_313
    - aflplusplus_311
    - aflplusplus_frida
    - aflplusplus_frida_old
    - aflplusplus_frida_new
    - aflplusplus_qemu
    - honggfuzz
    - entropic
    - afl

- experiment: 2021-06-12-symccafl-pp
  description: "Same as 2021-06-02-symccafl-pp but saturated"
  oss-fuzz-corpus: true
  fuzzers:
    - symcc_afl
    - symcc_afl_single
    - symcc_aflplusplus
    - afl_two_instances
    - afl
    - aflfast
    - aflplusplus
    - aflsmart
    - entropic
    - eclipser
    - fairfuzz
    - honggfuzz
    - lafintel
    - libfuzzer
    - mopt

- experiment: 2021-06-12-aflpp
  description: "Benchmark AFL++ regressions"
  fuzzers:
    - aflplusplus
    - aflplusplus_313
    - aflplusplus_311
    - aflplusplus_frida
    - aflplusplus_frida_old
    - aflplusplus_qemu
    - aflplusplus_fcnt
    - aflplusplus_flcnt
    - aflplusplus_lcnt
    - honggfuzz

- experiment: 2021-06-11-aflpp-sat
  description: "Benchmark AFL++ (saturated)"
  oss-fuzz-corpus: true
  fuzzers:
    - aflplusplus_x
    - aflplusplus_x_c1
    - aflplusplus_x_c1a
    - aflplusplus_x_c1t
    - aflplusplus_x_c2
    - aflplusplus_x_c2a
    - aflplusplus_x_c2t
    - aflplusplus_x_d2f
    - aflplusplus_x_eh
    - aflplusplus_x_trim
    - aflplusplus_x_default
    - honggfuzz
    - aflplusplus

- experiment: 2021-06-07-saturated-fix
  description: "Benchmark a new experimental feature for AFL++ (saturated)"
  type: bug
  oss-fuzz-corpus: true
  fuzzers:
    - aflplusplus_unusual_disabled
    - aflplusplus_unusual_enabled
    - aflplusplus_unusual_partial
    - aflplusplus_unusual_enabled_early
    - aflplusplus_unusual_partial_early

- experiment: 2021-06-07-aflpp
  description: "test threadsafe mode and collect frida cores"
  fuzzers:
    - aflplusplus
    - aflplusplus_313
    - aflplusplus_frida
    - aflplusplus_threadsafe
    - aflplusplus_zero
    - honggfuzz

- experiment: 2021-06-03-aflpp
  description: "Benchmark a new experimental feature for AFL++"
  type: bug
  fuzzers:
    - aflplusplus_unusual_disabled
    - aflplusplus_unusual_enabled
    - aflplusplus_unusual_partial

- experiment: 2021-06-02-symccafl-pp
  description: >
               Symcc experiment. The difference between this and
               2021-06-01-symccafl is that we now have a version of
               symcc in combination with aflplusplus. Some bug fixing in
               symcc has happened, which makes it less prone to crashing.
               The bug fixing is primarily for the aflplusplus hybrid,
               since the bugs that were fixed has not been notable
               (maybe seen once) in the symcc-afl combination.
               Finally, we have added an increase in the timeout
               of how often symcc runs, switching it from every
               5 sec to ever 20 sec. Finally, in the aflplusplus
               hybrid there is no use of afl-showmap, which means
               all seeds created by symcc are pushed into the afl
               queue. This changes the symcc set up as there is no
               filtering done on the seeds pushed to afl.
  fuzzers:
    - symcc_afl
    - symcc_afl_single
    - symcc_aflplusplus
    - afl_two_instances
    - afl
    - aflfast
    - aflplusplus
    - aflsmart
    - entropic
    - eclipser
    - fairfuzz
    - honggfuzz
    - lafintel
    - libfuzzer
    - mopt

- experiment: 2021-06-01-symccafl
  description: >
               Symcc-AFL test. The difference between this and
               2021-05-29-symccafl is that we now have afl benchmarks
               that run multiple instances of afl. This is for
               comparison purposes since symcc also utilises mutliple
               processes. The goal is to try and avoid any bias due
               to more total CPU time.
  fuzzers:
    - symcc_afl
    - symcc_afl_single
    - afl_two_instances
    - afl
    - aflfast
    - aflplusplus
    - aflsmart
    - entropic
    - eclipser
    - fairfuzz
    - honggfuzz
    - lafintel
    - libfuzzer
    - mopt
- experiment: 2021-06-02
  description: "Experiment to compare afl with honggfuzz and libfuzzer"
  fuzzers:
    - afl
    - aflplusplus
    - honggfuzz
    - libfuzzer
    - entropic

- experiment: 2021-05-29-symccafl
  description: "Symcc-AFL test with most benchmarks"
  fuzzers:
    - symcc_afl
    - afl
    - aflfast
    - aflplusplus
    - aflsmart
    - entropic
    - eclipser
    - fairfuzz
    - honggfuzz
    - lafintel
    - libfuzzer
    - mopt

- experiment: 2021-05-25-symccafl
  description: "Symcc-AFL first test"
  fuzzers:
    - symcc_afl
    - afl
    - aflfast
    - aflplusplus
    - aflsmart
    - entropic
    - eclipser
    - fairfuzz
    - honggfuzz
    - lafintel
    - libfuzzer
    - mopt

- experiment: 2021-05-25-cloning
  description: >
    Benchmark some variants of AFL++ that use different function cloning
    strategies at whole program level to achieve collision-free context
    sensitivity.
  type: bug
  fuzzers:
    - aflplusplus_classic
    - aflplusplus_classic_ctx
    - aflplusplus_pcguard
    - aflplusplus_pcguard_bitcode
    - aflplusplus_pcguard_ctx
    - aflplusplus_pcguard_ctx_bfs
    - aflplusplus_pcguard_ctx_randomic
    - aflplusplus_pcguard_ctx_uniform
    - aflplusplus_pcguard_ctx_params

- experiment: 2021-05-25-aflpp
  description: "afl++ release test"
  fuzzers:
    - aflplusplus
    - aflplusplus_optimal
    - aflplusplus_312
    - aflplusplus_311
    - honggfuzz
    - entropic

- experiment: 2021-05-14-aflpp
  description: "afl++ qemu + frida variants"
  fuzzers:
    - honggfuzz_qemu
    - afl_qemu
    - aflplusplus_frida
    - aflplusplus_frida_inmem
    - aflplusplus_qemu

- experiment: 2021-05-09-aflpp
  description: "afl++ qemu + frida variants"
  fuzzers:
    - honggfuzz
    - aflplusplus
    - aflplusplus_optimal
    - aflplusplus_312
    - aflplusplus_311
    - aflplusplus_frida
    - aflplusplus_frida_inmem
    - aflplusplus_qemu
    - aflplusplus_qemu_inmem

- experiment: 2021-04-22-bwhua
  fuzzers:
    - aflplusplus
    - entropic
    - fairfuzz
  description: "A survey for a class project by bwhua"

- experiment: 2021-04-17-aflpp
  description: "afl++ havoc + qemu mode variants"
  fuzzers:
    - honggfuzz
    - aflplusplus
    - aflplusplus_optimal
    - aflplusplus_312
    - aflplusplus_311
    - aflplusplus_qemu_cmplog
    - aflplusplus_qemu
    - aflplusplus_qemu_inmem
    - aflplusplus_qemu_cmplog_inmem
    - afl_qemu
    - honggfuzz_qemu

- experiment: 2021-04-14-aflpp
  description: "afl++ havoc + qemu mode variants"
  fuzzers:
    - aflplusplus
    - aflplusplus_312
    - aflplusplus_311
    - aflplusplus_havoc
    - aflplusplus_havoc2
    - aflplusplus_qemu_cmplog
    - aflplusplus_qemu_plain
    - aflplusplus_qemu
    - aflplusplus_qemu_plaininmem

- experiment: 2021-04-08
  description: >
    Test modified strcmp handling that records the full string arguments in the
    table of recent compares even if they are of different lengths and uses the
    lengths of both arguments for more targeted mutations derived from TORCW.
  fuzzers:
    - libfuzzer
    - libfuzzer_vartorcw

- experiment: 2021-04-08-bug
  description: >
    Test modified strcmp handling that records the full string arguments in the
    table of recent compares even if they are of different lengths and uses the
    lengths of both arguments for more targeted mutations derived from TORCW.
  type: bug
  fuzzers:
    - libfuzzer
    - libfuzzer_vartorcw

- experiment: 2021-03-31
  description: "afl++ collision free context sensitivity"
  fuzzers:
    - aflplusplus_classic
    - aflplusplus_classic_ctx
    - aflplusplus_pcguard
    - aflplusplus_pcguard_ctx
    - aflplusplus_pcguard_ctx_indirects

- experiment: 2021-03-27-aflpp
  description: "afl++ havoc+cmplog variants"
  fuzzers:
    - aflplusplus
    - aflplusplus_312
    - aflplusplus_311
    - aflplusplus_310
    - aflplusplus_havoc
    - aflplusplus_havoc2
    - aflplusplus_havoc3
    - aflplusplus_havoc60
    - aflplusplus_cmplog_add

- experiment: 2021-03-23-aflpp
  description: "afl++ release comparison"
  fuzzers:
    - aflplusplus_optimal_flcnt
    - aflplusplus_flcnt
    - aflplusplus_optimal
    - aflplusplus_havoc
    - aflplusplus
    - aflplusplus_311
    - aflplusplus_310
    - aflplusplus_300
    - entropic
    - honggfuzz

- experiment: 2021-03-16-aflpp
  description: "afl++ release comparison"
  fuzzers:
    - aflplusplus_optimal_flcnt
    - aflplusplus_flcnt
    - aflplusplus_optimal
    - aflplusplus
    - aflplusplus_311
    - aflplusplus_310
    - aflplusplus_300
    - entropic
    - honggfuzz

- experiment: 2021-05-12-aflpp-bug
  description: "afl++ ctx on bugs"
  type: bug
  fuzzers:
    - aflplusplus
    - aflplusplus_classic
    - aflplusplus_ctx
    - aflplusplus_ctx1
    - aflplusplus_ctx2
    - aflplusplus_ctx3
    - aflplusplus_ctx4

- experiment: 2021-05-12-aflpp
  description: "afl++ release comparison"
  fuzzers:
    - aflplusplus_optimal_flcnt
    - aflplusplus_flcnt
    - aflplusplus_optimal
    - aflplusplus
    - aflplusplus_310
    - aflplusplus_300
    - entropic
    - honggfuzz

- experiment: 2021-03-12-aflpp-bug
  description: "afl++ counter test on bugs"
  type: bug
  fuzzers:
    - aflplusplus_cmplog_introspection
    - aflplusplus_optimal_flcnt
    - aflplusplus_flcnt
    - aflplusplus_optimal_lcnt
    - aflplusplus_lcnt
    - aflplusplus_optimal_fcnt
    - aflplusplus_fcnt
    - aflplusplus_optimal
    - aflplusplus
    - aflplusplus_havoc

- experiment: 2021-03-12-aflpp
  description: "afl++ ctx + counter test"
  fuzzers:
    - aflplusplus_cmplog_introspection
    - aflplusplus_optimal_flcnt
    - aflplusplus_flcnt
    - aflplusplus_optimal_lcnt
    - aflplusplus_lcnt
    - aflplusplus_optimal_fcnt
    - aflplusplus_fcnt
    - aflplusplus_optimal
    - aflplusplus
    - aflplusplus_havoc
    - aflplusplus_classic
    - aflplusplus_ctx
    - aflplusplus_ctx1
    - aflplusplus_ctx2
    - aflplusplus_ctx3
    - aflplusplus_ctx4

- experiment: 2021-03-07-aflpp-bug
  description: "afl++ cmplog introspection bug"
  type: bug
  fuzzers:
    - aflplusplus_cmplog_introspection
    - aflplusplus_optimal_flcnt
    - aflplusplus_flcnt
    - aflplusplus_optimal
    - aflplusplus
    - aflplusplus_havoc

- experiment: 2021-03-07-aflpp
  description: "afl++ cmplog introspection"
  fuzzers:
    - aflplusplus
    - aflplusplus_optimal
    - aflplusplus_flcnt
    - aflplusplus_optimal_flcnt
    - aflplusplus_cmplog_introspection
    - aflplusplus_cmplog_fail96
    - aflplusplus_cmplog_4k
    - aflplusplus_cmplog_12k
    - aflplusplus_cmplog_16k
    - aflplusplus_cmplog_24k
    - aflplusplus_havoc

- experiment: 2021-03-05-aflpp-bug
  description: "afl++ cmplog introspection bug"
  type: bug
  fuzzers:
    - aflplusplus_introspection
    - aflplusplus_introspection2
    - aflplusplus_cmplog_introspection
    - aflplusplus_optimal_flcnt
    - aflplusplus_flcnt
    - aflplusplus_optimal
    - aflplusplus

- experiment: 2021-03-05-aflpp
  description: "afl++ cmplog introspection"
  fuzzers:
    - aflplusplus
    - aflplusplus_optimal
    - aflplusplus_flcnt
    - aflplusplus_optimal_flcnt
    - aflplusplus_introspection
    - aflplusplus_introspection2
    - aflplusplus_cmplog_introspection

- experiment: 2021-02-26-aflpp-bug
  description: "optimal test + cmplog variants bug"
  type: bug
  fuzzers:
    - aflplusplus_introspection
    - aflplusplus_introspection2
    - aflplusplus_cmplog_introspection
    - aflplusplus_optimal_flcnt
    - aflplusplus_flcnt
    - aflplusplus_optimal
    - aflplusplus

- experiment: 2021-02-26-aflpp
  description: "optimal test + cmplog variants"
  fuzzers:
    - aflplusplus
    - aflplusplus_optimal
    - aflplusplus_flcnt
    - aflplusplus_optimal_flcnt
    - aflplusplus_cmplog_fail96
    - aflplusplus_cmplog_12k
    - aflplusplus_introspection
    - aflplusplus_introspection2
    - aflplusplus_cmplog_introspection

- experiment: 2021-02-24-aflpp-bug
  description: "test the buffer boundaries feedback (afl_buf)"
  type: bug
  fuzzers:
    - aflplusplus
    - aflplusplus_optimal
    - aflplusplus_flcnt

- experiment: 2021-02-24-aflpp
  description: "optimal test + cmplog variants"
  fuzzers:
    - aflplusplus
    - aflplusplus_optimal
    - aflplusplus_cmplog_per5
    - aflplusplus_cmplog_per15
    - aflplusplus_cmplog_fail192
    - aflplusplus_cmplog_fail256
    - aflplusplus_cmplog_24k
    - aflplusplus_weak
    - aflplusplus_flcnt

- experiment: 2021-02-22-afl-buf
  description: "test the buffer boundaries feedback (afl_buf)"
  type: bug
  fuzzers:
    - afl
    - aflplusplus
    - aflplusplus_optimal
    - afl_buf
    - weizz_qemu

- experiment: 2021-02-22-aflpp
  description: "optimal test + cmplog variants"
  fuzzers:
    - aflplusplus
    - aflplusplus_optimal
    - aflplusplus_explore
    - aflplusplus_coe
    - aflplusplus_arith
    - aflplusplus_cmplog_per10
    - aflplusplus_cmplog_per30
    - aflplusplus_cmplog_fail64
    - aflplusplus_cmplog_fail128
    - aflplusplus_cmplog_8k
    - aflplusplus_u16

- experiment: 2021-02-17-aflpp
  description: "make optimal optimal again"
  fuzzers:
    - aflplusplus_plain
    - aflplusplus_lto
    - aflplusplus_lto_2mb
    - aflplusplus_lto_500mb
    - aflplusplus_lto_cmplog
    - aflplusplus_lto_laf
    - aflplusplus_lto_mopt

- experiment: 2021-02-09-aflpp
  description: "cmplog variants"
  fuzzers:
    - aflplusplus
    - aflplusplus_cmplog
    - aflplusplus_cmplog_1
    - aflplusplus_cmplog_max4k
    - aflplusplus_cmplog_transform
    - aflplusplus_cmplog_old
    - aflplusplus_v300c

- experiment: 2021-02-04-aflpp
  description: "cmplog variants + auto map size"
  fuzzers:
    - aflplusplus
    - aflplusplus_cmplog
    - aflplusplus_cmplog_1
    - aflplusplus_cmplog_old
    - aflplusplus_cmplog_max4k
    - aflplusplus_cmplog_transform
    - aflplusplus_v300c

- experiment: 2021-02-01-aflpp
  description: "cmplog variants + auto map size"
  fuzzers:
    - aflplusplus
    - aflplusplus_cmplog
    - aflplusplus_cmplog_1
    - aflplusplus_cmplog_old
    - aflplusplus_cmplog_max4k
    - aflplusplus_cmplog_transform
    - aflplusplus_v300c

- experiment: 2021-01-30-aflpp-afl
  description: "cmplog variants"
  fuzzers:
    - aflplusplus_cmplog
    - aflplusplus_cmplog_60
    - aflplusplus_cmplog_300
    - aflplusplus_cmplog_select
    - aflplusplus_cmplog_arith
    - aflplusplus_cmplog_lowfail

- experiment: 2021-01-27-aflpp-afl
  description: "plain afl++ vs afl"
  fuzzers:
    - aflplusplus_trim
    - afl

- experiment: 2021-01-27-aflpp-bug
  description: "afl++ trim vs notrim bug"
  type: bug
  fuzzers:
    - aflplusplus_trim
    - aflplusplus_notrim

- experiment: 2021-01-25-aflpp
  description: "afl++ cmplog"
  fuzzers:
    - aflplusplus_cmplog
    - aflplusplus_cmplog12_1
    - aflplusplus_cmplog12_2
    - aflplusplus_cmplog12_transform_1
    - aflplusplus_cmplog12_transform_2
    - aflplusplus_cmplog123_1
    - aflplusplus_cmplog123_2
    - aflplusplus_cmplog123_transform_1
    - aflplusplus_cmplog123_transform_2

- experiment: 2021-01-22-aflpp
  description: "afl++ cmplog + notrim"
  fuzzers:
    - aflplusplus
    - aflplusplus_notrim
    - aflplusplus_cmplog_v1
    - aflplusplus_cmplog_v2
    - aflplusplus_cmplog_v3
    - aflplusplus_cmplog_v2_comb
    - aflplusplus_cmplog_v2_arith
    - aflplusplus_cmplog_v1_0
    - aflplusplus_cmplog_v1_5
    - aflplusplus_cmplog_v1_2
    - aflplusplus_cmplog_v2_transform
    - aflplusplus_cmplog_v2_transform2

- experiment: 2021-01-21-aflpp
  description: "afl++ cmplog + notrim"
  fuzzers:
    - aflplusplus
    - aflplusplus_notrim
    - aflplusplus_cmplog_v1
    - aflplusplus_cmplog_v2
    - aflplusplus_cmplog_v3
    - aflplusplus_cmplog_v2_comb
    - aflplusplus_cmplog_v2_arith
    - aflplusplus_cmplog_v1_0
    - aflplusplus_cmplog_v1_5
    - aflplusplus_cmplog_v1_2
    - aflplusplus_cmplog_v2_transform
    - aflplusplus_cmplog_v2_transform2

- experiment: 2021-01-20-aflpp
  description: "afl++ cmplog + notrim"
  fuzzers:
    - aflplusplus
    - aflplusplus_notrim
    - aflplusplus_cmplog_stable
    - aflplusplus_cmplog_dev
    - aflplusplus_cmplog_v1
    - aflplusplus_cmplog_v2
    - aflplusplus_cmplog_v3
    - aflplusplus_cmplog_v2_comb
    - aflplusplus_cmplog_v2_arith

- experiment: 2021-01-19-aflpp
  description: "afl++ cmplog + schedule weighting"
  fuzzers:
    - aflplusplus
    - aflplusplus_notrim
    - aflplusplus_cmplog_stable
    - aflplusplus_cmplog_dev
    - aflplusplus_cmplog_v1
    - aflplusplus_cmplog_v2
    - aflplusplus_cmplog_v3
    - aflplusplus_cmplog_v2_comb
    - aflplusplus_cmplog_v2_arith

- experiment: 2021-01-18-aflpp
  description: "afl++ cmplog + schedule weighting"
  fuzzers:
    - aflplusplus
    - aflplusplus_notrim
    - aflplusplus_cmplog_stable
    - aflplusplus_cmplog_dev
    - aflplusplus_cmplog_v1
    - aflplusplus_cmplog_v2
    - aflplusplus_cmplog_v3
    - aflplusplus_cmplog_v2_comb
    - aflplusplus_cmplog_v2_arith

- experiment: 2021-01-11-aflpp
  description: "afl++ cmplog + schedule weighting"
  fuzzers:
    - aflplusplus
    - aflplusplus_cmplog
    - aflplusplus_cmplog_new
    - aflplusplus_cmplog_variant
    - aflplusplus_cmplog_variant2
    - aflplusplus_cmplog_variant3
    - aflplusplus_schedule
    - aflplusplus_schedule_explore

- experiment: 2021-01-08-aflpp
  description: "afl++ cmplog + schedule weighting"
  fuzzers:
    - aflplusplus
    - aflplusplus_cmplog
    - aflplusplus_cmplog_new
    - aflplusplus_cmplog_variant
    - aflplusplus_cmplog_variant2
    - aflplusplus_schedule
    - aflplusplus_schedule_explore

- experiment: 2021-01-06-aflpp
  description: "afl++ cmplog + schedule weighting"
  fuzzers:
    - aflplusplus
    - aflplusplus_cmplog
    - aflplusplus_cmplog_new
    - aflplusplus_cmplog_variant
    - aflplusplus_schedule
    - aflplusplus_schedule_explore

- experiment: 2021-01-02
  description: "afl++ schedule weighting"
  fuzzers:
    - aflplusplus
    - aflplusplus_schedule
    - aflplusplus_schedule_explore

- experiment: 2020-12-29-bug
  description: "afl++ introspection bug"
  type: bug
  fuzzers:
    - aflplusplus_introspection
    - aflplusplus_introspection2

- experiment: 2020-12-29
  description: "afl++ introspection"
  fuzzers:
    - aflplusplus
    - aflplusplus_schedule
    - aflplusplus_optimal
    - aflplusplus_introspection
    - aflplusplus_introspection2

- experiment: 2020-12-28-bug
  description: "afl++ introspection bug"
  type: bug
  fuzzers:
    - aflplusplus_introspection
    - aflplusplus_introspection2

- experiment: 2020-12-28
  description: "afl++ introspection"
  fuzzers:
    - aflplusplus
    - aflplusplus_schedule
    - aflplusplus_optimal
    - aflplusplus_introspection
    - aflplusplus_introspection2

- experiment: 2020-12-26
  description: "compare aflplusplus_eclipser vs aflplusplus_double"
  fuzzers:
    - aflplusplus
    - aflplusplus_eclipser
    - aflplusplus_double

- experiment: 2020-12-25
  description: "best of current state"
  fuzzers:
    - aflplusplus
    - aflplusplus_optimal
    - entropic
    - honggfuzz
    - eclipser
    - afl
    - aflplusplus_eclipser

- experiment: 2020-12-23
  description: "best of current state"
  fuzzers:
    - aflplusplus
    - aflplusplus_optimal
    - entropic
    - honggfuzz
    - eclipser
    - afl

- experiment: 2020-12-22-bug
  description: "afl++ bugs benchmarking"
  type: bug
  fuzzers:
    - aflplusplus
    - aflplusplus_optimal
    - aflplusplus_bug_laf
    - aflplusplus_bug_dict

- experiment: 2020-12-18
  description: "benchmark romu and skim"
  fuzzers:
    - aflplusplus
    - aflplusplus_optimal
    - aflplusplus_bug_laf
    - aflplusplus_bug_dict
    - aflplusplus_skim_romu_fixed
    - aflplusplus_skim_romu
    - aflplusplus_romu_fixed
    - aflplusplus_romu
    - aflplusplus_skim_fixed
    - aflplusplus_skim

- experiment: 2020-12-11
  description: "release comparison: afl++ 2.68c vs 3.00c"
  fuzzers:
    - aflplusplus_268c
    - aflplusplus_300c
    - aflplusplus_268c_qemu
    - aflplusplus_300c_qemu

- experiment: 2020-12-09
  description: "test afl++ schedule changes, 2nd"
  fuzzers:
    - aflplusplus_explore
    - aflplusplus_exploit
    - aflplusplus_explore_weight
    - aflplusplus_exploit_weight
    - aflplusplus_fast_new
    - aflplusplus_coe_new

- experiment: 2020-12-08
  description: "test afl++ schedule changes"
  fuzzers:
    - aflplusplus_explore
    - aflplusplus_exploit
    - aflplusplus_explore_weight
    - aflplusplus_exploit_weight
    - aflplusplus_fast_old
    - aflplusplus_coe_old
    - aflplusplus_fast_new
    - aflplusplus_coe_new

- experiment: 2020-12-05
  description: "AFL++ schedules"
  fuzzers:
    - aflplusplus
    - aflplusplus_fast_v2
    - aflplusplus_fast_v2_branches
    - aflplusplus_fast_v2_noperf
    - aflplusplus_fast_v2_nolog
    - aflplusplus_coe_v2_cutoff
    - aflplusplus_coe_v2

- experiment: 2020-12-04
  description: "AFL++ 2.68c qemu mode"
  fuzzers:
    - aflplusplus_268c_qemu
    - aflplusplus_qemu

- experiment: 2020-12-03
  description: "AFL++ some fast variants"
  fuzzers:
    - aflplusplus
    - aflplusplus_fast_v2
    - aflplusplus_fast_v2_add
    - aflplusplus_fast_v2_depth
    - aflplusplus_fast_v2_cutoff
    - aflplusplus_fast_v2_lessperf
    - aflplusplus_fast_v2_moreperf
    - aflplusplus_fast_v2_fuzzlevel

- experiment: 2020-11-08
  description: "AFL++ seed selection test + introspection"
  fuzzers:
    - aflplusplus
    - aflplusplus_oldnew
    - aflplusplus_introspection

- experiment: 2020-11-05
  description: "AFL++ mutator experiments (retry failed 2020-11-02)"
  fuzzers:
    - aflplusplus
    - aflplusplus_268c
    - aflplusplus_havoc
    - aflplusplus_libfuzzer
    - aflplusplus_honggfuzz
    - aflplusplus_mopt
    - aflplusplus_mopt_both
    - aflplusplus_noextrasplice
    - afl

- experiment: 2020-11-04
  description: "AFL++ mutator experiments (again)"
  fuzzers:
    - aflplusplus
    - aflplusplus_mopt
    - aflplusplus_mopt_both
    - aflplusplus_noextrasplice
    - aflplusplus_nofavskip
    - aflplusplus_introspection

- experiment: 2020-11-02
  description: "AFL++ mutator experiments"
  fuzzers:
    - aflplusplus
    - aflplusplus_268c
    - aflplusplus_havoc
    - aflplusplus_libfuzzer
    - aflplusplus_honggfuzz
    - aflplusplus_mopt
    - aflplusplus_mopt_both
    - aflplusplus_noextrasplice
    - afl

- experiment: 2020-11-01
  description: "AFL++ time-based schedules."
  fuzzers:
    - aflplusplus
    - aflplusplus_fast_v1
    - aflplusplus_fast_v2
    - aflplusplus_fast_v1_time
    - aflplusplus_fast_v2_time

- experiment: 2020-10-27
  description: "Official experiment"
  fuzzers:
    - afl
    - aflfast
    - aflplusplus
    - aflplusplus_optimal
    - aflsmart
    - entropic
    - eclipser
    - fairfuzz
    - honggfuzz
    - lafintel
    - libaflfuzzer
    - libfuzzer
    - mopt


- experiment: 2020-10-26
  description: "test new memcache algorithm, hopefully for the last time"
  fuzzers:
    - aflplusplus_fixed
    - aflplusplus_memcache_2mb
    - aflplusplus_memcache_20mb
    - aflplusplus_memcache_200mb


- experiment: 2020-10-25
  description: >
    These are AFLPlusplus experiments. Using Marc's implementation of the Vose
    alias algorithm to implement v2. Our previous AFL implementation overflowed
    the AFL 32-bit random number generator (UR) and was highly inefficient,
    requiring on random number for each element in the queue until one element
    is chosen. This is also to test an upcoming pull request to reduce the
    AFL++ memory footprint (u32* -> u8*). Evaluations of v1 points to a lower
    bound on perf_score. In the previous experiments, there was an integer
    division error which assigned perf_score=1 to seeds that were already
    fuzzed. If the perf_score for seeds is below a certain threshold,
    the overhead from switching between seeds becomes noticeable, resulting in
    less execs/sec. Generally, with rapid in-process fuzzing (>10k execs/sec),
    we need to minimize the time spent in the fuzzer. Perf_score allows to
    distribute some of this overhead across perf_score many execs.
  fuzzers:
    - aflplusplus_fast_v1
    - aflplusplus_fast_v2
    - aflplusplus_coe_lessmem
    - aflplusplus_fast_lessmem
    - aflplusplus_fast_v2_late
    - aflplusplus_fast_branches_v2
    - aflplusplus


- experiment: 2020-10-24
  description: >
    There are mainly two versions; one boosts via perf_score and one that
    boosts via selection probability (v2). The one that boosts via perf_score
    spends 4x more time per seed compared to vanilla AFL at the beginning of the
    campaign when most seeds are still rare. In the previous experiment, it was
    activated only from the third queue cycle (unsuccessfully). Now, it will
    reduce perf_score to match vanilla AFL at the beginning, and increase as the
    seed is chosen more often, but is still rare. For the version that boosts
    via selection score (v2), the opposite is done. We reduce the probability
    for seeds that have already been chosen several times. In the previous
    experiment, There was also a bug in choosing based on hit counts. We have
    two late boosting schedules that prioritize seeds added later (late). There
    are two additional schedules; nohandicap disables the handicap bonus (as
    we already penalize seeds that have been chosen several times) while
    spliceless reduces energy on splicing even further.
  fuzzers:
    - afl_fast_branches_v2_late
    - afl_fast_branches_v2
    - afl_fast_v2_nohandicap
    - afl_fast_v2_spliceless
    - afl_fast_v2_late
    - afl_fast_v2
    - afl_fast
    - afl


- experiment: 2020-10-23-2
  description: >
    Experiment aflplusplus_cmplog and aflplusplus_dict2file variants with other fuzzers
  fuzzers:
    - aflplusplus_cmplog
    - aflplusplus_dict2file
    - afl
    - aflfast
    - aflsmart
    - lafintel
    - fairfuzz
    - libfuzzer
    - entropic
    - honggfuzz

- experiment: 2020-10-23
  description: "test new memcache algorithm"
  fuzzers:
    - aflplusplus_fixed
    - aflplusplus_memcache_2mb
    - aflplusplus_memcache_2mb_old
    - aflplusplus_memcache_2mb_new
    - aflplusplus_memcache_20mb
    - aflplusplus_memcache_200mb
    - aflplusplus_memcache_200mb_old

- experiment: 2020-10-22-2
  description: "Fix bugs in v2-schedules and tune others."
  fuzzers:
    - afl
    - afl_fast
    - afl_fast_v2
    - afl_fast_agg
    - afl_fast_quick
    - afl_fast_branches_v2

- experiment: 2020-10-20
  description: >
    The last experiment (afl_fast_nocycle vs afl_fast) where we modified the
    queue_cycle to facilitate a rapid progression through the queue without
    penalty was successful. In this experiment, we move the power schedule from
    the modifying perf_score to modifying the probability to select a seed.
    For all of afl_fast_*_v2, AFL will not proceed through the queue from
    first to last seed, but rather jump to the most interesting seeds first.
    In the last experiment, afl_fast_branches_u8 and afl_fast_branches_u16
    contained a bug, where we never progressed beyond the first cycle.
    Trying a fixed version, that is also integrated with the moved fast
    power schedule.
  fuzzers:
    - afl
    - afl_fast
    - afl_coe_v2
    - afl_fast_v2
    - afl_fast_v2_exp
    - afl_fast_branches_v2

- experiment: 2020-10-21
  description: "further memcache tests with fixed random"
  fuzzers:
    - aflplusplus_fixed
    - aflplusplus_optimal
    - aflplusplus_memcache_2mb
    - aflplusplus_memcache_5mb
    - aflplusplus_memcache_20mb
    - aflplusplus_memcache_200mb

- experiment: 2020-10-19
  description: >
    Experiments from 2020-10-17 showed quite some overhead [afl vs afl_nofast].
    Checking overhead of xxh3 (afl_xxh3). Reduced overhead of addressing 8MB
    of memory for hit counts (afl_fast, etc. u8* instead of u32*). After some
    debugging, I found that schedules that speed up cycles are penalized,
    because queue_cycle determines a seed's handicap (fuzzed 4x longer) and the
    size of the mutated blocks in the seed (larger blocks for later cycles).
    For schedules afl_fast_no_cycles, afl_oldfast_1, afl_fast_branches_u8/16,
    the current cycle is computed as "fuzzed_paths / queued_paths".
  fuzzers:
    - afl
    - afl_fast
    - afl_xxh3
    - afl_oldfast_1
    - afl_fast_nocycle
    - afl_fast_branches_u8
    - afl_fast_branches_u16

- experiment: 2020-10-18
  description: "further memcache tests and test current vs 2.68c"
  fuzzers:
    - aflplusplus
    - aflplusplus_268c
    - aflplusplus_optimal
    - aflplusplus_memcache_2mb
    - aflplusplus_memcache_20mb
    - aflplusplus_memcache_50mb
    - aflplusplus_memcache_200mb

- experiment: 2020-10-17
  description: >
    Evaluating several AFL schedules. There are two edge-count-based boosting
    schedules (afl_branches_u8, afl_branches_16). For each edge, AFL already
    maintains favourite seeds (the fastest and smallest seed). We choose
    identify rarely executed edges and mark those favourites as 'champions',
    and skip most non-champions as long as some champions exist. There are two
    FAST schedules that also consider the number of times a seed is fuzzed
    (afl_old_fast_1, afl_old_fast_025). There are two schedules that further
    de-prioritize slow seeds (afl_quick, afl_fast_quick). In previous
    experiments, we observed that AFL doesn't get through the entire queue in
    23 hours. There are five baselines (afl, afl_shuffled, afl_nofast,
    afl_fast, and afl_coe) where afl_shuffled starts with a shuffled queue,
    and afl_nofast uses xxh3 for hashing.

  fuzzers:
    - afl
    - afl_coe
    - afl_fast
    - afl_quick
    - afl_nofast
    - afl_shuffled
    - afl_oldfast_1
    - afl_fast_quick
    - afl_oldfast_025
    - afl_fast_branches_u8
    - afl_fast_branches_u16

- experiment: 2020-10-16
  description: "memcache test"
  fuzzers:
    - aflplusplus
    - aflplusplus_optimal
    - aflplusplus_memcache_2000mb
    - aflplusplus_memcache_2mb
    - aflplusplus_memcache_pre

- experiment: 2020-10-15
  fuzzers:
    - aflplusplus
    - aflplusplus_optimal
    - aflplusplus_memcache_2000mb
    - aflplusplus_memcache_2mb
    - aflplusplus_memcache_pre

- experiment: 2020-10-13-2
  fuzzers:
    - afl
    - afl_coe
    - afl_fast_32
    - afl_oldcoe_16
    - afl_oldfast_4
    - afl_oldfast_16
    - afl_fast_nofav
    - afl_fast_branches
    - afl_fast_branches2

- experiment: 2020-10-13
  fuzzers:
    - aflplusplus
    - aflplusplus_explore
    - aflplusplus_coe_z
    - aflplusplus_explore_z
    - aflplusplus_memcache
    - aflplusplus_memcache_inf

- experiment: 2020-10-12
  fuzzers:
    - aflplusplus
    - aflplusplus_optimal
    - aflplusplus_nocycles
    - aflplusplus_explore
    - honggfuzz
    - entropic
    - entropic_magicbytes

- experiment: 2020-10-10
  fuzzers:
    - afl
    - afl_fast_32
    - afl_fast_xxh3
    - afl_fast_branches
    - afl_fast_spliceless
    - afl_fast_spliceless2
    - afl_fast_nohits_srsly
    - afl_nohandicap_spliceless
    - afl_nohandicap_spliceless2

- experiment: 2020-10-09
  fuzzers:
    - aflplusplus
    - aflplusplus_nocycles
    - aflplusplus_memcache
    - aflplusplus_memcache_inf

- experiment: 2020-10-07
  fuzzers:
    - afl
    - afl_32
    - afl_fast
    - afl_fast_32
    - afl_fast_late_32
    - afl_fast_coll_32
    - afl_fast_nohits_32
    - afl_fast_nohandicap_late_32

- experiment: 2020-10-05-aflfast
  fuzzers:
    - aflplusplus_explore
    - aflplusplus_coe
    - aflplusplus_coe_24
    - aflplusplus_coe_48
    - aflplusplus_coe_64
    - aflplusplus_fast
    - aflplusplus_fast_24
    - aflplusplus_fast_48
    - aflplusplus_fast_64

- experiment: 2020-10-05
  fuzzers:
    - afl
    - afl_fast
    - afl_fast_nohandicap
    - afl_fast_nohandicap_late
    - afl_fast_nohandicap_late_2
    - afl_fast_nohandicap_late_s
    - afl_fast_nohandicap_late_o
    - afl_fast_nohandicap_late_32

- experiment: 2020-10-01-lightweizz
  fuzzers:
    - aflplusplus
    - aflplusplus_lightweizz
    - weizz_qemu
    - aflsmart
    - afl

- experiment: 2020-10-01
  fuzzers:
    - aflplusplus_coe
    - aflplusplus_fast
    - aflplusplus_coe_skip
    - aflplusplus_fast_skip
    - aflplusplus_coe_nofav
    - aflplusplus_fast_nofav
    - aflplusplus_coe_rareoften
    - aflplusplus_fast_rareoften
    - aflplusplus_coe_maxfactor
    - aflplusplus_fast_maxfactor

- experiment: 2020-09-30
  fuzzers:
    - aflplusplus_coe
    - aflplusplus_fast
    - aflplusplus_rare
    - aflplusplus_exploit
    - aflplusplus_explore
    - aflplusplus_exploit_48
    - aflplusplus_exploit_64
    - aflplusplus_explore_min8
    - aflplusplus_explore_min16
    - aflplusplus_explore_pow3
    - aflplusplus_explore_pow5
    - libaflfuzzer

- experiment: 2020-09-26
  fuzzers:
    - aflplusplus_exploit # baseline
    - aflplusplus_explore # baseline
    - aflplusplus_coe2
    - aflplusplus_coe3
    - aflplusplus_coe4
    - aflplusplus_fast2
    - aflplusplus_fast3
    - aflplusplus_fast4
    - aflplusplus_coe2_shorthandicap
    - aflplusplus_fast2_shorthandicap

- experiment: 2020-09-25
  fuzzers:
    - libaflfuzzer
    - aflplusplus_coe3
    - aflplusplus_exploit
    - aflplusplus_exploit_12
    - aflplusplus_exploit_16
    - aflplusplus_exploit_24
    - aflplusplus_exploit_28
    - aflplusplus_explore_pow4
    - aflplusplus_explore_pow5
    - aflplusplus_explore
    - aflplusplus_mmopt

- experiment: 2020-09-24
  fuzzers:
    - aflcc
    - klee
    - aflcc_no_orig_dict

- experiment: 2020-09-23
  fuzzers:
    - aflplusplus_coe3
    - aflplusplus_fast3
    - aflplusplus_coe2_fastcount
    - aflplusplus_fast2_fastcount
    - aflplusplus_coe2_lateboost
    - aflplusplus_fast2_lateboost
    - aflplusplus_coe2_shortcycles
    - aflplusplus_fast2_shortcycles
    - aflplusplus_coe2_shorthandicap
    - aflplusplus_fast2_shorthandicap
    - aflplusplus_explore_32
    - aflplusplus_fast2
    - aflplusplus_coe2

- experiment: 2020-09-22
  fuzzers:
    - aflplusplus_coe
    - aflplusplus_coe2
    - aflplusplus_exploit
    - aflplusplus_exploit_28
    - aflplusplus_exploit_48
    - aflplusplus_exploit_pow4
    - aflplusplus_exploit_pow5
    - aflplusplus_explore
    - aflplusplus_mmopt
    - aflplusplus_rare

- experiment: 2020-09-20
  fuzzers:
    - aflplusplus_explore_32
    - aflplusplus_fast2
    - aflplusplus_coe2

- experiment: 2020-09-19
  fuzzers:
    - aflplusplus
    - afl
    - libaflfuzzer
    - libfuzzer
    - lafintel
    - aflplusplus_exploit
    - aflplusplus_exploit_28
    - aflplusplus_exploit_48
    - aflplusplus_exploit_64
    - aflplusplus_exploit_pow5
    - aflplusplus_exploit_pow7
    - aflplusplus_explore
    - aflplusplus_explore2exploit
    - aflplusplus_seek

- experiment: 2020-09-18
  fuzzers:
    - aflsmart

- experiment: 2020-09-16
  fuzzers:
    - aflplusplus_coe_12
    - aflplusplus_coe_24
    - aflplusplus_coe_32
    - aflplusplus_exploit_12
    - aflplusplus_exploit_24
    - aflplusplus_exploit_32
    - aflplusplus_explore_12
    - aflplusplus_explore_24
    - aflplusplus_explore_32
    - aflplusplus_explore_min12
    - aflplusplus_explore_min24
    - aflplusplus_explore_pow6
    - aflplusplus_explore_pow8
    - aflplusplus_fast_12
    - aflplusplus_fast_24
    - aflplusplus_fast_32

- experiment: 2020-09-15
  fuzzers:
    - aflplusplus
    - aflplusplus_no_mopt
    - aflplusplus_coe
    - aflplusplus_exploit
    - aflplusplus_explore
    - aflplusplus_fast
    - aflplusplus_lin
    - aflplusplus_mmopt
    - aflplusplus_quad
    - aflplusplus_rare
    - aflplusplus_oldseek

- experiment: 2020-09-11
  fuzzers:
    - libfuzzer
    - libfuzzer_norestart
    - entropic
    - entropic_norestart_noexectime
    - entropic_norestart_yesexectime
    - aflplusplus
    - honggfuzz

- experiment: 2020-09-10
  fuzzers:
    - aflplusplus_same1
    - aflplusplus_same2
    - aflplusplus_same3
    - aflplusplus_pre3
    - aflplusplus_pre3_fix
    - aflplusplus_pre3_fix_p
    - aflplusplus_optimal_pre3
    - aflplusplus_optimal_pre3_fix
    - aflplusplus_optimal_pre3_fix_p
    - aflplusplus
    - aflplusplus_fix
    - aflplusplus_fix_p
    - aflplusplus_optimal
    - aflplusplus_optimal_fix
    - aflplusplus_optimal_fix_p

- experiment: 2020-09-08
  fuzzers:
    - aflplusplus
    - aflplusplus_pre3
    - aflplusplus_optimal
    - aflplusplus_optimal_pre3
    - aflplusplus_pre3_dict
    - aflplusplus_pre3_simple
    - aflplusplus_pre3_simple_dict
    - aflplusplus_qemu
    - aflplusplus_qemu5
    - honggfuzz
    - entropic_after
    - entropic_keepseed

- experiment: 2020-09-05
  fuzzers:
    - aflplusplus_optimal
    - aflplusplus
    - aflplusplus_pre3
    - aflplusplus_pre3_dict
    - aflplusplus_pre3_cull
    - aflplusplus_nounstable

- experiment: 2020-09-02
  fuzzers:
    - aflplusplus
    - aflplusplus_nounstable
    - aflplusplus_qemu
    - aflplusplus_qemu5
    - aflplusplus_qemu5_cmplog

- experiment: 2020-08-30
  fuzzers:
    - libfuzzer_before
    - libfuzzer_after
    - entropic_before
    - entropic_after

- experiment: 2020-08-25
  fuzzers:
    - libfuzzer_magicbytes
    - entropic_magicbytes

- experiment: 2020-08-21
  fuzzers:
    - entropic_keepseed

- experiment: 2020-08-20
  fuzzers:
    - aflplusplus
    - aflplusplus_optimal
    - aflplusplus_lto_fixed
    - aflplusplus_lto
    - aflplusplus_lto_pcguard
    - aflplusplus_lto_cmplog
    - aflplusplus_lto_laf
    - aflplusplus_classic
    - entropic_exectime

- experiment: 2020-08-15
  fuzzers:
    - libfuzzer_fixcrossover
    - entropic_fixcrossover
    - libfuzzer_keepseed
    - entropic_keepseed

- experiment: 2020-08-14
  fuzzers:
    - aflplusplus
    - aflplusplus_optimal
    - aflplusplus_qemu
    - aflplusplus_same1
    - aflplusplus_same2
    - aflplusplus_same3
    - honggfuzz
    - weizz
    - aflplusplus_taint
    - aflplusplus_laf

- experiment: 2020-08-10
  fuzzers:
    - libfuzzer_fixcrossover
    - entropic_fixcrossover

- experiment: 2020-08-07
  fuzzers:
    - aflplusplus_datalenrand
    - aflplusplus_havoc
    - aflplusplus_coe
    - aflplusplus_exploit
    - aflplusplus_explore
    - aflplusplus_fast
    - aflplusplus_lin
    - aflplusplus_mmopt
    - aflplusplus_quad
    - aflplusplus_rare
    - aflplusplus_seek

- experiment: 2020-08-03
  fuzzers:
    - afl
    - aflfast
    - aflplusplus
    - aflplusplus_optimal
    - aflplusplus_qemu
    - afl_qemu
    - aflsmart
    - eclipser
    - entropic
    - fairfuzz
    - fastcgs_lm
    - honggfuzz
    - honggfuzz_qemu
    - lafintel
    - libfuzzer
    - manul
    - mopt
    - libfuzzer_keepseed
    - entropic_keepseed
    - libfuzzer_interceptors
    - entropic_interceptors

- experiment: 2020-07-30
  fuzzers:
    - libfuzzer
    - libfuzzer_interceptors
    - entropic
    - entropic_interceptors

- experiment: 2020-07-29
  fuzzers:
    - afl
    - honggfuzz
    - libfuzzer
    - entropic

- experiment: 2020-07-27
  fuzzers:
    - afl
    - aflplusplus
    - honggfuzz
    - aflplusplus_honggfuzz
    - aflplusplus_cmplog
    - aflplusplus_havoc_cmplog
    - aflplusplus_havoc2
    - aflplusplus_havoc
    - aflplusplus_laf
    - aflplusplus_laf_cmplog

- experiment: 2020-07-25
  fuzzers:
    - aflplusplus
    - aflplusplus_havoc
    - aflplusplus_hybrid
    - aflplusplus_honggfuzz
    - afl
    - afl_qemu
    - honggfuzz
    - honggfuzz_qemu
    - mopt

- experiment: 2020-07-22
  fuzzers:
    - libfuzzer

- experiment: 2020-07-20
  fuzzers:
    - libfuzzer

- experiment: 2020-07-13
  fuzzers:
    - aflplusplus_ctx_default
    - aflplusplus_ctx_nosingle
    - aflplusplus_ctx_nozero
    - aflplusplus_ctx_nozerosingle
    - aflplusplus_ngram4
    - aflplusplus_ngram6
    - aflplusplus_ngram8

- experiment: 2020-07-09
  fuzzers:
    - aflplusplus_lto_dict
    - aflplusplus_lto
    - aflplusplus_ltoinstrim
    - aflplusplus_ctx
    - aflplusplus_ngram2
    - aflplusplus_optimal
    - aflplusplus_qemu
    - aflplusplus

- experiment: 2020-06-30
  fuzzers:
    - aflplusplus_qemu
    - afl_qemu
    - honggfuzz_qemu
    - aflplusplus_optimal_shmem

- experiment: 2020-06-26
  fuzzers:
    - aflplusplus
    - aflplusplus_optimal
    - aflplusplus_optimal_shmem
    - aflplusplus_shmem
    - entropic

- experiment: 2020-06-18
  fuzzers:
    - aflplusplus
    - aflplusplus_optimal
    - aflplusplus_optimal_shmem
    - aflplusplus_qemu
    - aflplusplus_shmem

- experiment: 2020-06-17
  fuzzers:
    - aflplusplus
    - aflplusplus_optimal
    - aflplusplus_optimal_shmem
    - aflplusplus_qemu
    - aflplusplus_shmem

- experiment: 2020-06-12
  fuzzers:
    - aflcc
    - aflplusplus
    - aflplusplus_optimal
    - aflplusplus_optimal_shmem
    - aflplusplus_qemu
    - aflplusplus_shmem
    - libfuzzer_nocmp
    - manul

- experiment: 2020-06-08
  fuzzers:
    - aflplusplus
    - libfuzzer<|MERGE_RESOLUTION|>--- conflicted
+++ resolved
@@ -20,7 +20,8 @@
 # Please add new experiment requests towards the top of this file.
 #
 
-<<<<<<< HEAD
+
+
 - experiment: 2023-04-20-symcts-the-first-act
   description: Symcts
 
@@ -49,7 +50,7 @@
     - vorbis-2017-12-11
     - woff2-2016-05-06
     - zlib_zlib_uncompress_fuzzer
-=======
+
 - experiment: 2023-03-21-various
   description: "Tests darwin, pcg, ddfuzz"
   fuzzers:
@@ -429,7 +430,6 @@
   fuzzers:
     - aflplusplus_at
     - aflplusplus_at_cm_fav
->>>>>>> 2185ba0e
 
 - experiment: 2023-01-29-aflpp
   description: "afl+++ token experiment."
@@ -880,13 +880,13 @@
     - harfbuzz-1.3.2
     - lcms-2017-03-21
     - libjpeg-turbo-07-2017
-    - mbedtls_fuzz_dtlsclient
+    - mbedtls_fuzz_dtlsclient 
     - openthread-2019-12-23
     - proj4-2017-08-14
     - re2-2014-12-09
     - sqlite3_ossfuzz
     - vorbis-2017-12-11
-    - zlib_zlib_uncompress_fuzzer
+    - zlib_zlib_uncompress_fuzzer 
 
 - experiment: 2022-10-07-um-3b
   description: "UM fuzzer experiment"
@@ -988,7 +988,7 @@
   fuzzers:
     - aflplusplus
     - aflplusplus_um_random
-
+  
 - experiment: 2022-09-29-wingfuzz
   description: "Wingfuzz coverage experiment (compare against core fuzzers)"
   fuzzers:
@@ -1004,7 +1004,7 @@
     - libfuzzer
     - mopt
     - wingfuzz
-
+    
 - experiment: 2022-09-29
   description: "Main coverage experiment"
   type: code
