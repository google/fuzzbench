--- conflicted
+++ resolved
@@ -19,20 +19,7 @@
 # You can run "make presubmit" to do basic validation on this file.
 # Please add new experiment requests towards the top of this file.
 #
-<<<<<<< HEAD
-
-- experiment: 2022-09-26-aflpp-um
-  description: "afl++ and libfuzzer um coverage experiments (compare our fuzzers against afl++)"
-  fuzzers:
-    - aflplusplus_um_prioritize
-    - aflplusplus_um_random
-    - aflplusplus_um_parallel
-    - aflplusplus
-    - libfuzzer_um_prioritize
-    - libfuzzer_um_random
-    - libfuzzer_um_parallel
-    - libfuzzer
-=======
+
 - experiment: 2022-09-27-centipede-corpus
   description: "Centipede Focus function experiment -- type: code"
   oss-fuzz-corpus: true
@@ -56,7 +43,18 @@
     - libxml2-v2.9.2
     - libxslt_xpath
     - libpcap_fuzz_both
->>>>>>> 1957fc53
+
+- experiment: 2022-09-26-aflpp-um
+  description: "afl++ and libfuzzer um coverage experiments (compare our fuzzers against afl++)"
+  fuzzers:
+    - aflplusplus_um_prioritize
+    - aflplusplus_um_random
+    - aflplusplus_um_parallel
+    - aflplusplus
+    - libfuzzer_um_prioritize
+    - libfuzzer_um_random
+    - libfuzzer_um_parallel
+    - libfuzzer
 
 - experiment: 2022-09-22-aflpp-um
   description: "afl++ um coverage experiments (compare our fuzzers against afl++)"
