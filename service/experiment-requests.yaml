# Experiment requests have the following format:
#
# - experiment: 2020-06-08  # The name of the experiment
#   fuzzers:  # The fuzzers to run in the experiment.
#     - aflplusplus
#     - libfuzzer
#   description: "Explain the intent of the experiment"
#   # type: bug  # Set to use bug based benchmarks, otherwise coverage (default).
#   # oss-fuzz-corpus: true  # Set to use latest saturated corpora from OSS-Fuzz.
#
# The name of the experiment must begin with a date using this format:
# YYYY-MM-DD (year-month-day). It's not important what timezone is used in
# deciding the date or if this is a day or two off. The most important thing is
# that is unique.
# If there already is an experiment for a particular date in this file, you can
# either: add a suffix (e.g. "-aflplusplus" or "-2") to the experiment name, or
# use the next date.
#
# You can run "make presubmit" to do basic validation on this file.
# Please add new experiment requests towards the top of this file.
#

<<<<<<< HEAD
- experiment: 2023-04-20-symcts-the-first-act
  description: Symcts

  max_total_time: 28800
  trials: 10

  fuzzers:
    - symcts
    - symcts_afl
    - symcts_symqemu
    - symctf_symqemu-afl
    - symsan
    - symcc_aflplusplus
    - aflplusplus
    - afl_companion

  benchmarks:
    - curl_curl_fuzzer_http
    - harfbuzz_hb-shape-fuzzer
    - jsoncpp_jsoncpp_fuzzer
    - libpng_libpng_read_fuzzer
    - stb_stbi_read_fuzzer
    - libpcap_fuzz_both
    - libxml2_xml
    - libxslt_xpath
    - re2_fuzzer
    - vorbis_decode_fuzzer
    - woff2_convert_woff2ttf_fuzzer
    - zlib_zlib_uncompress_fuzzer
=======
- experiment: 2023-04-21-aflpp
  description: "Find regression"
  fuzzers:
    - aflplusplus_mega
    - aflplusplus_314_0
    - aflplusplus_314_1
    - aflplusplus_314_2
    - aflplusplus_314_3
    - aflplusplus_314_4
    - aflplusplus_314_5
    - aflplusplus_314_6
  benchmarks:
    - bloaty_fuzz_target
    - sqlite3_ossfuzz
>>>>>>> b4929ef4

- experiment: 2023-04-15-alphaphuzz
  description: "test variant"
  fuzzers:
    - aflplusplus_314
    - aflplusplus_aflphuzz

- experiment: 2023-04-13-aflpp
  description: "Find regression"
  fuzzers:
    - aflplusplus_mega
    - aflplusplus_314_0
    - aflplusplus_314_1
    - aflplusplus_314_2
    - aflplusplus_314_3
    - aflplusplus_314_4
    - aflplusplus_314_5
    - aflplusplus_314
  benchmarks:
    - bloaty_fuzz_target
    - libxml2_xml
    - sqlite3_ossfuzz

- experiment: 2023-04-09-aflpp
  description: "Test new mutation engine and -z option"
  fuzzers:
    - aflplusplus
    - aflplusplus_mutsamehavoc
    - aflplusplus_newqueuez
    - aflplusplus_313
    - aflplusplus_313_2
    - aflplusplus_mega
    - aflplusplus_314
  benchmarks:
    - bloaty_fuzz_target
    - curl_curl_fuzzer_http
    - freetype2_ftfuzzer
    - lcms_cms_transform_fuzzer
    - libpcap_fuzz_both
    - libxml2_xml
    - mbedtls_fuzz_dtlsclient
    - openthread_ot-ip6-send-fuzzer
    - proj4_proj_crs_to_crs_fuzzer
    - sqlite3_ossfuzz
    - stb_stbi_read_fuzzer
    - woff2_convert_woff2ttf_fuzzer

- experiment: 2023-04-05-aflpp
  description: "Test new mutation engine"
  fuzzers:
    - aflplusplus
    - aflplusplus_314
    - aflplusplus_mutsamehavoc
    - aflplusplus_mutnewhavoc
    - aflplusplus_406
    - aflplusplus_newqueue
    - aflplusplus_newqueuez
  benchmarks:
    - bloaty_fuzz_target
    - curl_curl_fuzzer_http
    - freetype2_ftfuzzer
    - lcms_cms_transform_fuzzer
    - libpcap_fuzz_both
    - libxml2_xml
    - mbedtls_fuzz_dtlsclient
    - openthread_ot-ip6-send-fuzzer
    - proj4_proj_crs_to_crs_fuzzer
    - sqlite3_ossfuzz
    - stb_stbi_read_fuzzer
    - woff2_convert_woff2ttf_fuzzer

- experiment: 2023-03-25-aflpp-comp
  description: "Tests main fuzzers"
  fuzzers:
    - aflplusplus
    - aflplusplus_313
    - aflplusplus_314
    - aflplusplus_400
    - aflplusplus_401
    - aflplusplus_402
    - aflplusplus_403
    - aflplusplus_404
    - aflplusplus_405
    - aflplusplus_406
  benchmarks:
    - bloaty_fuzz_target
    - curl_curl_fuzzer_http
    - freetype2_ftfuzzer
    - lcms_cms_transform_fuzzer
    - libpcap_fuzz_both
    - libxml2_xml
    - mbedtls_fuzz_dtlsclient
    - openthread_ot-ip6-send-fuzzer
    - proj4_proj_crs_to_crs_fuzzer
    - sqlite3_ossfuzz
    - stb_stbi_read_fuzzer
    - woff2_convert_woff2ttf_fuzzer

- experiment: 2023-03-24-main
  description: "Tests main fuzzers"
  fuzzers:
    - aflplusplus
    - libafl
    - aflrustrust
    - honggfuzz
    - entropic
    - libfuzzer
    - centipede

- experiment: 2023-03-23-various
  description: "Tests darwin, pcg, ddfuzz"
  fuzzers:
    - afl
    - darwin
    - mopt
    - aflplusplus
    - aflplusplus_pge
    - aflplusplus_pge10
    - aflplusplus_pge100
    - aflplusplus_ddfuzz
    - aflplusplus_comp_pge
    - aflplusplus_comp_dd

- experiment: 2023-03-20-ecofuzz
  description: "Test EcoFuzz."
  fuzzers:
    - afl
    - aflfast
    - ecofuzz

- experiment: 2023-03-20-aflpp
  description: "afl++ comparisons"
  trials: 10
  fuzzers:
    - aflplusplus
    - aflplusplus_405c
    - aflplusplus_comp
    - aflplusplus_haste
    - hastefuzz
  benchmarks:
    - assimp_assimp_fuzzer
    - bloaty_fuzz_target
    - dropbear_fuzzer-postauth_nomaths
    - freetype2_ftfuzzer
    - lcms_cms_transform_fuzzer
    - libpcap_fuzz_both
    - libxml2_xml
    - mbedtls_fuzz_dtlsclient
    - openthread_ot-ip6-send-fuzzer
    - proj4_proj_crs_to_crs_fuzzer
    - sqlite3_ossfuzz
    - stb_stbi_read_fuzzer
    - systemd_fuzz-link-parser
    - woff2_convert_woff2ttf_fuzzer

- experiment: 2023-02-28-ecofuzz
  description: "Test EcoFuzz."
  fuzzers:
    - afl
    - aflfast
    - ecofuzz

- experiment: 2023-03-15-aflpp
  description: "afl++ identify regressions."
  trials: 10
  fuzzers:
    - aflplusplus_post_0
    - aflplusplus_post_1
    - aflplusplus_post_2
    - aflplusplus_post_3
    - aflplusplus_pre_0
    - aflplusplus_pre_1
    - aflplusplus_pre_2
    - aflplusplus_pre_3
    - aflplusplus_pre_4
    - aflplusplus_pre_5

- experiment: 2023-03-10-aflpp
  description: "afl++ classify tests."
  trials: 10
  fuzzers:
    - aflplusplus_base
    - aflplusplus_explore
    - aflplusplus_class_explore
    - aflplusplus_class
    - aflplusplus_onebug

- experiment: 2023-02-27-aflpp-3
  description: "afl++ regression test (different one)."
  trials: 10
  fuzzers:
    - aflplusplus_new
    - aflplusplus_div
    - aflplusplus_explore
  benchmarks:
    - bloaty_fuzz_target
    - freetype2_ftfuzzer
    - lcms_cms_transform_fuzzer
    - libpcap_fuzz_both
    - mbedtls_fuzz_dtlsclient
    - openthread_ot-ip6-send-fuzzer
    - proj4_proj_crs_to_crs_fuzzer
    - sqlite3_ossfuzz
    - stb_stbi_read_fuzzer
    - systemd_fuzz-link-parser

- experiment: 2023-02-27-aflppp
  description: "afl+++ variants."
  trials: 10
  fuzzers:
    - aflplusplusplus
    - aflppp_fav
    - aflppp_learn
  benchmarks:
    - curl_curl_fuzzer_http
    - jsoncpp_jsoncpp_fuzzer
    - libxml2_xml
    - libxslt_xpath
    - proj4_proj_crs_to_crs_fuzzer
    - re2_fuzzer
    - sqlite3_ossfuzz
    - systemd_fuzz-link-parser

- experiment: 2023-02-27-learnperffuzz
  description: "Test quota."
  fuzzers:
    - afl
    - aflfast
    - aflplusplus
    - aflsmart
    - eclipser
    - fairfuzz
    - honggfuzz
    - libafl
    - libfuzzer
    - mopt
    - learnperffuzz

- experiment: 2023-02-27-aflpp-2
  description: "afl++ regression test."
  trials: 10
  fuzzers:
    - aflplusplus_onebug
    - aflplusplus_new
    - aflplusplus_old
    - aflplusplus_025f617d
    - aflplusplus
  benchmarks:
    - bloaty_fuzz_target
    - freetype2_ftfuzzer
    - lcms_cms_transform_fuzzer
    - libpcap_fuzz_both
    - mbedtls_fuzz_dtlsclient
    - openthread_ot-ip6-send-fuzzer
    - proj4_proj_crs_to_crs_fuzzer
    - sqlite3_ossfuzz
    - stb_stbi_read_fuzzer
    - systemd_fuzz-link-parser

- experiment: 2023-02-27-aflpp
  description: "afl++ regression test."
  fuzzers:
    - aflplusplus_onebug
    - aflplusplus_new
    - aflplusplus_old
  benchmarks:
    - bloaty_fuzz_target
    - freetype2_ftfuzzer
    - lcms_cms_transform_fuzzer
    - proj4_proj_crs_to_crs_fuzzer
    - stb_stbi_read_fuzzer

- experiment: 2023-02-26-aflppp
  description: "afl+++ impact test."
  fuzzers:
    - aflplusplus_new
    - aflplusplusplus
  benchmarks:
    - curl_curl_fuzzer_http
    - jsoncpp_jsoncpp_fuzzer
    - libxml2_xml
    - libxslt_xpath
    - php_php-fuzz-parser
    - proj4_proj_crs_to_crs_fuzzer
    - re2_fuzzer
    - sqlite3_ossfuzz
    - systemd_fuzz-link-parser

- experiment: 2023-02-26-aflpp
  description: "afl++ regression test."
  fuzzers:
    - aflplusplus
    - aflplusplus_new
    - aflplusplus_old
  benchmarks:
    - bloaty_fuzz_target
    - freetype2_ftfuzzer
    - lcms_cms_transform_fuzzer
    - proj4_proj_crs_to_crs_fuzzer
    - stb_stbi_read_fuzzer

- experiment: 2023-02-23-aflpp
  description: "afl++ regression test."
  fuzzers:
    - aflplusplus_025f617d
    - aflplusplus_3e8a691a
    - aflplusplus_old
    - aflplusplus_1a9f9685
    - aflplusplus_f01bf776
    - aflplusplus_25b4b326
  benchmarks:
    - bloaty_fuzz_target
    - freetype2_ftfuzzer
    - lcms_cms_transform_fuzzer
    - proj4_proj_crs_to_crs_fuzzer
    - stb_stbi_read_fuzzer

- experiment: 2023-02-22-aflpp
  description: "afl++ regression test."
  fuzzers:
    - aflplusplus
    - aflplusplus_old
    - aflplusplus_rq
    - aflplusplus_onebug

- experiment: 2023-02-21-aflppp
  description: "afl++ regression test."
  fuzzers:
    - aflplusplusplus
    - aflppp_all

- experiment: 2023-02-21-aflpp
  description: "afl++ regression test."
  fuzzers:
    - aflplusplus
    - aflplusplus_old
    - aflplusplusplus
    - aflppp_no

- experiment: 2023-02-20-aflpp
  description: "afl++ and afl+++ experiments."
  fuzzers:
    - aflplusplus
    - aflplusplus_current
    - aflplusplusplus
    - aflppp_oldcmplog
    - aflppp_minlen
    - aflppp_nomaxlen

- experiment: 2023-02-18-aflpp
  description: "afl+++ token experiment."
  fuzzers:
    - aflplusplus
    - aflppp
    - aflppp_no
    - aflppp_tmout

- experiment: 2023-02-15-test-quota
  description: "Test quota."
  fuzzers:
    - afl
    - aflfast
    - aflplusplus
    - aflsmart
    - centipede
    - eclipser
    - fairfuzz
    - honggfuzz
    - libafl
    - libfuzzer
    - mopt

- experiment: 2023-02-15-aflpp
  description: "afl+++ token experiment."
  fuzzers:
    - aflplusplus
    - aflplusplus_at_cm_new
    - aflplusplus_at_cm_old

- experiment: 2023-02-14-aflpp
  description: "afl++ dict experiment."
  fuzzers:
    - aflplusplus_at
    - aflplusplus_at_nomain

- experiment: 2023-02-13-aflpp-3
  description: "afl+++ token experiment."
  fuzzers:
    - aflplusplus_at_cm_new
    - aflplusplus_at_cm_old

- experiment: 2023-02-13-aflpp-2
  description: "afl+++ token experiment."
  fuzzers:
    - aflplusplus_at_cm
    - aflplusplus_at_cm_dis

- experiment: 2023-02-13-aflpp
  description: "afl++ dict experiment"
  fuzzers:
    - aflplusplus
    - aflplusplus_dict

- experiment: 2023-02-08-aflpp
  description: "afl+++ token experiment."
  fuzzers:
    - aflplusplus_at_cm
    - aflplusplus_at

- experiment: 2023-02-06-aflpp-3
  description: "afl++ cmplog experiment."
  fuzzers:
    - aflplusplus
    - aflplusplus_99

- experiment: 2023-02-06-aflpp-2
  description: "afl+++ token experiment."
  fuzzers:
    - aflplusplus_at_cm_less2
    - aflplusplus_at_cm_less

- experiment: 2023-02-06-aflpp
  description: "afl+++ token experiment."
  fuzzers:
    - aflplusplus_at_cm
    - aflplusplus_at_cm_less

- experiment: 2023-02-05-aflpp
  description: "afl+++ token experiment."
  fuzzers:
    - aflplusplus_at_cm
    - aflplusplus_at_cm_air

- experiment: 2023-02-04-aflpp-2
  description: "afl+++ token experiment."
  fuzzers:
    - aflplusplus_at_cm
    - aflplusplus_at_cm_less

- experiment: 2023-02-04-aflpp-1
  description: "afl+++ token experiment."
  fuzzers:
    - aflplusplus_at_cm
    - aflplusplus_at_cm_learn

- experiment: 2023-02-02-libafl
  description: "libafl grammar comparison."
  fuzzers:
    - libafl_token_alt
    - libafl_token_neu

- experiment: 2023-02-02-aflpp-2
  description: "afl+++ token experiment."
  fuzzers:
    - aflplusplus_at_cm
    - aflplusplus_at_cm_fav

- experiment: 2023-02-02-aflpp-1
  description: "afl+++ token experiment."
  fuzzers:
    - aflplusplus_at_cm
    - aflplusplus_at_cm_old

- experiment: 2023-02-01-aflpp
  description: "afl+++ token experiment."
  fuzzers:
    - aflplusplus_at
    - aflplusplus_at_cm_fav

- experiment: 2023-01-31-aflpp
  description: "afl+++ token experiment."
  fuzzers:
    - aflplusplus_at
    - aflplusplus_at_cm_fav

- experiment: 2023-01-29-aflpp
  description: "afl+++ token experiment."
  fuzzers:
    - aflplusplus
    - aflplusplus_at
    - aflplusplus_at_cm
    - aflplusplus_at_cm_fav
    - aflplusplus_at_cm_old

- experiment: 2023-01-28-aflpp
  description: "afl++ vs llvm native instrumentation."
  fuzzers:
    - aflplusplus_at
    - aflplusplus_at_llvm

- experiment: 2023-01-27-aflpp
  description: "afl+++ token experiment."
  fuzzers:
    - aflplusplus
    - aflplusplus_at
    - aflplusplus_at_cm
    - aflplusplus_at_cm_fav
    - aflplusplus_at_cm_old

- experiment: 2023-01-27-test-request
  description: "Test if the new system can run experiments by online request."
  fuzzers:
    - aflplusplus
    - centipede
    - honggfuzz
    - libfuzzer

- experiment: 2023-01-25-libafl
  description: "libafl grammar comparison"
  fuzzers:
    - libafl
    - libafl_text
    - libafl_token_alt
    - libafl_token_neu

- experiment: 2023-01-23-3-aflpp
  description: "afl++ weighting variants."
  fuzzers:
    - aflplusplus_cmplog_exp
    - aflplusplus_unfuzzed
    - aflplusplus_faved

- experiment: 2023-01-23-2-aflpp
  description: "afl++ cmplog variants."
  fuzzers:
    - aflplusplus_cmplog
    - aflplusplus_cmplog_exp
    - aflplusplus_cmplog_exp1

- experiment: 2023-01-23-aflpp
  description: "afl++ cmplog variants."
  fuzzers:
    - aflplusplus_cmplog
    - aflplusplus_cmplog_exp
    - aflplusplus_cmplog_exp1

- experiment: 2023-01-12-aflpp
  description: "afl++ tokens + libafl test."
  fuzzers:
    - aflplusplus_tokens_only
    - aflplusplus_tokens
    - aflplusplus

- experiment: 2023-01-05-libafl
  description: "Test the LibAFL forkserver"
  type: bug
  fuzzers:
    - aflplusplus
    - entropic
    - libfuzzer
    - honggfuzz
    - libafl
    - libafl_forkserver

- experiment: 2023-01-10-aflpp
  description: "Test if the previous aflpp build failure is flaky."
  fuzzers:
    - aflplusplus_tokens
    - aflplusplus
  trials: 2
  max_total_time: 910

- experiment: 2023-01-05-aflpp
  description: "aflpp token test"
  fuzzers:
    - aflplusplus_tokens
    - aflplusplus

- experiment: 2023-01-03-aflpp
  description: "aflpp token test"
  fuzzers:
    - aflplusplus_tokens
    - aflplusplus
    - afl
    - eclipser
    - honggfuzz
    - libafl
  type: bug

- experiment: 2022-12-15-bug-based
  description: "Test running core fuzzers on 5 new bug-based benchmarks."
  fuzzers:
    - afl
    - aflfast
    - aflplusplus
    - aflsmart
    - centipede
    - eclipser
    - fairfuzz
    - honggfuzz
    - libafl
    - libfuzzer
    - mopt
  type: bug
  benchmarks:
    - arrow_parquet-arrow-fuzz
    - aspell_aspell_fuzzer
    - ffmpeg_ffmpeg_demuxer_fuzzer
    - file_magic_fuzzer
    - grok_grk_decompress_fuzzer

- experiment: 2022-12-05-rerun-c
  description: "Wingfuzz coverage experiment (compare against core fuzzers)"
  fuzzers:
    - afl
    - aflfast
    - aflplusplus
    - aflsmart
    - entropic
    - eclipser
    - fairfuzz
    - honggfuzz
    - lafintel
    - libfuzzer
    - mopt
    - wingfuzz

- experiment: 2022-12-05-rerun-c
  description: "Wingfuzz coverage experiment (compare against core fuzzers)"
  fuzzers:
    - afl
    - aflfast
    - aflplusplus
    - aflsmart
    - entropic
    - eclipser
    - fairfuzz
    - honggfuzz
    - lafintel
    - libfuzzer
    - mopt
    - wingfuzz

- experiment: 2022-12-05-aflpp-cmplog-c
  description: "afl++ cmplog enhancements"
  fuzzers:
    - aflplusplus_cmplog
    - aflplusplus_cmplog_r

- experiment: 2022-12-01-um-c
  description: "Try out um prioritize 75 and random again"
  fuzzers:
    - aflplusplus_um_random
    - aflplusplus_um_prioritize_75

- experiment: 2022-12-05-rerun-b
  description: "Wingfuzz coverage experiment (compare against core fuzzers)"
  fuzzers:
    - afl
    - aflfast
    - aflplusplus
    - aflsmart
    - entropic
    - eclipser
    - fairfuzz
    - honggfuzz
    - lafintel
    - libfuzzer
    - mopt
    - wingfuzz

- experiment: 2022-12-05-aflpp-cmplog-b
  description: "afl++ cmplog enhancements"
  fuzzers:
    - aflplusplus_cmplog
    - aflplusplus_cmplog_r

- experiment: 2022-12-01-um-b
  description: "Try out um prioritize 75 and random again"
  fuzzers:
    - aflplusplus_um_random
    - aflplusplus_um_prioritize_75

- experiment: 2022-12-05-rerun
  description: "Wingfuzz coverage experiment (compare against core fuzzers)"
  fuzzers:
    - afl
    - aflfast
    - aflplusplus
    - aflsmart
    - entropic
    - eclipser
    - fairfuzz
    - honggfuzz
    - lafintel
    - libfuzzer
    - mopt
    - wingfuzz

- experiment: 2022-12-05-aflpp-cmplog
  description: "afl++ cmplog enhancements"
  fuzzers:
    - aflplusplus_cmplog
    - aflplusplus_cmplog_r

- experiment: 2022-12-01-um
  description: "Try out um prioritize 75 and random again"
  fuzzers:
    - aflplusplus_um_random
    - aflplusplus_um_prioritize_75

- experiment: 2022-12-01-muttfuzz
  description: "Try out muttfuzz and compare against afl"
  fuzzers:
    - aflplusplus
    - aflplusplus_muttfuzz

- experiment: 2022-11-23-aflpp-cmplog
  description: "afl++ cmplog enhancements"
  fuzzers:
    - aflplusplus_cmplog
    - aflplusplus_cmplog_r
    - aflplusplus_cmplog_1587
    - aflplusplus_cmplog_1585

- experiment: 2022-11-18-um
  description: "Try out um prioritize 75 and random again"
  fuzzers:
    - aflplusplus_um_random
    - aflplusplus_um_prioritize_75

- experiment: 2022-11-18-muttfuzz
  description: "Try out muttfuzz and compare against afl"
  fuzzers:
    - aflplusplus
    - aflplusplus_muttfuzz

- experiment: 2022-11-22-aflpp-cmplog
  description: "afl++ cmplog enhancements"
  fuzzers:
    - aflplusplus_cmplog
    - aflplusplus_cmplog_r
    - aflplusplus_cmplog_1587
    - aflplusplus_cmplog_1585

- experiment: 2022-11-19-update-libfuzzer
  description: "Compare and consider replacing Entropic with Centipede"
  fuzzers:
    - libfuzzer
    - entropic
    - centipede

- experiment: 2022-11-12-muttfuzz
  description: "Try out muttfuzz and compare against afl"
  fuzzers:
    - aflplusplus
    - aflplusplus_muttfuzz

- experiment: 2022-11-12-um-prioritize
  description: "Try out um prioritize again"
  fuzzers:
    - aflplusplus
    - aflplusplus_um_prioritize

- experiment: 2022-11-11-muttfuzz
  description: "Try out muttfuzz and compare against afl"
  fuzzers:
    - aflplusplus
    - aflplusplus_muttfuzz

- experiment: 2022-11-11-um-prioritize
  description: "Try out um prioritize again"
  fuzzers:
    - aflplusplus
    - aflplusplus_um_prioritize

- experiment: 2022-11-06-muttfuzz
  description: "Try out muttfuzz and compare against afl"
  fuzzers:
    - aflplusplus
    - aflplusplus_muttfuzz

- experiment: 2022-11-06-um-prioritize
  description: "Try out um prioritize again"
  fuzzers:
    - aflplusplus
    - aflplusplus_um_prioritize

- experiment: 2022-10-31-update-libfuzzer-2
  description: "Compare and consider replacing Entropic with Centipede"
  fuzzers:
    - libfuzzer
    - entropic
    - centipede

- experiment: 2022-11-06-muttfuzz
  description: "Try out muttfuzz and compare against afl"
  fuzzers:
    - aflplusplus
    - aflplusplus_muttfuzz

- experiment: 2022-11-06-um-prioritize
  description: "Try out um prioritize again"
  fuzzers:
    - aflplusplus
    - aflplusplus_um_prioritize

- experiment: 2022-10-31-update-libfuzzer-2
  description: "Compare and consider replacing Entropic with Centipede"
  fuzzers:
    - libfuzzer
    - entropic
    - centipede

- experiment: 2022-10-19-um-full
  description: "Add parallel experiments and libfuzzer ones too"
  fuzzers:
    - aflplusplus_um_parallel
    - honggfuzz_um_parallel
    - libfuzzer
    - libfuzzer_um_random
    - libfuzzer_um_random_75
    - libfuzzer_um_parallel
    - libfuzzer_um_prioritize
    - libfuzzer_um_prioritize_75

- experiment: 2022-10-17-update-libfuzzer
  description: "Compare and consider replacing Entropic with Centipede"
  fuzzers:
    - libfuzzer
    - entropic
    - centipede

- experiment: 2022-10-13-um-final-5
  description: "UM fuzzer experiment (honggfuzz)"
  fuzzers:
    - honggfuzz_um_prioritize_75
    - honggfuzz_um_prioritize

- experiment: 2022-10-13-um-final-4
  description: "UM fuzzer experiment (honggfuzz)"
  fuzzers:
    - honggfuzz_um_random_75
    - honggfuzz_um_random

- experiment: 2022-10-13-um-final-3
  description: "UM fuzzer experiment (aflplusplus/honggfuzz)"
  fuzzers:
    - aflplusplus_um_prioritize_75
    - honggfuzz

- experiment: 2022-10-13-um-final-2
  description: "UM fuzzer experiment (aflplusplus)"
  fuzzers:
    - aflplusplus_um_random_75
    - aflplusplus_um_prioritize

- experiment: 2022-10-13-um-final-1
  description: "UM fuzzer experiment (aflplusplus)"
  fuzzers:
    - aflplusplus
    - aflplusplus_um_random

- experiment: 2022-10-12-um-full-10
  description: "UM fuzzer experiment (eclipser_um_prioritize, eclipser_um_parallel)"
  fuzzers:
    - eclipser_um_prioritize
    - eclipser_um_parallel

- experiment: 2022-10-12-um-full-9
  description: "UM fuzzer experiment (eclipser, eclipser_um_random)"
  fuzzers:
    - eclipser
    - eclipser_um_random

- experiment: 2022-10-12-um-full-8
  description: "UM fuzzer experiment (libfuzzer_um_prioritize, libfuzzer_um_parallel)"
  fuzzers:
    - libfuzzer_um_prioritize
    - libfuzzer_um_parallel

- experiment: 2022-10-12-um-full-7
  description: "UM fuzzer experiment (libfuzzer, libfuzzer_um_random)"
  fuzzers:
    - libfuzzer
    - libfuzzer_um_random

- experiment: 2022-10-12-um-full-6
  description: "UM fuzzer experiment (honggfuzz_um_prioritize, honggfuzz_um_parallel)"
  fuzzers:
    - honggfuzz_um_prioritize
    - honggfuzz_um_parallel

- experiment: 2022-10-12-um-full-5
  description: "UM fuzzer experiment (honggfuzz, honggfuzz_um_random)"
  fuzzers:
    - honggfuzz
    - honggfuzz_um_random

- experiment: 2022-10-12-um-full-4
  description: "UM fuzzer experiment (aflplusplus_um_prioritize, aflplusplus_um_parallel)"
  fuzzers:
    - aflplusplus_um_prioritize
    - aflplusplus_um_parallel

- experiment: 2022-10-12-um-full-3
  description: "UM fuzzer experiment (aflplusplus, aflplusplus_um_random)"
  fuzzers:
    - aflplusplus
    - aflplusplus_um_random

- experiment: 2022-10-12-um-full-2
  description: "UM fuzzer experiment (afl_um_prioritize, afl_um_parallel)"
  fuzzers:
    - afl_um_prioritize
    - afl_um_parallel

- experiment: 2022-10-12-um-full-1
  description: "UM fuzzer experiment (afl, afl_um_random)"
  fuzzers:
    - afl
    - afl_um_random

- experiment: 2022-10-11-um-3
  description: "UM fuzzer experiment"
  fuzzers:
    - aflplusplus
    - aflplusplus_um_random_3
  benchmarks:
    - bloaty_fuzz_target
    - curl_curl_fuzzer_http
    - harfbuzz-1.3.2
    - lcms-2017-03-21
    - libjpeg-turbo-07-2017
    - mbedtls_fuzz_dtlsclient
    - openthread-2019-12-23
    - proj4-2017-08-14
    - re2-2014-12-09
    - sqlite3_ossfuzz
    - vorbis-2017-12-11
    - zlib_zlib_uncompress_fuzzer

- experiment: 2022-10-07-um-3b
  description: "UM fuzzer experiment"
  fuzzers:
    - aflplusplus
    - aflplusplus_um_random_3

- experiment: 2022-10-08-wingfuzz
  description: "Wingfuzz coverage experiment (compare against core fuzzers)"
  fuzzers:
    - afl
    - aflfast
    - aflplusplus
    - aflsmart
    - entropic
    - eclipser
    - fairfuzz
    - honggfuzz
    - lafintel
    - libfuzzer
    - mopt
    - wingfuzz

- experiment: 2022-10-07-um-full
  description: "UM fuzzer experiment"
  fuzzers:
    - aflplusplus
    - aflplusplus_um_parallel
    - aflplusplus
    - libfuzzer_um_prioritize
    - libfuzzer_um_random
    - libfuzzer_um_parallel
    - libfuzzer
    - afl_um_prioritize
    - afl_um_random
    - afl_um_parallel
    - afl
    - eclipser_um_prioritize
    - eclipser_um_random
    - eclipser_um_parallel
    - eclipser
    - honggfuzz_um_prioritize
    - honggfuzz_um_random
    - honggfuzz_um_parallel
    - honggfuzz

- experiment: 2022-10-07-um-3
  description: "UM fuzzer experiment"
  fuzzers:
    - aflplusplus
    - aflplusplus_um_random_3

- experiment: 2022-10-06-um-full
  description: "UM fuzzer experiment"
  fuzzers:
    - aflplusplus
    - aflplusplus_um_parallel
    - aflplusplus
    - libfuzzer_um_prioritize
    - libfuzzer_um_random
    - libfuzzer_um_parallel
    - libfuzzer
    - afl_um_prioritize
    - afl_um_random
    - afl_um_parallel
    - afl
    - eclipser_um_prioritize
    - eclipser_um_random
    - eclipser_um_parallel
    - eclipser
    - honggfuzz_um_prioritize
    - honggfuzz_um_random
    - honggfuzz_um_parallel
    - honggfuzz

- experiment: 2022-10-05-um-3
  description: "UM fuzzer experiment"
  fuzzers:
    - aflplusplus
    - aflplusplus_um_random_3

- experiment: 2022-06-08-dissecting-repro
  description: "Dissecting AFL paper (scheduling)"
  type: bug
  fuzzers:
    - afl
    - afl_scheduling_lifo
    - afl_scheduling_random

- experiment: 2022-10-04-um-6-12
  description: "UM fuzzer experiment"
  fuzzers:
    - aflplusplus
    - aflplusplus_um_random_6
    - aflplusplus_um_random_12

- experiment: 2022-10-04-um
  description: "UM fuzzer experiment"
  fuzzers:
    - aflplusplus
    - aflplusplus_um_random
  
- experiment: 2022-09-29-wingfuzz
  description: "Wingfuzz coverage experiment (compare against core fuzzers)"
  fuzzers:
    - afl
    - aflfast
    - aflplusplus
    - aflsmart
    - entropic
    - eclipser
    - fairfuzz
    - honggfuzz
    - lafintel
    - libfuzzer
    - mopt
    - wingfuzz
    
- experiment: 2022-09-29
  description: "Main coverage experiment"
  type: code
  fuzzers:
    - honggfuzz
    - aflplusplus
    - eclipser
    - entropic
    - libfuzzer
    - aflsmart
    - lafintel
    - afl
    - mopt
    - aflfast
    - fairfuzz
    - libafl

- experiment: 2022-05-06-dissecting-repro
  description: "Reproduce: Dissecting AFL paper"
  type: bug
  fuzzers:
    - afl
    - afl_no_favored
    - afl_collision_free
    - afl_double_timeout
    - afl_no_favfactor
    - afl_no_trim
    - afl_scheduling_lifo
    - afl_scheduling_random
    - afl_score_max
    - afl_score_min
    - afl_score_no_novel_prioritization
    - afl_score_random
    - afl_splicing_mutation

- experiment: 2022-09-27-centipede-corpus
  description: "Centipede Focus function experiment -- type: code"
  oss-fuzz-corpus: true
  fuzzers:
    - centipede
    - centipede_function_filter
  benchmarks:
    - curl_curl_fuzzer_http
    - jsoncpp_jsoncpp_fuzzer
    - libjpeg-turbo-07-2017
    - mbedtls_fuzz_dtlsclient
    - openthread-2019-12-23
    - vorbis-2017-12-11
    - freetype2-2017
    - harfbuzz-1.3.2
    - lcms-2017-03-21
    - bloaty_fuzz_target
    - libpng-1.2.56
    - zlib_zlib_uncompress_fuzzer
    - re2-2014-12-09
    - libxml2-v2.9.2
    - libxslt_xpath
    - libpcap_fuzz_both

- experiment: 2022-09-26-aflpp-um
  description: "afl++ and libfuzzer um coverage experiments (compare our fuzzers against afl++)"
  fuzzers:
    - aflplusplus_um_prioritize
    - aflplusplus_um_random
    - aflplusplus_um_parallel
    - aflplusplus
    - libfuzzer_um_prioritize
    - libfuzzer_um_random
    - libfuzzer_um_parallel
    - libfuzzer

- experiment: 2022-09-22-aflpp-um
  description: "afl++ um coverage experiments (compare our fuzzers against afl++)"
  fuzzers:
    - aflplusplus_um_prioritize
    - aflplusplus_um_random
    - aflplusplus

- experiment: 2022-09-18-aflpp-um
  description: "afl++ um coverage experiments (compare our fuzzers against afl++)"
  fuzzers:
    - aflplusplus_um_prioritize
    - aflplusplus_um_random
    - aflplusplus

- experiment: 2022-08-31-aflpp-um
  description: "afl++ um coverage experiments (compare our fuzzers against afl++)"
  fuzzers:
    - aflplusplus_um_prioritize
    - aflplusplus_um_random
    - aflplusplus

- experiment: 2022-08-25-aflpp-um
  description: "afl++ um coverage experiments (compare our fuzzers against afl++)"
  fuzzers:
    - aflplusplus_um_prioritize
    - aflplusplus_um_random
    - aflplusplus

- experiment: 2022-09-12-centipede-code
  description: "Centipede Focus function experiment -- type: code"
  fuzzers:
    - centipede
    - centipede_function_filter
  benchmarks:
    - curl_curl_fuzzer_http
    - jsoncpp_jsoncpp_fuzzer
    - libjpeg-turbo-07-2017
    - mbedtls_fuzz_dtlsclient
    - openthread-2019-12-23
    - vorbis-2017-12-11
    - freetype2-2017
    - harfbuzz-1.3.2
    - lcms-2017-03-21
    - bloaty_fuzz_target
    - libpng-1.2.56
    - zlib_zlib_uncompress_fuzzer
    - re2-2014-12-09
    - libxml2-v2.9.2
    - libxslt_xpath
    - libpcap_fuzz_both

- experiment: 2022-09-12-centipede-bug
  description: "Centipede Focus function experiment -- type: bug"
  fuzzers:
    - centipede
    - centipede_function_filter
  type: bug
  benchmarks:
    - stb_stbi_read_fuzzer
    - proj4_standard_fuzzer
    - usrsctp_fuzzer_connect
    - muparser_set_eval_fuzzer
    - zstd_stream_decompress
    - mruby-2018-05-23
    - libhevc_hevc_dec_fuzzer
    - file_magic_fuzzer
    - quickjs_eval-2020-01-05
    - libarchive_libarchive_fuzzer
    - arrow_parquet-arrow-fuzz
    - aspell_aspell_fuzzer
    - matio_matio_fuzzer
    - libhtp_fuzz_htp

- experiment: 2022-09-08-centipede
  description: "Another round of centipede experiment"
  fuzzers:
    - honggfuzz
    - aflplusplus
    - eclipser
    - entropic
    - libfuzzer
    - lafintel
    - afl
    - mopt
    - fairfuzz
    - libfuzzer_dataflow
    - centipede

- experiment: 2022-08-29-focus-code
  description: "Focus function experiment -- type: code"
  fuzzers:
    - libfuzzer
    - centipede_function_filter
    - libfuzzer_focus_idx0
    - libfuzzer_focus_idx1
    - libfuzzer_focus_idx2
    - libfuzzer_focus_idx3
    - libfuzzer_focus_idx4
    - libfuzzer_focus_idx5
    - libfuzzer_focus_idx6
    - libfuzzer_focus_idx7
    - libfuzzer_focus_idx8
  benchmarks:
    - curl_curl_fuzzer_http
    - jsoncpp_jsoncpp_fuzzer
    - libjpeg-turbo-07-2017
    - mbedtls_fuzz_dtlsclient
    - openthread-2019-12-23
    - vorbis-2017-12-11
    - freetype2-2017
    - harfbuzz-1.3.2
    - lcms-2017-03-21
    - bloaty_fuzz_target
    - libpng-1.2.56
    - zlib_zlib_uncompress_fuzzer
    - re2-2014-12-09
    - libxml2-v2.9.2
    - libxslt_xpath
    - libpcap_fuzz_both

- experiment: 2022-08-29-focus-bug
  description: "Focus function experiment -- type: bug"
  fuzzers:
    - libfuzzer
    - centipede_function_filter
    - libfuzzer_focus_idx0
    - libfuzzer_focus_idx1
    - libfuzzer_focus_idx2
    - libfuzzer_focus_idx3
    - libfuzzer_focus_idx4
    - libfuzzer_focus_idx5
    - libfuzzer_focus_idx6
    - libfuzzer_focus_idx7
    - libfuzzer_focus_idx8
  type: bug
  benchmarks:
    - stb_stbi_read_fuzzer
    - proj4_standard_fuzzer
    - usrsctp_fuzzer_connect
    - muparser_set_eval_fuzzer
    - zstd_stream_decompress
    - mruby-2018-05-23
    - libhevc_hevc_dec_fuzzer
    - file_magic_fuzzer
    - quickjs_eval-2020-01-05
    - libarchive_libarchive_fuzzer
    - arrow_parquet-arrow-fuzz
    - aspell_aspell_fuzzer
    - matio_matio_fuzzer
    - libhtp_fuzz_htp

- experiment: 2022-08-25-aflpp-um
  description: "afl++ um coverage experiments (compare our fuzzers against afl++)"
  fuzzers:
    - aflplusplus_um_prioritize
    - aflplusplus_um_random
    - aflplusplus

- experiment: 2022-08-18-libfuzzer-focus
  description: "Testing with focus function driven by fuzz introspector results"
  fuzzers:
    - libfuzzer
    - introspector_driven_focus
  type: bug
  benchmarks:
    - libarchive_libarchive_fuzzer

- experiment: 2022-08-18-aflpp
  description: "afl++ tests"
  fuzzers:
    - aflplusplus_cmplog_nocal
    - aflplusplus_cmplog_nocal2
    - aflplusplus_cmplog

- experiment: 2022-08-17-aflpp
  description: "afl++ tests"
  fuzzers:
    - aflplusplus_cmplog_nocal
    - aflplusplus_cmplog_nocal2
    - aflplusplus_cmplog

- experiment: 2022-08-14-aflpp
  description: "afl++ tests"
  fuzzers:
    - aflplusplus_cmplog_nocal
    - aflplusplus_cmplog

- experiment: 2022-08-13-centipede
  description: "Test the latest centipede"
  fuzzers:
    - honggfuzz
    - aflplusplus
    - eclipser
    - entropic
    - libfuzzer
    - lafintel
    - afl
    - mopt
    - fairfuzz
    - libfuzzer_dataflow
    - centipede

- experiment: 2022-08-04-libfuzzer-focus
  description: "Testing with focus function driven by fuzz introspector results"
  fuzzers:
    - libfuzzer
    - introspector_driven_focus
  type: bug
  benchmarks:
    - libarchive_libarchive_fuzzer

- experiment: 2022-08-04-afl-new-splicing
  description: "Test AFL with a new splicing as mutation"
  type: bug
  fuzzers:
    - afl
    - afl_splicing_mutation

- experiment: 2022-08-03-afl-new-splicing
  description: "Test AFL with a new splicing as mutation"
  type: bug
  fuzzers:
    - afl
    - afl_splicing_mutation

- experiment: 2022-07-24-centipede
  description: "Test centipede"
  fuzzers:
    - honggfuzz
    - aflplusplus
    - eclipser
    - entropic
    - libfuzzer
    - lafintel
    - afl
    - mopt
    - fairfuzz
    - libfuzzer_dataflow
    - centipede

- experiment: 2022-07-22-centipede
  description: "Test AFL with a new splicing as mutation"
  fuzzers:
    - honggfuzz
    - aflplusplus
    - eclipser
    - entropic
    - libfuzzer
    - lafintel
    - afl
    - mopt
    - fairfuzz
    - libfuzzer_dataflow
    - centipede

- experiment: 2022-07-21-afl-new-splicing
  description: "Test AFL with a new splicing as mutation"
  type: bug
  fuzzers:
    - afl
    - afl_splicing_mutation

- experiment: 2022-07-20-aflpp
  description: "afl++ libafl tests. Redo 07-13."
  fuzzers:
    - aflplusplus_libafl
    - libafl_aflpp
    - libafl
    - aflplusplus
    - aflplusplus_optimal
    - honggfuzz
    - entropic

- experiment: 2022-07-13-aflpp
  description: "afl++ libafl tests"
  fuzzers:
    - aflplusplus_libafl
    - libafl_aflpp
    - libafl
    - aflplusplus
    - aflplusplus_optimal
    - honggfuzz
    - entropic

- experiment: 2022-06-29-aflpp
  description: "afl++ libafl tests"
  fuzzers:
    - aflplusplus_libafl
    - libafl_aflpp
    - libafl
    - aflplusplus
    - aflplusplus_optimal
    - honggfuzz
    - entropic

- experiment: 2022-06-09-afl-splicing
  description: "Test AFL with splicing as mutation"
  type: bug
  fuzzers:
    - afl
    - afl_splicing_mutation

- experiment: 2022-06-08-dissecting
  description: "Dissecting AFL paper (scheduling)"
  type: bug
  fuzzers:
    - afl
    - afl_scheduling_lifo
    - afl_scheduling_random

- experiment: 2022-06-01-dissecting
  description: "Dissecting AFL paper (scheduling)"
  type: bug
  fuzzers:
    - afl
    - afl_scheduling_lifo
    - afl_scheduling_random

- experiment: 2022-05-13-afl
  description: "afl map tests"
  fuzzers:
    - afl_virginmap
    - afl_maxmap
    - afl

- experiment: 2022-05-06-dissecting
  description: "Dissecting AFL paper"
  type: bug
  fuzzers:
    - afl
    - afl_no_favored
    - afl_collision_free
    - afl_double_timeout
    - afl_no_favfactor
    - afl_no_trim
    - afl_scheduling_lifo
    - afl_scheduling_random
    - afl_score_max
    - afl_score_min
    - afl_score_no_novel_prioritization
    - afl_score_random
    - afl_splicing_mutation

- experiment: 2022-04-19
  description: "Main coverage experiment"
  type: code
  fuzzers:
    - honggfuzz
    - aflplusplus
    - eclipser
    - entropic
    - libfuzzer
    - aflsmart
    - lafintel
    - afl
    - mopt
    - aflfast
    - fairfuzz

- experiment: 2022-04-19-bug
  description: "Main bug experiment"
  type: bug
  fuzzers:
    - honggfuzz
    - aflplusplus
    - eclipser
    - entropic
    - libfuzzer
    - aflsmart
    - lafintel
    - afl
    - mopt
    - aflfast
    - fairfuzz


- experiment: 2022-04-10-aflpp
  description: "afl++ bug ranking"
  type: bug
  fuzzers:
    - aflplusplus
    - aflplusplus_qemu
    - aflplusplus_frida
    - aflplusplus_optimal
    - honggfuzz
    - libafl
    - entropic

- experiment: 2022-04-11-libafl
  description: "libafl new test"
  fuzzers:
    - libafl
    - libafl_new
    - aflplusplus
    - honggfuzz
    - entropic

- experiment: 2022-04-07-aflpp
  description: "afl++ dont throw away timeouts"
  fuzzers:
    - aflplusplus_llvm15
    - aflplusplus

- experiment: 2022-04-22-aflpp
  description: "afl++ new pass manager test"
  fuzzers:
    - aflplusplus_llvm15
    - aflplusplus
    - honggfuzz
    - libafl
    - aflplusplus_optimal
    - entropic

- experiment: 2022-03-04-grammar
  description: "test grammar fuzzers"
  type: bug
  fuzzers:
    - nautilus
    - gramatron
    - grimoire
    - token_level
  benchmarks:
    - quickjs_eval-2020-01-05
    - php_php-fuzz-execute
    - mruby-2018-05-23

- experiment: 2022-02-25-libfuzzer-variants
  description: "Requesting experiment on variants of libfuzzer."
  fuzzers:
    - libfuzzer
    - entropic
    - libfuzzer_exeute_final
    - entropic_execute_final
    - honggfuzz
    - aflplusplus
    - eclipser
    - aflsmart
    - afl
    - aflfast
    - fairfuzz

- experiment: 2022-02-15-grammar
  description: "test grammar fuzzers"
  type: bug
  fuzzers:
    - nautilus
    - gramatron
    - grimoire
    - token_level
  benchmarks:
    - quickjs_eval-2020-01-05
    - php_php-fuzz-execute
    - mruby-2018-05-23

- experiment: 2022-02-18-aflpp
  description: "afl++ frida tests"
  fuzzers:
    - aflplusplus_qemu
    - aflplusplus_frida
    - aflplusplus_frida_cache
    - aflplusplus

- experiment: 2022-02-15-main-fuzzers
  description: "evaluate up-to-date version of main fuzzers"
  fuzzers:
    - honggfuzz
    - aflplusplus
    - eclipser
    - entropic
    - libfuzzer
    - aflsmart
    - lafintel
    - afl
    - mopt
    - aflfast
    - fairfuzz

- experiment: 2022-02-15-aflpp
  description: "afl++ frida tests"
  fuzzers:
    - aflplusplus_qemu
    - aflplusplus_frida
    - aflplusplus_frida_sup
    - aflplusplus_frida_inst
    - aflplusplus_frida_cmov
    - aflplusplus_frida_cache

- experiment: 2022-01-27-libafl
  description: "libafl text test"
  fuzzers:
    - libafl
    - libafl_old
    - libafl_text
    - aflplusplus
    - honggfuzz
    - entropic

- experiment: 2022-01-17-afl-culling-bug
  description: "afl without corpus culling eval"
  type: bug
  fuzzers:
    - afl
    - afl_no_culling

- experiment: 2022-01-15-aflpp
  description: "afl++ test new classify implementation"
  type: bug
  fuzzers:
    - aflplusplus
    - aflplusplus_tmp

- experiment: 2022-01-07-aflpp-collisions
  description: "afl++ edge collision impact on bug finding"
  type: bug
  fuzzers:
    - aflplusplus_pcguard
    - aflplusplus_classic

- experiment: 2021-12-27-aflpp
  description: "afl++ test"
  fuzzers:
    - aflplusplus_havoc1
    - aflplusplus_havoc11
    - aflplusplus_havoc2
    - aflplusplus_havoc22
    - aflplusplus_qemu
    - aflplusplus_frida

- experiment: 2021-12-17-afl-edges
  description: "afl edge coverage only eval"
  fuzzers:
    - afl
    - afl_edges

- experiment: 2021-12-25-libaflpp
  description: "afl++ + libafl test"
  fuzzers:
    - aflplusplus_optimal
    - aflplusplus
    - libafl
    - entropic
    - honggfuzz
    - afl
    - aflplusplus_qemu
    - aflplusplus_frida

- experiment: 2021-12-17-afl-edges-bug
  description: "afl edge coverage only eval"
  type: bug
  fuzzers:
    - afl
    - afl_edges

- experiment: 2021-12-16-afl-fitness-bug
  description: "afl fitness mode eval"
  type: bug
  fuzzers:
    - afl
    - afl_fitness
    - afl_fitness_only

- experiment: 2021-12-15-libafl
  description: "afl++ + libafl test"
  fuzzers:
    - aflplusplus
    - aflplusplus_dfl
    - aflplusplus_class
    - libafl_marc
    - libafl_gsoc
    - libafl_dfl
    - afl
    - afl_marc
    - entropic
    - honggfuzz

- experiment: 2021-12-14-fafuzzer
  description: "Evaluate fuzzer effectiveness on fafuzz and other fuzzers"
  fuzzers:
    - fafuzz
    - afl_2_52_b
    - mopt

- experiment: 2021-12-13-libafl
  description: "libaf test"
  fuzzers:
    - libafl
    - libafl_marc

- experiment: 2021-12-09-aflpp
  description: "afl++ enhancements"
  fuzzers:
    - aflplusplus
    - aflplusplus_dfl
    - aflplusplus_more
    - aflplusplus_andrea1
    - aflplusplus_andrea2

- experiment: 2021-12-06-fafuzzer
  description: "Evaluate fuzzer effectiveness on fafuzz and other fuzzers"
  fuzzers:
    - fafuzz
    - afl
    - mopt

- experiment: 2021-12-01-aflpp
  description: "afl++ enhancements"
  fuzzers:
    - aflplusplus_dfl
    - aflplusplus_sat
    - aflplusplus_more

- experiment: 2021-11-26-aflpp
  description: "afl++ regression tests"
  fuzzers:
    - aflplusplus_r0
    - aflplusplus_r1
    - aflplusplus_r2
    - aflplusplus_r3
    - aflplusplus_r4
    - entropic
    - honggfuzz

- experiment: 2021-11-22-aflbb
  description: "Evaluate fuzzer effectiveness in blackbox mode - experiment 2"
  fuzzers:
    - pythia_bb
    - afl

- experiment: 2021-11-22-aflpp
  description: "afl++ + libafl tests"
  fuzzers:
    - aflplusplus_qemu
    - aflplusplus_frida
    - aflplusplus_frida_orig
    - libafl
    - libafl_gsoc
    - aflplusplus
    - honggfuzz
    - entropic

- experiment: 2021-11-22-zafl-bug
  description: "Compare Zafl to standard source-only and binary-only fuzzers (bug)."
  type: bug
  fuzzers:
    - aflplusplus
    - aflplusplus_dict2file
    - aflplusplus_cmplog
    - aflplusplus_zafl
    - aflplusplus_tracepc
    - aflplusplus_qemu_tracepc
    - aflplusplus_qemu

- experiment: 2021-11-18-zafl-cov
  description: "Compare Zafl to standard source-only and binary-only fuzzers (coverage)."
  fuzzers:
    - aflplusplus
    - aflplusplus_dict2file
    - aflplusplus_cmplog
    - aflplusplus_zafl
    - aflplusplus_tracepc
    - aflplusplus_qemu_tracepc
    - aflplusplus_qemu

- experiment: 2021-11-19-aflpp
  description: "afl++ + libafl tests"
  fuzzers:
    - aflplusplus_qemu
    - aflplusplus_frida
    - aflplusplus_frida_orig
    - libafl
    - libafl_gsoc
    - aflplusplus
    - honggfuzz
    - entropic

- experiment: 2021-11-18-bug
  description: "Compare Zafl to standard source-only and binary-only fuzzers (bug)."
  type: bug
  fuzzers:
    - aflplusplus
    - aflplusplus_dict2file
    - aflplusplus_cmplog
    - aflplusplus_zafl
    - aflplusplus_tracepc
    - aflplusplus_qemu_tracepc
    - aflplusplus_qemu

- experiment: 2021-11-18-coverage
  description: "Compare Zafl to standard source-only and binary-only fuzzers (coverage)."
  fuzzers:
    - aflplusplus
    - aflplusplus_dict2file
    - aflplusplus_cmplog
    - aflplusplus_zafl
    - aflplusplus_tracepc
    - aflplusplus_qemu_tracepc
    - aflplusplus_qemu

- experiment: 2021-11-16-aflbb
  description: "Evaluate fuzzer effectiveness in blackbox mode - experiment 2"
  fuzzers:
    - pythia_bb
    - afl

- experiment: 2021-11-09-aflpp
  description: "afl++ binary-only"
  fuzzers:
    - aflplusplus_qemu
    - aflplusplus_qemu_orig
    - aflplusplus_frida
    - aflplusplus_frida_orig
    - aflplusplus_frida_preperf

- experiment: 2021-11-07-aflpp
  description: "afl++"
  fuzzers:
    - aflplusplus
    - aflplusplus_optimal
    - aflplusplus_qemu
    - aflplusplus_orig
    - aflplusplus_qemu_orig
    - aflplusplus_314
    - aflplusplus_313
    - entropic
    - honggfuzz

- experiment: 2021-11-03-aflpp
  description: "afl++"
  fuzzers:
    - aflplusplus_cmplog_2dictl
    - aflplusplus_cmplog0
    - aflplusplus_cmplogo1
    - aflplusplus_cmplogo2
    - aflplusplus_cmplogo3
    - aflplusplus_cmplogo3orig
    - aflplusplus_cmplog_inst
    - aflplusplus
    - aflplusplus_qemu
    - aflplusplus_frida_huge
    - aflplusplus_frida_huge2

- experiment: 2021-10-29
  description: "Compare Zafl to standard source-only and binary-only fuzzers."
  fuzzers:
    - aflplusplus
    - aflplusplus_zafl
    - aflplusplus_tracepc
    - aflplusplus_qemu_tracepc
    - aflplusplus_qemu

- experiment: 2021-11-01-aflpp
  description: "afl++"
  fuzzers:
    - aflplusplus_cmplog_2dictl
    - aflplusplus_cmplog0
    - aflplusplus_cmplogo1
    - aflplusplus_cmplogo2
    - aflplusplus_cmplogo3
    - aflplusplus_cmplog_inst
    - aflplusplus
    - aflplusplus_qemu
    - aflplusplus_frida
    - aflplusplus_frida_huge
    - aflplusplus_frida_huge2

- experiment: 2021-10-29-aflpp
  description: "afl++"
  fuzzers:
    - aflplusplus_cmplogo0
    - aflplusplus_cmplogo1
    - aflplusplus_cmplogo2
    - aflplusplus_cmplogo3
    - aflplusplus
    - aflplusplus_cmplog_2dictl
    - aflplusplus_cmplog0
    - aflplusplus_frida
    - aflplusplus_frida_huge

- experiment: 2021-10-26-aflpp
  description: "afl++ cmplog dict"
  fuzzers:
    - aflplusplus_cmplog_2dictl
    - aflplusplus
    - aflplusplus_cmplog0
    - aflplusplus_cmplog1
    - aflplusplus_cmplog2
    - aflplusplus_cmplog3
    - aflplusplus_cmplog4

- experiment: 2021-10-22-libafl
  description: "libaf test"
  fuzzers:
    - aflplusplus
    - libafl
    - libafl_gsoc

- experiment: 2021-10-22-libafl
  description: "libaf test"
  fuzzers:
    - aflplusplus
    - libafl
    - libafl_gsoc

- experiment: 2021-10-22-aflpp
  description: "afl++ cmplog dict"
  fuzzers:
    - aflplusplus_cmplog_2dictl
    - aflplusplus
    - aflplusplus_cmplog0
    - aflplusplus_cmplog1
    - aflplusplus_cmplog3
    - aflplusplus_cmplog5
    - aflplusplus_cmplog7
    - aflplusplus_cmplog9
    - aflplusplus_cmplog11
    - aflplusplus_cmplog13
    - aflplusplus_cmplog15

- experiment: 2021-10-19-aflpp-rf
  description: "Benchmark afl++ random fuzzing mode"
  fuzzers:
    - aflpp_random_default
    - aflpp_random_no_favs
    - aflpp_random_wrs
    - aflpp_random_wrs_rf
    - aflpp_random_wrs_rf_rp
    - aflpp_random_wrs_rp

- experiment: 2021-10-19
  description: "Compare Zafl to standard source-only and binary-only fuzzers."
  fuzzers:
    - aflplusplus
    - aflplusplus_zafl
    - aflplusplus_tracepc
    - aflplusplus_qemu_tracepc
    - aflplusplus_qemu

- experiment: 2021-10-15-afpp
  description: "afl++ frida test"
  fuzzers:
    - aflplusplus_frida
    - aflplusplus_frida_huge

- experiment: 2021-10-14
  description: "Compare Zafl to standard source-only and binary-only fuzzers."
  fuzzers:
    - aflplusplus
    - aflplusplus_zafl
    - aflplusplus_qemu

- experiment: 2021-10-13-aflpp
  description: "afl++ cmplog test - rerun"
  fuzzers:
    - aflplusplus_cmplog_2dictl
    - aflplusplus
    - entropic
    - honggfuzz
    - aflplusplus_frida
    - aflplusplus_frida_huge
    - aflplusplus_qemu

- experiment: 2021-10-07-aflpp
  description: "afl++ cmplog test"
  fuzzers:
    - aflplusplus_cmplog_2dictl
    - aflplusplus
    - entropic
    - honggfuzz

- experiment: 2021-10-07-aflpp
  description: "afl++ frida test"
  fuzzers:
    - aflplusplus
    - entropic
    - honggfuzz
    - afl
    - libafl
    - libafl_gsoc
    - aflplusplus_frida
    - aflplusplus_frida_huge
    - aflplusplus_qemu

- experiment: 2021-09-24-libafl
  description: "Libafl experiment with GSOC patches"
  fuzzers:
    - libafl
    - libafl_gsoc
    - aflplusplus
    - entropic
    - honggfuzz
    - afl

- experiment: 2021-09-23-blackboxeffect
  description: "Compare the fuzzer effectiveness of AFL dumb mode"
  fuzzers:
    - afl
    - pythia_effect_bb
    - aflplusplus
    - honggfuzz
    - libfuzzer

- experiment: 2021-09-08-cloning
  description: >
    Benchmark some variants of AFL++ that use different function cloning
    strategies at whole program level to achieve collision-free context
    sensitivity. Use different (smaller) sizes to study the impact of the afl map.
  type: bug
  fuzzers:
    - aflplusplus_classic_ctx
    - aflplusplus_classic_ctx_18
    - aflplusplus_classic_ctx_20
    - aflplusplus_classic_ctx_21
    - cfctx_bottom
    - cfctx_dataflow_seadsa
    - cfctx_dataflow_svf
    - cfctx_randomic
    - cfctx_params
    - cfctx_plain
    - aflplusplus_pcguard
    - cfctx_dataflow_svf_llc
    - cfctx_dataflow_seadsa_llc
    - cfctx_params_llc
    - cfctx_params_512kb
    - cfctx_params_768kb

- experiment: 2021-09-02-datadependency
  description: "Different AFL instrumentations against afldd"
  type: bug
  fuzzers:
    - afldd
    - aflpp_vs_dd

- experiment: 2021-09-01-aflpp
  description: "afl++ regression test"
  fuzzers:
    - aflplusplus
    - aflplusplus_dict2file
    - aflplusplus_dict2file2
    - entropic
    - honggfuzz

- experiment: 2021-08-31-cloning
  description: >
    Benchmark some variants of AFL++ that use different function cloning
    strategies at whole program level to achieve collision-free context
    sensitivity. Use different sizes to study the impact of the afl map.
  type: bug
  fuzzers:
    - aflplusplus_classic_ctx
    - aflplusplus_classic_ctx_18
    - aflplusplus_classic_ctx_20
    - aflplusplus_classic_ctx_23
    - cfctx_bottom
    - cfctx_dataflow_seadsa
    - cfctx_dataflow_svf
    - cfctx_randomic
    - cfctx_params
    - cfctx_plain
    - aflplusplus_pcguard
    - cfctx_dataflow_svf_llc
    - cfctx_dataflow_seadsa_llc
    - cfctx_params_llc
    - cfctx_params_512kb
    - cfctx_params_1mb
    - cfctx_params_2mb
    - cfctx_params_4mb

- experiment: 2021-08-26-aflpp
  description: "afl++ frida bigmap"
  fuzzers:
    - aflplusplus_frida_big
    - aflplusplus_frida_bigbp
    - aflplusplus_frida_bp
    - aflplusplus_frida_plain
    - aflplusplus_qemu

- experiment: 2021-08-24-aflpp
  description: "afl++ frida bigmap"
  fuzzers:
    - aflplusplus_frida_big
    - aflplusplus_frida_bigbp
    - aflplusplus_frida_bp
    - aflplusplus_frida_plain
    - aflplusplus_qemu

- experiment: 2021-08-19-aflpp
  description: "afl++ frida bigmap"
  fuzzers:
    - aflplusplus_frida_big
    - aflplusplus_frida

- experiment: 2021-08-17-aflpp
  description: "afl++ cmplog"
  fuzzers:
    - aflplusplus_frida_big
    - aflplusplus_frida

- experiment: 2021-07-30-random-params
  description: "Evaluate various random parameters for afl"
  fuzzers:
    - afl
    - afl_no_favs
    - afl_rf
    - afl_rf_u
    - afl_rf_u_wrs
    - afl_wrs
    - afl_wrs_rf
    - afl_wrs_rf_rp
    - afl_wrs_rp

- experiment: 2021-07-30-aflpp
  description: "afl++ cmplog"
  fuzzers:
    - aflplusplus
    - honggfuzz
    - aflplusplus_cmplog_2dict
    - aflplusplus_cmplog_2dictl

- experiment: 2021-07-07-aflsmartformat
  description: "aflsmartformat"
  fuzzers:
    - aflsmartformat
    - aflsmart
    - afl

- experiment: 2021-07-08-feedback
  description: "Different feedback mechanisms"
  type: bug
  fuzzers:
    - afldd
    - aflpp_vs_dd

- experiment: 2021-07-09-aflpp
  description: "afl++: frida, cmplog, symbolic"
  fuzzers:
    - aflplusplus
    - aflplusplus_cmplog_double
    - fuzzolic_aflplusplus_z3
    - fuzzolic_aflplusplus_z3dict
    - honggfuzz
    - aflplusplus_313
    - aflplusplus_cmplog_fullskip
    - aflplusplus_cmplog_2dict
    - aflplusplus_frida
    - aflplusplus_frida_better
    - aflplusplus_qemu

- experiment: 2021-07-15-saturated
  description: "Benchmark a new experimental feature for AFL++ (saturated)"
  type: bug
  oss-fuzz-corpus: true
  fuzzers:
    - aflplusplus_unusual_disabled
    - aflplusplus_unusual_enabled

- experiment: 2021-07-09-cloning
  description: >
    Benchmark some variants of AFL++ that use different function cloning
    strategies at whole program level to achieve collision-free context
    sensitivity.
  type: bug
  fuzzers:
    - aflplusplus_classic_ctx
    - cfctx_bottom
    - cfctx_dataflow_seadsa
    - cfctx_dataflow_svf
    - cfctx_randomic
    - cfctx_params
    - cfctx_plain

- experiment: 2021-07-05-saturated
  description: "Benchmark a new experimental feature for AFL++ (saturated)"
  type: bug
  oss-fuzz-corpus: true
  fuzzers:
    - aflplusplus_unusual_disabled
    - aflplusplus_unusual_enabled

- experiment: 2021-07-03-symbolic
  description: "Symbolic solver benchmark."
  fuzzers:
    - aflplusplus_cmplog_double
    - aflplusplus_qemu_double
    - eclipser_aflplusplus
    - fuzzolic_aflplusplus_z3
    - fuzzolic_aflplusplus_fuzzy
    - symcc_aflplusplus_single
    - symqemu_aflplusplus

- experiment: 2021-06-27-symbolic
  description: "Symbolic solver benchmark."
  fuzzers:
    - aflplusplus_cmplog_double
    - aflplusplus_qemu_double
    - eclipser_aflplusplus
    - fuzzolic_aflplusplus_z3
    - fuzzolic_aflplusplus_fuzzy
    - symcc_aflplusplus_single
    - symqemu_aflplusplus

- experiment: 2021-06-25-aflprefix
  description: "Requesting experiments on two new AFL variants."
  fuzzers:
    - aflprefix
    - dropfuzzer
    - afl

- experiment: 2021-06-24-aflpp-bug
  description: "Benchmark afl++ cnt variants"
  type: bug
  fuzzers:
    - aflplusplus
    - aflplusplus_x_default
    - aflplusplus_fcnt
    - aflplusplus_flcnt
    - aflplusplus_lcnt
    - honggfuzz
    - entropic

- experiment: 2021-06-24-libafl
  description: "Libafl experiment"
  fuzzers:
    - libafl
    - aflplusplus
    - aflplusplus_num
    - aflplusplus_select
    - aflplusplus_cmplog_new
    - aflplusplus_cmplog_old
    - aflplusplus_frida
    - aflplusplus_qemu
    - entropic
    - honggfuzz
    - afl

- experiment: 2021-06-23-libafl
  description: "Libafl experiment"
  fuzzers:
    - libafl
    - aflplusplus
    - aflplusplus_num
    - entropic
    - honggfuzz
    - afl

- experiment: 2021-06-18-libafl
  description: "Libafl experiment"
  fuzzers:
    - libafl
    - aflplusplus
    - aflplusplus_x_default
    - aflplusplus_num
    - aflplusplus_select
    - entropic
    - honggfuzz
    - afl

- experiment: 2021-06-17-favored-seeds
  description: "Evaluating experimental methods to favor seeds"
  fuzzers:
    - afl
    - afl_no_favored
    - afl_random_favored

- experiment: 2021-06-12-aflpp-bug
  description: "Benchmark afl++ cnt variants"
  type: bug
  fuzzers:
    - aflplusplus
    - aflplusplus_fcnt
    - aflplusplus_flcnt
    - aflplusplus_lcnt
    - honggfuzz
    - entropic

- experiment: 2021-06-16-aflpp
  description: "Benchmark afl++ and frida regressions"
  fuzzers:
    - aflplusplus
    - aflplusplus_313
    - aflplusplus_311
    - aflplusplus_frida
    - aflplusplus_frida_old
    - aflplusplus_frida_new
    - aflplusplus_qemu
    - honggfuzz
    - entropic
    - afl

- experiment: 2021-06-12-symccafl-pp
  description: "Same as 2021-06-02-symccafl-pp but saturated"
  oss-fuzz-corpus: true
  fuzzers:
    - symcc_afl
    - symcc_afl_single
    - symcc_aflplusplus
    - afl_two_instances
    - afl
    - aflfast
    - aflplusplus
    - aflsmart
    - entropic
    - eclipser
    - fairfuzz
    - honggfuzz
    - lafintel
    - libfuzzer
    - mopt

- experiment: 2021-06-12-aflpp
  description: "Benchmark AFL++ regressions"
  fuzzers:
    - aflplusplus
    - aflplusplus_313
    - aflplusplus_311
    - aflplusplus_frida
    - aflplusplus_frida_old
    - aflplusplus_qemu
    - aflplusplus_fcnt
    - aflplusplus_flcnt
    - aflplusplus_lcnt
    - honggfuzz

- experiment: 2021-06-11-aflpp-sat
  description: "Benchmark AFL++ (saturated)"
  oss-fuzz-corpus: true
  fuzzers:
    - aflplusplus_x
    - aflplusplus_x_c1
    - aflplusplus_x_c1a
    - aflplusplus_x_c1t
    - aflplusplus_x_c2
    - aflplusplus_x_c2a
    - aflplusplus_x_c2t
    - aflplusplus_x_d2f
    - aflplusplus_x_eh
    - aflplusplus_x_trim
    - aflplusplus_x_default
    - honggfuzz
    - aflplusplus

- experiment: 2021-06-07-saturated-fix
  description: "Benchmark a new experimental feature for AFL++ (saturated)"
  type: bug
  oss-fuzz-corpus: true
  fuzzers:
    - aflplusplus_unusual_disabled
    - aflplusplus_unusual_enabled
    - aflplusplus_unusual_partial
    - aflplusplus_unusual_enabled_early
    - aflplusplus_unusual_partial_early

- experiment: 2021-06-07-aflpp
  description: "test threadsafe mode and collect frida cores"
  fuzzers:
    - aflplusplus
    - aflplusplus_313
    - aflplusplus_frida
    - aflplusplus_threadsafe
    - aflplusplus_zero
    - honggfuzz

- experiment: 2021-06-03-aflpp
  description: "Benchmark a new experimental feature for AFL++"
  type: bug
  fuzzers:
    - aflplusplus_unusual_disabled
    - aflplusplus_unusual_enabled
    - aflplusplus_unusual_partial

- experiment: 2021-06-02-symccafl-pp
  description: >
               Symcc experiment. The difference between this and
               2021-06-01-symccafl is that we now have a version of
               symcc in combination with aflplusplus. Some bug fixing in
               symcc has happened, which makes it less prone to crashing.
               The bug fixing is primarily for the aflplusplus hybrid,
               since the bugs that were fixed has not been notable
               (maybe seen once) in the symcc-afl combination.
               Finally, we have added an increase in the timeout
               of how often symcc runs, switching it from every
               5 sec to ever 20 sec. Finally, in the aflplusplus
               hybrid there is no use of afl-showmap, which means
               all seeds created by symcc are pushed into the afl
               queue. This changes the symcc set up as there is no
               filtering done on the seeds pushed to afl.
  fuzzers:
    - symcc_afl
    - symcc_afl_single
    - symcc_aflplusplus
    - afl_two_instances
    - afl
    - aflfast
    - aflplusplus
    - aflsmart
    - entropic
    - eclipser
    - fairfuzz
    - honggfuzz
    - lafintel
    - libfuzzer
    - mopt

- experiment: 2021-06-01-symccafl
  description: >
               Symcc-AFL test. The difference between this and
               2021-05-29-symccafl is that we now have afl benchmarks
               that run multiple instances of afl. This is for
               comparison purposes since symcc also utilises mutliple
               processes. The goal is to try and avoid any bias due
               to more total CPU time.
  fuzzers:
    - symcc_afl
    - symcc_afl_single
    - afl_two_instances
    - afl
    - aflfast
    - aflplusplus
    - aflsmart
    - entropic
    - eclipser
    - fairfuzz
    - honggfuzz
    - lafintel
    - libfuzzer
    - mopt
- experiment: 2021-06-02
  description: "Experiment to compare afl with honggfuzz and libfuzzer"
  fuzzers:
    - afl
    - aflplusplus
    - honggfuzz
    - libfuzzer
    - entropic

- experiment: 2021-05-29-symccafl
  description: "Symcc-AFL test with most benchmarks"
  fuzzers:
    - symcc_afl
    - afl
    - aflfast
    - aflplusplus
    - aflsmart
    - entropic
    - eclipser
    - fairfuzz
    - honggfuzz
    - lafintel
    - libfuzzer
    - mopt

- experiment: 2021-05-25-symccafl
  description: "Symcc-AFL first test"
  fuzzers:
    - symcc_afl
    - afl
    - aflfast
    - aflplusplus
    - aflsmart
    - entropic
    - eclipser
    - fairfuzz
    - honggfuzz
    - lafintel
    - libfuzzer
    - mopt

- experiment: 2021-05-25-cloning
  description: >
    Benchmark some variants of AFL++ that use different function cloning
    strategies at whole program level to achieve collision-free context
    sensitivity.
  type: bug
  fuzzers:
    - aflplusplus_classic
    - aflplusplus_classic_ctx
    - aflplusplus_pcguard
    - aflplusplus_pcguard_bitcode
    - aflplusplus_pcguard_ctx
    - aflplusplus_pcguard_ctx_bfs
    - aflplusplus_pcguard_ctx_randomic
    - aflplusplus_pcguard_ctx_uniform
    - aflplusplus_pcguard_ctx_params

- experiment: 2021-05-25-aflpp
  description: "afl++ release test"
  fuzzers:
    - aflplusplus
    - aflplusplus_optimal
    - aflplusplus_312
    - aflplusplus_311
    - honggfuzz
    - entropic

- experiment: 2021-05-14-aflpp
  description: "afl++ qemu + frida variants"
  fuzzers:
    - honggfuzz_qemu
    - afl_qemu
    - aflplusplus_frida
    - aflplusplus_frida_inmem
    - aflplusplus_qemu

- experiment: 2021-05-09-aflpp
  description: "afl++ qemu + frida variants"
  fuzzers:
    - honggfuzz
    - aflplusplus
    - aflplusplus_optimal
    - aflplusplus_312
    - aflplusplus_311
    - aflplusplus_frida
    - aflplusplus_frida_inmem
    - aflplusplus_qemu
    - aflplusplus_qemu_inmem

- experiment: 2021-04-22-bwhua
  fuzzers:
    - aflplusplus
    - entropic
    - fairfuzz
  description: "A survey for a class project by bwhua"

- experiment: 2021-04-17-aflpp
  description: "afl++ havoc + qemu mode variants"
  fuzzers:
    - honggfuzz
    - aflplusplus
    - aflplusplus_optimal
    - aflplusplus_312
    - aflplusplus_311
    - aflplusplus_qemu_cmplog
    - aflplusplus_qemu
    - aflplusplus_qemu_inmem
    - aflplusplus_qemu_cmplog_inmem
    - afl_qemu
    - honggfuzz_qemu

- experiment: 2021-04-14-aflpp
  description: "afl++ havoc + qemu mode variants"
  fuzzers:
    - aflplusplus
    - aflplusplus_312
    - aflplusplus_311
    - aflplusplus_havoc
    - aflplusplus_havoc2
    - aflplusplus_qemu_cmplog
    - aflplusplus_qemu_plain
    - aflplusplus_qemu
    - aflplusplus_qemu_plaininmem

- experiment: 2021-04-08
  description: >
    Test modified strcmp handling that records the full string arguments in the
    table of recent compares even if they are of different lengths and uses the
    lengths of both arguments for more targeted mutations derived from TORCW.
  fuzzers:
    - libfuzzer
    - libfuzzer_vartorcw

- experiment: 2021-04-08-bug
  description: >
    Test modified strcmp handling that records the full string arguments in the
    table of recent compares even if they are of different lengths and uses the
    lengths of both arguments for more targeted mutations derived from TORCW.
  type: bug
  fuzzers:
    - libfuzzer
    - libfuzzer_vartorcw

- experiment: 2021-03-31
  description: "afl++ collision free context sensitivity"
  fuzzers:
    - aflplusplus_classic
    - aflplusplus_classic_ctx
    - aflplusplus_pcguard
    - aflplusplus_pcguard_ctx
    - aflplusplus_pcguard_ctx_indirects

- experiment: 2021-03-27-aflpp
  description: "afl++ havoc+cmplog variants"
  fuzzers:
    - aflplusplus
    - aflplusplus_312
    - aflplusplus_311
    - aflplusplus_310
    - aflplusplus_havoc
    - aflplusplus_havoc2
    - aflplusplus_havoc3
    - aflplusplus_havoc60
    - aflplusplus_cmplog_add

- experiment: 2021-03-23-aflpp
  description: "afl++ release comparison"
  fuzzers:
    - aflplusplus_optimal_flcnt
    - aflplusplus_flcnt
    - aflplusplus_optimal
    - aflplusplus_havoc
    - aflplusplus
    - aflplusplus_311
    - aflplusplus_310
    - aflplusplus_300
    - entropic
    - honggfuzz

- experiment: 2021-03-16-aflpp
  description: "afl++ release comparison"
  fuzzers:
    - aflplusplus_optimal_flcnt
    - aflplusplus_flcnt
    - aflplusplus_optimal
    - aflplusplus
    - aflplusplus_311
    - aflplusplus_310
    - aflplusplus_300
    - entropic
    - honggfuzz

- experiment: 2021-05-12-aflpp-bug
  description: "afl++ ctx on bugs"
  type: bug
  fuzzers:
    - aflplusplus
    - aflplusplus_classic
    - aflplusplus_ctx
    - aflplusplus_ctx1
    - aflplusplus_ctx2
    - aflplusplus_ctx3
    - aflplusplus_ctx4

- experiment: 2021-05-12-aflpp
  description: "afl++ release comparison"
  fuzzers:
    - aflplusplus_optimal_flcnt
    - aflplusplus_flcnt
    - aflplusplus_optimal
    - aflplusplus
    - aflplusplus_310
    - aflplusplus_300
    - entropic
    - honggfuzz

- experiment: 2021-03-12-aflpp-bug
  description: "afl++ counter test on bugs"
  type: bug
  fuzzers:
    - aflplusplus_cmplog_introspection
    - aflplusplus_optimal_flcnt
    - aflplusplus_flcnt
    - aflplusplus_optimal_lcnt
    - aflplusplus_lcnt
    - aflplusplus_optimal_fcnt
    - aflplusplus_fcnt
    - aflplusplus_optimal
    - aflplusplus
    - aflplusplus_havoc

- experiment: 2021-03-12-aflpp
  description: "afl++ ctx + counter test"
  fuzzers:
    - aflplusplus_cmplog_introspection
    - aflplusplus_optimal_flcnt
    - aflplusplus_flcnt
    - aflplusplus_optimal_lcnt
    - aflplusplus_lcnt
    - aflplusplus_optimal_fcnt
    - aflplusplus_fcnt
    - aflplusplus_optimal
    - aflplusplus
    - aflplusplus_havoc
    - aflplusplus_classic
    - aflplusplus_ctx
    - aflplusplus_ctx1
    - aflplusplus_ctx2
    - aflplusplus_ctx3
    - aflplusplus_ctx4

- experiment: 2021-03-07-aflpp-bug
  description: "afl++ cmplog introspection bug"
  type: bug
  fuzzers:
    - aflplusplus_cmplog_introspection
    - aflplusplus_optimal_flcnt
    - aflplusplus_flcnt
    - aflplusplus_optimal
    - aflplusplus
    - aflplusplus_havoc

- experiment: 2021-03-07-aflpp
  description: "afl++ cmplog introspection"
  fuzzers:
    - aflplusplus
    - aflplusplus_optimal
    - aflplusplus_flcnt
    - aflplusplus_optimal_flcnt
    - aflplusplus_cmplog_introspection
    - aflplusplus_cmplog_fail96
    - aflplusplus_cmplog_4k
    - aflplusplus_cmplog_12k
    - aflplusplus_cmplog_16k
    - aflplusplus_cmplog_24k
    - aflplusplus_havoc

- experiment: 2021-03-05-aflpp-bug
  description: "afl++ cmplog introspection bug"
  type: bug
  fuzzers:
    - aflplusplus_introspection
    - aflplusplus_introspection2
    - aflplusplus_cmplog_introspection
    - aflplusplus_optimal_flcnt
    - aflplusplus_flcnt
    - aflplusplus_optimal
    - aflplusplus

- experiment: 2021-03-05-aflpp
  description: "afl++ cmplog introspection"
  fuzzers:
    - aflplusplus
    - aflplusplus_optimal
    - aflplusplus_flcnt
    - aflplusplus_optimal_flcnt
    - aflplusplus_introspection
    - aflplusplus_introspection2
    - aflplusplus_cmplog_introspection

- experiment: 2021-02-26-aflpp-bug
  description: "optimal test + cmplog variants bug"
  type: bug
  fuzzers:
    - aflplusplus_introspection
    - aflplusplus_introspection2
    - aflplusplus_cmplog_introspection
    - aflplusplus_optimal_flcnt
    - aflplusplus_flcnt
    - aflplusplus_optimal
    - aflplusplus

- experiment: 2021-02-26-aflpp
  description: "optimal test + cmplog variants"
  fuzzers:
    - aflplusplus
    - aflplusplus_optimal
    - aflplusplus_flcnt
    - aflplusplus_optimal_flcnt
    - aflplusplus_cmplog_fail96
    - aflplusplus_cmplog_12k
    - aflplusplus_introspection
    - aflplusplus_introspection2
    - aflplusplus_cmplog_introspection

- experiment: 2021-02-24-aflpp-bug
  description: "test the buffer boundaries feedback (afl_buf)"
  type: bug
  fuzzers:
    - aflplusplus
    - aflplusplus_optimal
    - aflplusplus_flcnt

- experiment: 2021-02-24-aflpp
  description: "optimal test + cmplog variants"
  fuzzers:
    - aflplusplus
    - aflplusplus_optimal
    - aflplusplus_cmplog_per5
    - aflplusplus_cmplog_per15
    - aflplusplus_cmplog_fail192
    - aflplusplus_cmplog_fail256
    - aflplusplus_cmplog_24k
    - aflplusplus_weak
    - aflplusplus_flcnt

- experiment: 2021-02-22-afl-buf
  description: "test the buffer boundaries feedback (afl_buf)"
  type: bug
  fuzzers:
    - afl
    - aflplusplus
    - aflplusplus_optimal
    - afl_buf
    - weizz_qemu

- experiment: 2021-02-22-aflpp
  description: "optimal test + cmplog variants"
  fuzzers:
    - aflplusplus
    - aflplusplus_optimal
    - aflplusplus_explore
    - aflplusplus_coe
    - aflplusplus_arith
    - aflplusplus_cmplog_per10
    - aflplusplus_cmplog_per30
    - aflplusplus_cmplog_fail64
    - aflplusplus_cmplog_fail128
    - aflplusplus_cmplog_8k
    - aflplusplus_u16

- experiment: 2021-02-17-aflpp
  description: "make optimal optimal again"
  fuzzers:
    - aflplusplus_plain
    - aflplusplus_lto
    - aflplusplus_lto_2mb
    - aflplusplus_lto_500mb
    - aflplusplus_lto_cmplog
    - aflplusplus_lto_laf
    - aflplusplus_lto_mopt

- experiment: 2021-02-09-aflpp
  description: "cmplog variants"
  fuzzers:
    - aflplusplus
    - aflplusplus_cmplog
    - aflplusplus_cmplog_1
    - aflplusplus_cmplog_max4k
    - aflplusplus_cmplog_transform
    - aflplusplus_cmplog_old
    - aflplusplus_v300c

- experiment: 2021-02-04-aflpp
  description: "cmplog variants + auto map size"
  fuzzers:
    - aflplusplus
    - aflplusplus_cmplog
    - aflplusplus_cmplog_1
    - aflplusplus_cmplog_old
    - aflplusplus_cmplog_max4k
    - aflplusplus_cmplog_transform
    - aflplusplus_v300c

- experiment: 2021-02-01-aflpp
  description: "cmplog variants + auto map size"
  fuzzers:
    - aflplusplus
    - aflplusplus_cmplog
    - aflplusplus_cmplog_1
    - aflplusplus_cmplog_old
    - aflplusplus_cmplog_max4k
    - aflplusplus_cmplog_transform
    - aflplusplus_v300c

- experiment: 2021-01-30-aflpp-afl
  description: "cmplog variants"
  fuzzers:
    - aflplusplus_cmplog
    - aflplusplus_cmplog_60
    - aflplusplus_cmplog_300
    - aflplusplus_cmplog_select
    - aflplusplus_cmplog_arith
    - aflplusplus_cmplog_lowfail

- experiment: 2021-01-27-aflpp-afl
  description: "plain afl++ vs afl"
  fuzzers:
    - aflplusplus_trim
    - afl

- experiment: 2021-01-27-aflpp-bug
  description: "afl++ trim vs notrim bug"
  type: bug
  fuzzers:
    - aflplusplus_trim
    - aflplusplus_notrim

- experiment: 2021-01-25-aflpp
  description: "afl++ cmplog"
  fuzzers:
    - aflplusplus_cmplog
    - aflplusplus_cmplog12_1
    - aflplusplus_cmplog12_2
    - aflplusplus_cmplog12_transform_1
    - aflplusplus_cmplog12_transform_2
    - aflplusplus_cmplog123_1
    - aflplusplus_cmplog123_2
    - aflplusplus_cmplog123_transform_1
    - aflplusplus_cmplog123_transform_2

- experiment: 2021-01-22-aflpp
  description: "afl++ cmplog + notrim"
  fuzzers:
    - aflplusplus
    - aflplusplus_notrim
    - aflplusplus_cmplog_v1
    - aflplusplus_cmplog_v2
    - aflplusplus_cmplog_v3
    - aflplusplus_cmplog_v2_comb
    - aflplusplus_cmplog_v2_arith
    - aflplusplus_cmplog_v1_0
    - aflplusplus_cmplog_v1_5
    - aflplusplus_cmplog_v1_2
    - aflplusplus_cmplog_v2_transform
    - aflplusplus_cmplog_v2_transform2

- experiment: 2021-01-21-aflpp
  description: "afl++ cmplog + notrim"
  fuzzers:
    - aflplusplus
    - aflplusplus_notrim
    - aflplusplus_cmplog_v1
    - aflplusplus_cmplog_v2
    - aflplusplus_cmplog_v3
    - aflplusplus_cmplog_v2_comb
    - aflplusplus_cmplog_v2_arith
    - aflplusplus_cmplog_v1_0
    - aflplusplus_cmplog_v1_5
    - aflplusplus_cmplog_v1_2
    - aflplusplus_cmplog_v2_transform
    - aflplusplus_cmplog_v2_transform2

- experiment: 2021-01-20-aflpp
  description: "afl++ cmplog + notrim"
  fuzzers:
    - aflplusplus
    - aflplusplus_notrim
    - aflplusplus_cmplog_stable
    - aflplusplus_cmplog_dev
    - aflplusplus_cmplog_v1
    - aflplusplus_cmplog_v2
    - aflplusplus_cmplog_v3
    - aflplusplus_cmplog_v2_comb
    - aflplusplus_cmplog_v2_arith

- experiment: 2021-01-19-aflpp
  description: "afl++ cmplog + schedule weighting"
  fuzzers:
    - aflplusplus
    - aflplusplus_notrim
    - aflplusplus_cmplog_stable
    - aflplusplus_cmplog_dev
    - aflplusplus_cmplog_v1
    - aflplusplus_cmplog_v2
    - aflplusplus_cmplog_v3
    - aflplusplus_cmplog_v2_comb
    - aflplusplus_cmplog_v2_arith

- experiment: 2021-01-18-aflpp
  description: "afl++ cmplog + schedule weighting"
  fuzzers:
    - aflplusplus
    - aflplusplus_notrim
    - aflplusplus_cmplog_stable
    - aflplusplus_cmplog_dev
    - aflplusplus_cmplog_v1
    - aflplusplus_cmplog_v2
    - aflplusplus_cmplog_v3
    - aflplusplus_cmplog_v2_comb
    - aflplusplus_cmplog_v2_arith

- experiment: 2021-01-11-aflpp
  description: "afl++ cmplog + schedule weighting"
  fuzzers:
    - aflplusplus
    - aflplusplus_cmplog
    - aflplusplus_cmplog_new
    - aflplusplus_cmplog_variant
    - aflplusplus_cmplog_variant2
    - aflplusplus_cmplog_variant3
    - aflplusplus_schedule
    - aflplusplus_schedule_explore

- experiment: 2021-01-08-aflpp
  description: "afl++ cmplog + schedule weighting"
  fuzzers:
    - aflplusplus
    - aflplusplus_cmplog
    - aflplusplus_cmplog_new
    - aflplusplus_cmplog_variant
    - aflplusplus_cmplog_variant2
    - aflplusplus_schedule
    - aflplusplus_schedule_explore

- experiment: 2021-01-06-aflpp
  description: "afl++ cmplog + schedule weighting"
  fuzzers:
    - aflplusplus
    - aflplusplus_cmplog
    - aflplusplus_cmplog_new
    - aflplusplus_cmplog_variant
    - aflplusplus_schedule
    - aflplusplus_schedule_explore

- experiment: 2021-01-02
  description: "afl++ schedule weighting"
  fuzzers:
    - aflplusplus
    - aflplusplus_schedule
    - aflplusplus_schedule_explore

- experiment: 2020-12-29-bug
  description: "afl++ introspection bug"
  type: bug
  fuzzers:
    - aflplusplus_introspection
    - aflplusplus_introspection2

- experiment: 2020-12-29
  description: "afl++ introspection"
  fuzzers:
    - aflplusplus
    - aflplusplus_schedule
    - aflplusplus_optimal
    - aflplusplus_introspection
    - aflplusplus_introspection2

- experiment: 2020-12-28-bug
  description: "afl++ introspection bug"
  type: bug
  fuzzers:
    - aflplusplus_introspection
    - aflplusplus_introspection2

- experiment: 2020-12-28
  description: "afl++ introspection"
  fuzzers:
    - aflplusplus
    - aflplusplus_schedule
    - aflplusplus_optimal
    - aflplusplus_introspection
    - aflplusplus_introspection2

- experiment: 2020-12-26
  description: "compare aflplusplus_eclipser vs aflplusplus_double"
  fuzzers:
    - aflplusplus
    - aflplusplus_eclipser
    - aflplusplus_double

- experiment: 2020-12-25
  description: "best of current state"
  fuzzers:
    - aflplusplus
    - aflplusplus_optimal
    - entropic
    - honggfuzz
    - eclipser
    - afl
    - aflplusplus_eclipser

- experiment: 2020-12-23
  description: "best of current state"
  fuzzers:
    - aflplusplus
    - aflplusplus_optimal
    - entropic
    - honggfuzz
    - eclipser
    - afl

- experiment: 2020-12-22-bug
  description: "afl++ bugs benchmarking"
  type: bug
  fuzzers:
    - aflplusplus
    - aflplusplus_optimal
    - aflplusplus_bug_laf
    - aflplusplus_bug_dict

- experiment: 2020-12-18
  description: "benchmark romu and skim"
  fuzzers:
    - aflplusplus
    - aflplusplus_optimal
    - aflplusplus_bug_laf
    - aflplusplus_bug_dict
    - aflplusplus_skim_romu_fixed
    - aflplusplus_skim_romu
    - aflplusplus_romu_fixed
    - aflplusplus_romu
    - aflplusplus_skim_fixed
    - aflplusplus_skim

- experiment: 2020-12-11
  description: "release comparison: afl++ 2.68c vs 3.00c"
  fuzzers:
    - aflplusplus_268c
    - aflplusplus_300c
    - aflplusplus_268c_qemu
    - aflplusplus_300c_qemu

- experiment: 2020-12-09
  description: "test afl++ schedule changes, 2nd"
  fuzzers:
    - aflplusplus_explore
    - aflplusplus_exploit
    - aflplusplus_explore_weight
    - aflplusplus_exploit_weight
    - aflplusplus_fast_new
    - aflplusplus_coe_new

- experiment: 2020-12-08
  description: "test afl++ schedule changes"
  fuzzers:
    - aflplusplus_explore
    - aflplusplus_exploit
    - aflplusplus_explore_weight
    - aflplusplus_exploit_weight
    - aflplusplus_fast_old
    - aflplusplus_coe_old
    - aflplusplus_fast_new
    - aflplusplus_coe_new

- experiment: 2020-12-05
  description: "AFL++ schedules"
  fuzzers:
    - aflplusplus
    - aflplusplus_fast_v2
    - aflplusplus_fast_v2_branches
    - aflplusplus_fast_v2_noperf
    - aflplusplus_fast_v2_nolog
    - aflplusplus_coe_v2_cutoff
    - aflplusplus_coe_v2

- experiment: 2020-12-04
  description: "AFL++ 2.68c qemu mode"
  fuzzers:
    - aflplusplus_268c_qemu
    - aflplusplus_qemu

- experiment: 2020-12-03
  description: "AFL++ some fast variants"
  fuzzers:
    - aflplusplus
    - aflplusplus_fast_v2
    - aflplusplus_fast_v2_add
    - aflplusplus_fast_v2_depth
    - aflplusplus_fast_v2_cutoff
    - aflplusplus_fast_v2_lessperf
    - aflplusplus_fast_v2_moreperf
    - aflplusplus_fast_v2_fuzzlevel

- experiment: 2020-11-08
  description: "AFL++ seed selection test + introspection"
  fuzzers:
    - aflplusplus
    - aflplusplus_oldnew
    - aflplusplus_introspection

- experiment: 2020-11-05
  description: "AFL++ mutator experiments (retry failed 2020-11-02)"
  fuzzers:
    - aflplusplus
    - aflplusplus_268c
    - aflplusplus_havoc
    - aflplusplus_libfuzzer
    - aflplusplus_honggfuzz
    - aflplusplus_mopt
    - aflplusplus_mopt_both
    - aflplusplus_noextrasplice
    - afl

- experiment: 2020-11-04
  description: "AFL++ mutator experiments (again)"
  fuzzers:
    - aflplusplus
    - aflplusplus_mopt
    - aflplusplus_mopt_both
    - aflplusplus_noextrasplice
    - aflplusplus_nofavskip
    - aflplusplus_introspection

- experiment: 2020-11-02
  description: "AFL++ mutator experiments"
  fuzzers:
    - aflplusplus
    - aflplusplus_268c
    - aflplusplus_havoc
    - aflplusplus_libfuzzer
    - aflplusplus_honggfuzz
    - aflplusplus_mopt
    - aflplusplus_mopt_both
    - aflplusplus_noextrasplice
    - afl

- experiment: 2020-11-01
  description: "AFL++ time-based schedules."
  fuzzers:
    - aflplusplus
    - aflplusplus_fast_v1
    - aflplusplus_fast_v2
    - aflplusplus_fast_v1_time
    - aflplusplus_fast_v2_time

- experiment: 2020-10-27
  description: "Official experiment"
  fuzzers:
    - afl
    - aflfast
    - aflplusplus
    - aflplusplus_optimal
    - aflsmart
    - entropic
    - eclipser
    - fairfuzz
    - honggfuzz
    - lafintel
    - libaflfuzzer
    - libfuzzer
    - mopt


- experiment: 2020-10-26
  description: "test new memcache algorithm, hopefully for the last time"
  fuzzers:
    - aflplusplus_fixed
    - aflplusplus_memcache_2mb
    - aflplusplus_memcache_20mb
    - aflplusplus_memcache_200mb


- experiment: 2020-10-25
  description: >
    These are AFLPlusplus experiments. Using Marc's implementation of the Vose
    alias algorithm to implement v2. Our previous AFL implementation overflowed
    the AFL 32-bit random number generator (UR) and was highly inefficient,
    requiring on random number for each element in the queue until one element
    is chosen. This is also to test an upcoming pull request to reduce the
    AFL++ memory footprint (u32* -> u8*). Evaluations of v1 points to a lower
    bound on perf_score. In the previous experiments, there was an integer
    division error which assigned perf_score=1 to seeds that were already
    fuzzed. If the perf_score for seeds is below a certain threshold,
    the overhead from switching between seeds becomes noticeable, resulting in
    less execs/sec. Generally, with rapid in-process fuzzing (>10k execs/sec),
    we need to minimize the time spent in the fuzzer. Perf_score allows to
    distribute some of this overhead across perf_score many execs.
  fuzzers:
    - aflplusplus_fast_v1
    - aflplusplus_fast_v2
    - aflplusplus_coe_lessmem
    - aflplusplus_fast_lessmem
    - aflplusplus_fast_v2_late
    - aflplusplus_fast_branches_v2
    - aflplusplus


- experiment: 2020-10-24
  description: >
    There are mainly two versions; one boosts via perf_score and one that
    boosts via selection probability (v2). The one that boosts via perf_score
    spends 4x more time per seed compared to vanilla AFL at the beginning of the
    campaign when most seeds are still rare. In the previous experiment, it was
    activated only from the third queue cycle (unsuccessfully). Now, it will
    reduce perf_score to match vanilla AFL at the beginning, and increase as the
    seed is chosen more often, but is still rare. For the version that boosts
    via selection score (v2), the opposite is done. We reduce the probability
    for seeds that have already been chosen several times. In the previous
    experiment, There was also a bug in choosing based on hit counts. We have
    two late boosting schedules that prioritize seeds added later (late). There
    are two additional schedules; nohandicap disables the handicap bonus (as
    we already penalize seeds that have been chosen several times) while
    spliceless reduces energy on splicing even further.
  fuzzers:
    - afl_fast_branches_v2_late
    - afl_fast_branches_v2
    - afl_fast_v2_nohandicap
    - afl_fast_v2_spliceless
    - afl_fast_v2_late
    - afl_fast_v2
    - afl_fast
    - afl


- experiment: 2020-10-23-2
  description: >
    Experiment aflplusplus_cmplog and aflplusplus_dict2file variants with other fuzzers
  fuzzers:
    - aflplusplus_cmplog
    - aflplusplus_dict2file
    - afl
    - aflfast
    - aflsmart
    - lafintel
    - fairfuzz
    - libfuzzer
    - entropic
    - honggfuzz

- experiment: 2020-10-23
  description: "test new memcache algorithm"
  fuzzers:
    - aflplusplus_fixed
    - aflplusplus_memcache_2mb
    - aflplusplus_memcache_2mb_old
    - aflplusplus_memcache_2mb_new
    - aflplusplus_memcache_20mb
    - aflplusplus_memcache_200mb
    - aflplusplus_memcache_200mb_old

- experiment: 2020-10-22-2
  description: "Fix bugs in v2-schedules and tune others."
  fuzzers:
    - afl
    - afl_fast
    - afl_fast_v2
    - afl_fast_agg
    - afl_fast_quick
    - afl_fast_branches_v2

- experiment: 2020-10-20
  description: >
    The last experiment (afl_fast_nocycle vs afl_fast) where we modified the
    queue_cycle to facilitate a rapid progression through the queue without
    penalty was successful. In this experiment, we move the power schedule from
    the modifying perf_score to modifying the probability to select a seed.
    For all of afl_fast_*_v2, AFL will not proceed through the queue from
    first to last seed, but rather jump to the most interesting seeds first.
    In the last experiment, afl_fast_branches_u8 and afl_fast_branches_u16
    contained a bug, where we never progressed beyond the first cycle.
    Trying a fixed version, that is also integrated with the moved fast
    power schedule.
  fuzzers:
    - afl
    - afl_fast
    - afl_coe_v2
    - afl_fast_v2
    - afl_fast_v2_exp
    - afl_fast_branches_v2

- experiment: 2020-10-21
  description: "further memcache tests with fixed random"
  fuzzers:
    - aflplusplus_fixed
    - aflplusplus_optimal
    - aflplusplus_memcache_2mb
    - aflplusplus_memcache_5mb
    - aflplusplus_memcache_20mb
    - aflplusplus_memcache_200mb

- experiment: 2020-10-19
  description: >
    Experiments from 2020-10-17 showed quite some overhead [afl vs afl_nofast].
    Checking overhead of xxh3 (afl_xxh3). Reduced overhead of addressing 8MB
    of memory for hit counts (afl_fast, etc. u8* instead of u32*). After some
    debugging, I found that schedules that speed up cycles are penalized,
    because queue_cycle determines a seed's handicap (fuzzed 4x longer) and the
    size of the mutated blocks in the seed (larger blocks for later cycles).
    For schedules afl_fast_no_cycles, afl_oldfast_1, afl_fast_branches_u8/16,
    the current cycle is computed as "fuzzed_paths / queued_paths".
  fuzzers:
    - afl
    - afl_fast
    - afl_xxh3
    - afl_oldfast_1
    - afl_fast_nocycle
    - afl_fast_branches_u8
    - afl_fast_branches_u16

- experiment: 2020-10-18
  description: "further memcache tests and test current vs 2.68c"
  fuzzers:
    - aflplusplus
    - aflplusplus_268c
    - aflplusplus_optimal
    - aflplusplus_memcache_2mb
    - aflplusplus_memcache_20mb
    - aflplusplus_memcache_50mb
    - aflplusplus_memcache_200mb

- experiment: 2020-10-17
  description: >
    Evaluating several AFL schedules. There are two edge-count-based boosting
    schedules (afl_branches_u8, afl_branches_16). For each edge, AFL already
    maintains favourite seeds (the fastest and smallest seed). We choose
    identify rarely executed edges and mark those favourites as 'champions',
    and skip most non-champions as long as some champions exist. There are two
    FAST schedules that also consider the number of times a seed is fuzzed
    (afl_old_fast_1, afl_old_fast_025). There are two schedules that further
    de-prioritize slow seeds (afl_quick, afl_fast_quick). In previous
    experiments, we observed that AFL doesn't get through the entire queue in
    23 hours. There are five baselines (afl, afl_shuffled, afl_nofast,
    afl_fast, and afl_coe) where afl_shuffled starts with a shuffled queue,
    and afl_nofast uses xxh3 for hashing.

  fuzzers:
    - afl
    - afl_coe
    - afl_fast
    - afl_quick
    - afl_nofast
    - afl_shuffled
    - afl_oldfast_1
    - afl_fast_quick
    - afl_oldfast_025
    - afl_fast_branches_u8
    - afl_fast_branches_u16

- experiment: 2020-10-16
  description: "memcache test"
  fuzzers:
    - aflplusplus
    - aflplusplus_optimal
    - aflplusplus_memcache_2000mb
    - aflplusplus_memcache_2mb
    - aflplusplus_memcache_pre

- experiment: 2020-10-15
  fuzzers:
    - aflplusplus
    - aflplusplus_optimal
    - aflplusplus_memcache_2000mb
    - aflplusplus_memcache_2mb
    - aflplusplus_memcache_pre

- experiment: 2020-10-13-2
  fuzzers:
    - afl
    - afl_coe
    - afl_fast_32
    - afl_oldcoe_16
    - afl_oldfast_4
    - afl_oldfast_16
    - afl_fast_nofav
    - afl_fast_branches
    - afl_fast_branches2

- experiment: 2020-10-13
  fuzzers:
    - aflplusplus
    - aflplusplus_explore
    - aflplusplus_coe_z
    - aflplusplus_explore_z
    - aflplusplus_memcache
    - aflplusplus_memcache_inf

- experiment: 2020-10-12
  fuzzers:
    - aflplusplus
    - aflplusplus_optimal
    - aflplusplus_nocycles
    - aflplusplus_explore
    - honggfuzz
    - entropic
    - entropic_magicbytes

- experiment: 2020-10-10
  fuzzers:
    - afl
    - afl_fast_32
    - afl_fast_xxh3
    - afl_fast_branches
    - afl_fast_spliceless
    - afl_fast_spliceless2
    - afl_fast_nohits_srsly
    - afl_nohandicap_spliceless
    - afl_nohandicap_spliceless2

- experiment: 2020-10-09
  fuzzers:
    - aflplusplus
    - aflplusplus_nocycles
    - aflplusplus_memcache
    - aflplusplus_memcache_inf

- experiment: 2020-10-07
  fuzzers:
    - afl
    - afl_32
    - afl_fast
    - afl_fast_32
    - afl_fast_late_32
    - afl_fast_coll_32
    - afl_fast_nohits_32
    - afl_fast_nohandicap_late_32

- experiment: 2020-10-05-aflfast
  fuzzers:
    - aflplusplus_explore
    - aflplusplus_coe
    - aflplusplus_coe_24
    - aflplusplus_coe_48
    - aflplusplus_coe_64
    - aflplusplus_fast
    - aflplusplus_fast_24
    - aflplusplus_fast_48
    - aflplusplus_fast_64

- experiment: 2020-10-05
  fuzzers:
    - afl
    - afl_fast
    - afl_fast_nohandicap
    - afl_fast_nohandicap_late
    - afl_fast_nohandicap_late_2
    - afl_fast_nohandicap_late_s
    - afl_fast_nohandicap_late_o
    - afl_fast_nohandicap_late_32

- experiment: 2020-10-01-lightweizz
  fuzzers:
    - aflplusplus
    - aflplusplus_lightweizz
    - weizz_qemu
    - aflsmart
    - afl

- experiment: 2020-10-01
  fuzzers:
    - aflplusplus_coe
    - aflplusplus_fast
    - aflplusplus_coe_skip
    - aflplusplus_fast_skip
    - aflplusplus_coe_nofav
    - aflplusplus_fast_nofav
    - aflplusplus_coe_rareoften
    - aflplusplus_fast_rareoften
    - aflplusplus_coe_maxfactor
    - aflplusplus_fast_maxfactor

- experiment: 2020-09-30
  fuzzers:
    - aflplusplus_coe
    - aflplusplus_fast
    - aflplusplus_rare
    - aflplusplus_exploit
    - aflplusplus_explore
    - aflplusplus_exploit_48
    - aflplusplus_exploit_64
    - aflplusplus_explore_min8
    - aflplusplus_explore_min16
    - aflplusplus_explore_pow3
    - aflplusplus_explore_pow5
    - libaflfuzzer

- experiment: 2020-09-26
  fuzzers:
    - aflplusplus_exploit # baseline
    - aflplusplus_explore # baseline
    - aflplusplus_coe2
    - aflplusplus_coe3
    - aflplusplus_coe4
    - aflplusplus_fast2
    - aflplusplus_fast3
    - aflplusplus_fast4
    - aflplusplus_coe2_shorthandicap
    - aflplusplus_fast2_shorthandicap

- experiment: 2020-09-25
  fuzzers:
    - libaflfuzzer
    - aflplusplus_coe3
    - aflplusplus_exploit
    - aflplusplus_exploit_12
    - aflplusplus_exploit_16
    - aflplusplus_exploit_24
    - aflplusplus_exploit_28
    - aflplusplus_explore_pow4
    - aflplusplus_explore_pow5
    - aflplusplus_explore
    - aflplusplus_mmopt

- experiment: 2020-09-24
  fuzzers:
    - aflcc
    - klee
    - aflcc_no_orig_dict

- experiment: 2020-09-23
  fuzzers:
    - aflplusplus_coe3
    - aflplusplus_fast3
    - aflplusplus_coe2_fastcount
    - aflplusplus_fast2_fastcount
    - aflplusplus_coe2_lateboost
    - aflplusplus_fast2_lateboost
    - aflplusplus_coe2_shortcycles
    - aflplusplus_fast2_shortcycles
    - aflplusplus_coe2_shorthandicap
    - aflplusplus_fast2_shorthandicap
    - aflplusplus_explore_32
    - aflplusplus_fast2
    - aflplusplus_coe2

- experiment: 2020-09-22
  fuzzers:
    - aflplusplus_coe
    - aflplusplus_coe2
    - aflplusplus_exploit
    - aflplusplus_exploit_28
    - aflplusplus_exploit_48
    - aflplusplus_exploit_pow4
    - aflplusplus_exploit_pow5
    - aflplusplus_explore
    - aflplusplus_mmopt
    - aflplusplus_rare

- experiment: 2020-09-20
  fuzzers:
    - aflplusplus_explore_32
    - aflplusplus_fast2
    - aflplusplus_coe2

- experiment: 2020-09-19
  fuzzers:
    - aflplusplus
    - afl
    - libaflfuzzer
    - libfuzzer
    - lafintel
    - aflplusplus_exploit
    - aflplusplus_exploit_28
    - aflplusplus_exploit_48
    - aflplusplus_exploit_64
    - aflplusplus_exploit_pow5
    - aflplusplus_exploit_pow7
    - aflplusplus_explore
    - aflplusplus_explore2exploit
    - aflplusplus_seek

- experiment: 2020-09-18
  fuzzers:
    - aflsmart

- experiment: 2020-09-16
  fuzzers:
    - aflplusplus_coe_12
    - aflplusplus_coe_24
    - aflplusplus_coe_32
    - aflplusplus_exploit_12
    - aflplusplus_exploit_24
    - aflplusplus_exploit_32
    - aflplusplus_explore_12
    - aflplusplus_explore_24
    - aflplusplus_explore_32
    - aflplusplus_explore_min12
    - aflplusplus_explore_min24
    - aflplusplus_explore_pow6
    - aflplusplus_explore_pow8
    - aflplusplus_fast_12
    - aflplusplus_fast_24
    - aflplusplus_fast_32

- experiment: 2020-09-15
  fuzzers:
    - aflplusplus
    - aflplusplus_no_mopt
    - aflplusplus_coe
    - aflplusplus_exploit
    - aflplusplus_explore
    - aflplusplus_fast
    - aflplusplus_lin
    - aflplusplus_mmopt
    - aflplusplus_quad
    - aflplusplus_rare
    - aflplusplus_oldseek

- experiment: 2020-09-11
  fuzzers:
    - libfuzzer
    - libfuzzer_norestart
    - entropic
    - entropic_norestart_noexectime
    - entropic_norestart_yesexectime
    - aflplusplus
    - honggfuzz

- experiment: 2020-09-10
  fuzzers:
    - aflplusplus_same1
    - aflplusplus_same2
    - aflplusplus_same3
    - aflplusplus_pre3
    - aflplusplus_pre3_fix
    - aflplusplus_pre3_fix_p
    - aflplusplus_optimal_pre3
    - aflplusplus_optimal_pre3_fix
    - aflplusplus_optimal_pre3_fix_p
    - aflplusplus
    - aflplusplus_fix
    - aflplusplus_fix_p
    - aflplusplus_optimal
    - aflplusplus_optimal_fix
    - aflplusplus_optimal_fix_p

- experiment: 2020-09-08
  fuzzers:
    - aflplusplus
    - aflplusplus_pre3
    - aflplusplus_optimal
    - aflplusplus_optimal_pre3
    - aflplusplus_pre3_dict
    - aflplusplus_pre3_simple
    - aflplusplus_pre3_simple_dict
    - aflplusplus_qemu
    - aflplusplus_qemu5
    - honggfuzz
    - entropic_after
    - entropic_keepseed

- experiment: 2020-09-05
  fuzzers:
    - aflplusplus_optimal
    - aflplusplus
    - aflplusplus_pre3
    - aflplusplus_pre3_dict
    - aflplusplus_pre3_cull
    - aflplusplus_nounstable

- experiment: 2020-09-02
  fuzzers:
    - aflplusplus
    - aflplusplus_nounstable
    - aflplusplus_qemu
    - aflplusplus_qemu5
    - aflplusplus_qemu5_cmplog

- experiment: 2020-08-30
  fuzzers:
    - libfuzzer_before
    - libfuzzer_after
    - entropic_before
    - entropic_after

- experiment: 2020-08-25
  fuzzers:
    - libfuzzer_magicbytes
    - entropic_magicbytes

- experiment: 2020-08-21
  fuzzers:
    - entropic_keepseed

- experiment: 2020-08-20
  fuzzers:
    - aflplusplus
    - aflplusplus_optimal
    - aflplusplus_lto_fixed
    - aflplusplus_lto
    - aflplusplus_lto_pcguard
    - aflplusplus_lto_cmplog
    - aflplusplus_lto_laf
    - aflplusplus_classic
    - entropic_exectime

- experiment: 2020-08-15
  fuzzers:
    - libfuzzer_fixcrossover
    - entropic_fixcrossover
    - libfuzzer_keepseed
    - entropic_keepseed

- experiment: 2020-08-14
  fuzzers:
    - aflplusplus
    - aflplusplus_optimal
    - aflplusplus_qemu
    - aflplusplus_same1
    - aflplusplus_same2
    - aflplusplus_same3
    - honggfuzz
    - weizz
    - aflplusplus_taint
    - aflplusplus_laf

- experiment: 2020-08-10
  fuzzers:
    - libfuzzer_fixcrossover
    - entropic_fixcrossover

- experiment: 2020-08-07
  fuzzers:
    - aflplusplus_datalenrand
    - aflplusplus_havoc
    - aflplusplus_coe
    - aflplusplus_exploit
    - aflplusplus_explore
    - aflplusplus_fast
    - aflplusplus_lin
    - aflplusplus_mmopt
    - aflplusplus_quad
    - aflplusplus_rare
    - aflplusplus_seek

- experiment: 2020-08-03
  fuzzers:
    - afl
    - aflfast
    - aflplusplus
    - aflplusplus_optimal
    - aflplusplus_qemu
    - afl_qemu
    - aflsmart
    - eclipser
    - entropic
    - fairfuzz
    - fastcgs_lm
    - honggfuzz
    - honggfuzz_qemu
    - lafintel
    - libfuzzer
    - manul
    - mopt
    - libfuzzer_keepseed
    - entropic_keepseed
    - libfuzzer_interceptors
    - entropic_interceptors

- experiment: 2020-07-30
  fuzzers:
    - libfuzzer
    - libfuzzer_interceptors
    - entropic
    - entropic_interceptors

- experiment: 2020-07-29
  fuzzers:
    - afl
    - honggfuzz
    - libfuzzer
    - entropic

- experiment: 2020-07-27
  fuzzers:
    - afl
    - aflplusplus
    - honggfuzz
    - aflplusplus_honggfuzz
    - aflplusplus_cmplog
    - aflplusplus_havoc_cmplog
    - aflplusplus_havoc2
    - aflplusplus_havoc
    - aflplusplus_laf
    - aflplusplus_laf_cmplog

- experiment: 2020-07-25
  fuzzers:
    - aflplusplus
    - aflplusplus_havoc
    - aflplusplus_hybrid
    - aflplusplus_honggfuzz
    - afl
    - afl_qemu
    - honggfuzz
    - honggfuzz_qemu
    - mopt

- experiment: 2020-07-22
  fuzzers:
    - libfuzzer

- experiment: 2020-07-20
  fuzzers:
    - libfuzzer

- experiment: 2020-07-13
  fuzzers:
    - aflplusplus_ctx_default
    - aflplusplus_ctx_nosingle
    - aflplusplus_ctx_nozero
    - aflplusplus_ctx_nozerosingle
    - aflplusplus_ngram4
    - aflplusplus_ngram6
    - aflplusplus_ngram8

- experiment: 2020-07-09
  fuzzers:
    - aflplusplus_lto_dict
    - aflplusplus_lto
    - aflplusplus_ltoinstrim
    - aflplusplus_ctx
    - aflplusplus_ngram2
    - aflplusplus_optimal
    - aflplusplus_qemu
    - aflplusplus

- experiment: 2020-06-30
  fuzzers:
    - aflplusplus_qemu
    - afl_qemu
    - honggfuzz_qemu
    - aflplusplus_optimal_shmem

- experiment: 2020-06-26
  fuzzers:
    - aflplusplus
    - aflplusplus_optimal
    - aflplusplus_optimal_shmem
    - aflplusplus_shmem
    - entropic

- experiment: 2020-06-18
  fuzzers:
    - aflplusplus
    - aflplusplus_optimal
    - aflplusplus_optimal_shmem
    - aflplusplus_qemu
    - aflplusplus_shmem

- experiment: 2020-06-17
  fuzzers:
    - aflplusplus
    - aflplusplus_optimal
    - aflplusplus_optimal_shmem
    - aflplusplus_qemu
    - aflplusplus_shmem

- experiment: 2020-06-12
  fuzzers:
    - aflcc
    - aflplusplus
    - aflplusplus_optimal
    - aflplusplus_optimal_shmem
    - aflplusplus_qemu
    - aflplusplus_shmem
    - libfuzzer_nocmp
    - manul

- experiment: 2020-06-08
  fuzzers:
    - aflplusplus
    - libfuzzer<|MERGE_RESOLUTION|>--- conflicted
+++ resolved
@@ -20,21 +20,22 @@
 # Please add new experiment requests towards the top of this file.
 #
 
-<<<<<<< HEAD
-- experiment: 2023-04-20-symcts-the-first-act
+- experiment: 2023-04-20-symcts
   description: Symcts
 
-  max_total_time: 28800
+  max_total_time: 14400
   trials: 10
 
   fuzzers:
     - symcts
     - symcts_afl
     - symcts_symqemu
-    - symctf_symqemu-afl
+    - symcts_symqemu-afl
     - symsan
     - symcc_aflplusplus
     - aflplusplus
+    - honggfuzz
+    - libfuzzer
     - afl_companion
 
   benchmarks:
@@ -50,7 +51,6 @@
     - vorbis_decode_fuzzer
     - woff2_convert_woff2ttf_fuzzer
     - zlib_zlib_uncompress_fuzzer
-=======
 - experiment: 2023-04-21-aflpp
   description: "Find regression"
   fuzzers:
@@ -65,7 +65,6 @@
   benchmarks:
     - bloaty_fuzz_target
     - sqlite3_ossfuzz
->>>>>>> b4929ef4
 
 - experiment: 2023-04-15-alphaphuzz
   description: "test variant"
@@ -990,13 +989,13 @@
     - harfbuzz-1.3.2
     - lcms-2017-03-21
     - libjpeg-turbo-07-2017
-    - mbedtls_fuzz_dtlsclient
+    - mbedtls_fuzz_dtlsclient 
     - openthread-2019-12-23
     - proj4-2017-08-14
     - re2-2014-12-09
     - sqlite3_ossfuzz
     - vorbis-2017-12-11
-    - zlib_zlib_uncompress_fuzzer
+    - zlib_zlib_uncompress_fuzzer 
 
 - experiment: 2022-10-07-um-3b
   description: "UM fuzzer experiment"
