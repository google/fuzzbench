# Experiment requests have the following format:
#
# - experiment: 2020-06-08  # The name of the experiment
#   fuzzers:  # The fuzzers to run in the experiment.
#     - aflplusplus
#     - libfuzzer
#   description: "Explain the intent of the experiment"
#   # type: bug  # Set to use bug based benchmarks, otherwise coverage (default).
#   # oss-fuzz-corpus: true  # Set to use latest saturated corpora from OSS-Fuzz.
#
# The name of the experiment must begin with a date using this format:
# YYYY-MM-DD (year-month-day). It's not important what timezone is used in
# deciding the date or if this is a day or two off. The most important thing is
# that is unique.
# If there already is an experiment for a particular date in this file, you can
# either: add a suffix (e.g. "-aflplusplus" or "-2") to the experiment name, or
# use the next date.
#
# You can run "make presubmit" to do basic validation on this file.
# Please add new experiment requests towards the top of this file.

<<<<<<< HEAD
- experiment: 2021-06-07-aflpp
  description: "test threadsafe mode and collect frida cores"
  fuzzers:
    - aflplusplus
    - aflplusplus_313
    - aflplusplus_frida
    - aflplusplus_threadsafe
    - aflplusplus_zero
    - honggfuzz
=======
- experiment: 2021-06-07-saturated
  description: "Benchmark a new experimental feature for AFL++ (saturated)"
  type: bug
  oss-fuzz-corpus: true
  fuzzers:
    - aflplusplus_unusual_disabled
    - aflplusplus_unusual_enabled
    - aflplusplus_unusual_partial
>>>>>>> 9fb98ab0

- experiment: 2021-06-03-aflpp
  description: "Benchmark a new experimental feature for AFL++"
  type: bug
  fuzzers:
    - aflplusplus_unusual_disabled
    - aflplusplus_unusual_enabled
    - aflplusplus_unusual_partial

- experiment: 2021-06-02-symccafl-pp
  description: >
               Symcc experiment. The difference between this and 
               2021-06-01-symccafl is that we now have a version of
               symcc in combination with aflplusplus. Some bug fixing in
               symcc has happened, which makes it less prone to crashing.
               The bug fixing is primarily for the aflplusplus hybrid,
               since the bugs that were fixed has not been notable
               (maybe seen once) in the symcc-afl combination.
               Finally, we have added an increase in the timeout
               of how often symcc runs, switching it from every
               5 sec to ever 20 sec. Finally, in the aflplusplus
               hybrid there is no use of afl-showmap, which means
               all seeds created by symcc are pushed into the afl
               queue. This changes the symcc set up as there is no
               filtering done on the seeds pushed to afl.
  fuzzers:
    - symcc_afl
    - symcc_afl_single
    - symcc_aflplusplus
    - afl_two_instances
    - afl
    - aflfast
    - aflplusplus
    - aflsmart
    - entropic
    - eclipser
    - fairfuzz
    - honggfuzz
    - lafintel
    - libfuzzer
    - mopt    

- experiment: 2021-06-01-symccafl
  description: >
               Symcc-AFL test. The difference between this and 
               2021-05-29-symccafl is that we now have afl benchmarks
               that run multiple instances of afl. This is for 
               comparison purposes since symcc also utilises mutliple
               processes. The goal is to try and avoid any bias due
               to more total CPU time.
  fuzzers:
    - symcc_afl
    - symcc_afl_single
    - afl_two_instances
    - afl
    - aflfast
    - aflplusplus
    - aflsmart
    - entropic
    - eclipser
    - fairfuzz
    - honggfuzz
    - lafintel
    - libfuzzer
    - mopt    
- experiment: 2021-06-02
  description: "Experiment to compare afl with honggfuzz and libfuzzer"
  fuzzers:
    - afl
    - aflplusplus
    - honggfuzz
    - libfuzzer
    - entropic

- experiment: 2021-05-29-symccafl
  description: "Symcc-AFL test with most benchmarks"
  fuzzers:
    - symcc_afl
    - afl
    - aflfast
    - aflplusplus
    - aflsmart
    - entropic
    - eclipser
    - fairfuzz
    - honggfuzz
    - lafintel
    - libfuzzer
    - mopt    

- experiment: 2021-05-25-symccafl
  description: "Symcc-AFL first test"
  fuzzers:
    - symcc_afl
    - afl
    - aflfast
    - aflplusplus
    - aflsmart
    - entropic
    - eclipser
    - fairfuzz
    - honggfuzz
    - lafintel
    - libfuzzer
    - mopt    

- experiment: 2021-05-25-cloning
  description: >
    Benchmark some variants of AFL++ that use different function cloning
    strategies at whole program level to achieve collision-free context
    sensitivity.
  type: bug
  fuzzers:
    - aflplusplus_classic
    - aflplusplus_classic_ctx
    - aflplusplus_pcguard
    - aflplusplus_pcguard_bitcode
    - aflplusplus_pcguard_ctx
    - aflplusplus_pcguard_ctx_bfs
    - aflplusplus_pcguard_ctx_randomic
    - aflplusplus_pcguard_ctx_uniform
    - aflplusplus_pcguard_ctx_params

- experiment: 2021-05-25-aflpp
  description: "afl++ release test"
  fuzzers:
    - aflplusplus
    - aflplusplus_optimal
    - aflplusplus_312
    - aflplusplus_311
    - honggfuzz
    - entropic

- experiment: 2021-05-14-aflpp
  description: "afl++ qemu + frida variants"
  fuzzers:
    - honggfuzz_qemu
    - afl_qemu
    - aflplusplus_frida
    - aflplusplus_frida_inmem
    - aflplusplus_qemu

- experiment: 2021-05-09-aflpp
  description: "afl++ qemu + frida variants"
  fuzzers:
    - honggfuzz
    - aflplusplus
    - aflplusplus_optimal
    - aflplusplus_312
    - aflplusplus_311
    - aflplusplus_frida
    - aflplusplus_frida_inmem
    - aflplusplus_qemu
    - aflplusplus_qemu_inmem

- experiment: 2021-04-22-bwhua
  fuzzers:  
    - aflplusplus
    - entropic
    - fairfuzz
  description: "A survey for a class project by bwhua"

- experiment: 2021-04-17-aflpp
  description: "afl++ havoc + qemu mode variants"
  fuzzers:
    - honggfuzz
    - aflplusplus
    - aflplusplus_optimal
    - aflplusplus_312
    - aflplusplus_311
    - aflplusplus_qemu_cmplog
    - aflplusplus_qemu
    - aflplusplus_qemu_inmem
    - aflplusplus_qemu_cmplog_inmem
    - afl_qemu
    - honggfuzz_qemu

- experiment: 2021-04-14-aflpp
  description: "afl++ havoc + qemu mode variants"
  fuzzers:
    - aflplusplus
    - aflplusplus_312
    - aflplusplus_311
    - aflplusplus_havoc
    - aflplusplus_havoc2
    - aflplusplus_qemu_cmplog
    - aflplusplus_qemu_plain
    - aflplusplus_qemu
    - aflplusplus_qemu_plaininmem

- experiment: 2021-04-08
  description: >
    Test modified strcmp handling that records the full string arguments in the
    table of recent compares even if they are of different lengths and uses the
    lengths of both arguments for more targeted mutations derived from TORCW.
  fuzzers:
    - libfuzzer
    - libfuzzer_vartorcw

- experiment: 2021-04-08-bug
  description: >
    Test modified strcmp handling that records the full string arguments in the
    table of recent compares even if they are of different lengths and uses the
    lengths of both arguments for more targeted mutations derived from TORCW.
  type: bug
  fuzzers:
    - libfuzzer
    - libfuzzer_vartorcw

- experiment: 2021-03-31
  description: "afl++ collision free context sensitivity"
  fuzzers:
    - aflplusplus_classic
    - aflplusplus_classic_ctx
    - aflplusplus_pcguard
    - aflplusplus_pcguard_ctx
    - aflplusplus_pcguard_ctx_indirects

- experiment: 2021-03-27-aflpp
  description: "afl++ havoc+cmplog variants"
  fuzzers:
    - aflplusplus
    - aflplusplus_312
    - aflplusplus_311
    - aflplusplus_310
    - aflplusplus_havoc
    - aflplusplus_havoc2
    - aflplusplus_havoc3
    - aflplusplus_havoc60
    - aflplusplus_cmplog_add

- experiment: 2021-03-23-aflpp
  description: "afl++ release comparison"
  fuzzers:
    - aflplusplus_optimal_flcnt
    - aflplusplus_flcnt
    - aflplusplus_optimal
    - aflplusplus_havoc
    - aflplusplus
    - aflplusplus_311
    - aflplusplus_310
    - aflplusplus_300
    - entropic
    - honggfuzz

- experiment: 2021-03-16-aflpp
  description: "afl++ release comparison"
  fuzzers:
    - aflplusplus_optimal_flcnt
    - aflplusplus_flcnt
    - aflplusplus_optimal
    - aflplusplus
    - aflplusplus_311
    - aflplusplus_310
    - aflplusplus_300
    - entropic
    - honggfuzz

- experiment: 2021-05-12-aflpp-bug
  description: "afl++ ctx on bugs"
  type: bug
  fuzzers:
    - aflplusplus
    - aflplusplus_classic
    - aflplusplus_ctx
    - aflplusplus_ctx1
    - aflplusplus_ctx2
    - aflplusplus_ctx3
    - aflplusplus_ctx4

- experiment: 2021-05-12-aflpp
  description: "afl++ release comparison"
  fuzzers:
    - aflplusplus_optimal_flcnt
    - aflplusplus_flcnt
    - aflplusplus_optimal
    - aflplusplus
    - aflplusplus_310
    - aflplusplus_300
    - entropic
    - honggfuzz

- experiment: 2021-03-12-aflpp-bug
  description: "afl++ counter test on bugs"
  type: bug
  fuzzers:
    - aflplusplus_cmplog_introspection
    - aflplusplus_optimal_flcnt
    - aflplusplus_flcnt
    - aflplusplus_optimal_lcnt
    - aflplusplus_lcnt
    - aflplusplus_optimal_fcnt
    - aflplusplus_fcnt
    - aflplusplus_optimal
    - aflplusplus
    - aflplusplus_havoc

- experiment: 2021-03-12-aflpp
  description: "afl++ ctx + counter test"
  fuzzers:
    - aflplusplus_cmplog_introspection
    - aflplusplus_optimal_flcnt
    - aflplusplus_flcnt
    - aflplusplus_optimal_lcnt
    - aflplusplus_lcnt
    - aflplusplus_optimal_fcnt
    - aflplusplus_fcnt
    - aflplusplus_optimal
    - aflplusplus
    - aflplusplus_havoc
    - aflplusplus_classic
    - aflplusplus_ctx
    - aflplusplus_ctx1
    - aflplusplus_ctx2
    - aflplusplus_ctx3
    - aflplusplus_ctx4

- experiment: 2021-03-07-aflpp-bug
  description: "afl++ cmplog introspection bug"
  type: bug
  fuzzers:
    - aflplusplus_cmplog_introspection
    - aflplusplus_optimal_flcnt
    - aflplusplus_flcnt
    - aflplusplus_optimal
    - aflplusplus
    - aflplusplus_havoc

- experiment: 2021-03-07-aflpp
  description: "afl++ cmplog introspection"
  fuzzers:
    - aflplusplus
    - aflplusplus_optimal
    - aflplusplus_flcnt
    - aflplusplus_optimal_flcnt
    - aflplusplus_cmplog_introspection
    - aflplusplus_cmplog_fail96
    - aflplusplus_cmplog_4k
    - aflplusplus_cmplog_12k
    - aflplusplus_cmplog_16k
    - aflplusplus_cmplog_24k
    - aflplusplus_havoc

- experiment: 2021-03-05-aflpp-bug
  description: "afl++ cmplog introspection bug"
  type: bug
  fuzzers:
    - aflplusplus_introspection
    - aflplusplus_introspection2
    - aflplusplus_cmplog_introspection
    - aflplusplus_optimal_flcnt
    - aflplusplus_flcnt
    - aflplusplus_optimal
    - aflplusplus

- experiment: 2021-03-05-aflpp
  description: "afl++ cmplog introspection"
  fuzzers:
    - aflplusplus
    - aflplusplus_optimal
    - aflplusplus_flcnt
    - aflplusplus_optimal_flcnt
    - aflplusplus_introspection
    - aflplusplus_introspection2
    - aflplusplus_cmplog_introspection

- experiment: 2021-02-26-aflpp-bug
  description: "optimal test + cmplog variants bug"
  type: bug
  fuzzers:
    - aflplusplus_introspection
    - aflplusplus_introspection2
    - aflplusplus_cmplog_introspection
    - aflplusplus_optimal_flcnt
    - aflplusplus_flcnt
    - aflplusplus_optimal
    - aflplusplus

- experiment: 2021-02-26-aflpp
  description: "optimal test + cmplog variants"
  fuzzers:
    - aflplusplus
    - aflplusplus_optimal
    - aflplusplus_flcnt
    - aflplusplus_optimal_flcnt
    - aflplusplus_cmplog_fail96
    - aflplusplus_cmplog_12k
    - aflplusplus_introspection
    - aflplusplus_introspection2
    - aflplusplus_cmplog_introspection

- experiment: 2021-02-24-aflpp-bug
  description: "test the buffer boundaries feedback (afl_buf)"
  type: bug
  fuzzers:
    - aflplusplus
    - aflplusplus_optimal
    - aflplusplus_flcnt

- experiment: 2021-02-24-aflpp
  description: "optimal test + cmplog variants"
  fuzzers:
    - aflplusplus
    - aflplusplus_optimal
    - aflplusplus_cmplog_per5
    - aflplusplus_cmplog_per15
    - aflplusplus_cmplog_fail192
    - aflplusplus_cmplog_fail256
    - aflplusplus_cmplog_24k
    - aflplusplus_weak
    - aflplusplus_flcnt

- experiment: 2021-02-22-afl-buf
  description: "test the buffer boundaries feedback (afl_buf)"
  type: bug
  fuzzers:
    - afl
    - aflplusplus
    - aflplusplus_optimal
    - afl_buf
    - weizz_qemu

- experiment: 2021-02-22-aflpp
  description: "optimal test + cmplog variants"
  fuzzers:
    - aflplusplus
    - aflplusplus_optimal
    - aflplusplus_explore
    - aflplusplus_coe
    - aflplusplus_arith
    - aflplusplus_cmplog_per10
    - aflplusplus_cmplog_per30
    - aflplusplus_cmplog_fail64
    - aflplusplus_cmplog_fail128
    - aflplusplus_cmplog_8k
    - aflplusplus_u16

- experiment: 2021-02-17-aflpp
  description: "make optimal optimal again"
  fuzzers:
    - aflplusplus_plain
    - aflplusplus_lto
    - aflplusplus_lto_2mb
    - aflplusplus_lto_500mb
    - aflplusplus_lto_cmplog
    - aflplusplus_lto_laf
    - aflplusplus_lto_mopt

- experiment: 2021-02-09-aflpp
  description: "cmplog variants"
  fuzzers:
    - aflplusplus
    - aflplusplus_cmplog
    - aflplusplus_cmplog_1
    - aflplusplus_cmplog_max4k
    - aflplusplus_cmplog_transform
    - aflplusplus_cmplog_old
    - aflplusplus_v300c

- experiment: 2021-02-04-aflpp
  description: "cmplog variants + auto map size"
  fuzzers:
    - aflplusplus
    - aflplusplus_cmplog
    - aflplusplus_cmplog_1
    - aflplusplus_cmplog_old
    - aflplusplus_cmplog_max4k
    - aflplusplus_cmplog_transform
    - aflplusplus_v300c

- experiment: 2021-02-01-aflpp
  description: "cmplog variants + auto map size"
  fuzzers:
    - aflplusplus
    - aflplusplus_cmplog
    - aflplusplus_cmplog_1
    - aflplusplus_cmplog_old
    - aflplusplus_cmplog_max4k
    - aflplusplus_cmplog_transform
    - aflplusplus_v300c

- experiment: 2021-01-30-aflpp-afl
  description: "cmplog variants"
  fuzzers:
    - aflplusplus_cmplog
    - aflplusplus_cmplog_60
    - aflplusplus_cmplog_300
    - aflplusplus_cmplog_select
    - aflplusplus_cmplog_arith
    - aflplusplus_cmplog_lowfail

- experiment: 2021-01-27-aflpp-afl
  description: "plain afl++ vs afl"
  fuzzers:
    - aflplusplus_trim
    - afl

- experiment: 2021-01-27-aflpp-bug
  description: "afl++ trim vs notrim bug"
  type: bug
  fuzzers:
    - aflplusplus_trim
    - aflplusplus_notrim

- experiment: 2021-01-25-aflpp
  description: "afl++ cmplog"
  fuzzers:
    - aflplusplus_cmplog
    - aflplusplus_cmplog12_1
    - aflplusplus_cmplog12_2
    - aflplusplus_cmplog12_transform_1
    - aflplusplus_cmplog12_transform_2
    - aflplusplus_cmplog123_1
    - aflplusplus_cmplog123_2
    - aflplusplus_cmplog123_transform_1
    - aflplusplus_cmplog123_transform_2

- experiment: 2021-01-22-aflpp
  description: "afl++ cmplog + notrim"
  fuzzers:
    - aflplusplus
    - aflplusplus_notrim
    - aflplusplus_cmplog_v1
    - aflplusplus_cmplog_v2
    - aflplusplus_cmplog_v3
    - aflplusplus_cmplog_v2_comb
    - aflplusplus_cmplog_v2_arith
    - aflplusplus_cmplog_v1_0
    - aflplusplus_cmplog_v1_5
    - aflplusplus_cmplog_v1_2
    - aflplusplus_cmplog_v2_transform
    - aflplusplus_cmplog_v2_transform2

- experiment: 2021-01-21-aflpp
  description: "afl++ cmplog + notrim"
  fuzzers:
    - aflplusplus
    - aflplusplus_notrim
    - aflplusplus_cmplog_v1
    - aflplusplus_cmplog_v2
    - aflplusplus_cmplog_v3
    - aflplusplus_cmplog_v2_comb
    - aflplusplus_cmplog_v2_arith
    - aflplusplus_cmplog_v1_0
    - aflplusplus_cmplog_v1_5
    - aflplusplus_cmplog_v1_2
    - aflplusplus_cmplog_v2_transform
    - aflplusplus_cmplog_v2_transform2

- experiment: 2021-01-20-aflpp
  description: "afl++ cmplog + notrim"
  fuzzers:
    - aflplusplus
    - aflplusplus_notrim
    - aflplusplus_cmplog_stable
    - aflplusplus_cmplog_dev
    - aflplusplus_cmplog_v1
    - aflplusplus_cmplog_v2
    - aflplusplus_cmplog_v3
    - aflplusplus_cmplog_v2_comb
    - aflplusplus_cmplog_v2_arith

- experiment: 2021-01-19-aflpp
  description: "afl++ cmplog + schedule weighting"
  fuzzers:
    - aflplusplus
    - aflplusplus_notrim
    - aflplusplus_cmplog_stable
    - aflplusplus_cmplog_dev
    - aflplusplus_cmplog_v1
    - aflplusplus_cmplog_v2
    - aflplusplus_cmplog_v3
    - aflplusplus_cmplog_v2_comb
    - aflplusplus_cmplog_v2_arith

- experiment: 2021-01-18-aflpp
  description: "afl++ cmplog + schedule weighting"
  fuzzers:
    - aflplusplus
    - aflplusplus_notrim
    - aflplusplus_cmplog_stable
    - aflplusplus_cmplog_dev
    - aflplusplus_cmplog_v1
    - aflplusplus_cmplog_v2
    - aflplusplus_cmplog_v3
    - aflplusplus_cmplog_v2_comb
    - aflplusplus_cmplog_v2_arith

- experiment: 2021-01-11-aflpp
  description: "afl++ cmplog + schedule weighting"
  fuzzers:
    - aflplusplus
    - aflplusplus_cmplog
    - aflplusplus_cmplog_new
    - aflplusplus_cmplog_variant
    - aflplusplus_cmplog_variant2
    - aflplusplus_cmplog_variant3
    - aflplusplus_schedule
    - aflplusplus_schedule_explore

- experiment: 2021-01-08-aflpp
  description: "afl++ cmplog + schedule weighting"
  fuzzers:
    - aflplusplus
    - aflplusplus_cmplog
    - aflplusplus_cmplog_new
    - aflplusplus_cmplog_variant
    - aflplusplus_cmplog_variant2
    - aflplusplus_schedule
    - aflplusplus_schedule_explore

- experiment: 2021-01-06-aflpp
  description: "afl++ cmplog + schedule weighting"
  fuzzers:
    - aflplusplus
    - aflplusplus_cmplog
    - aflplusplus_cmplog_new
    - aflplusplus_cmplog_variant
    - aflplusplus_schedule
    - aflplusplus_schedule_explore

- experiment: 2021-01-02
  description: "afl++ schedule weighting"
  fuzzers:
    - aflplusplus
    - aflplusplus_schedule
    - aflplusplus_schedule_explore

- experiment: 2020-12-29-bug
  description: "afl++ introspection bug"
  type: bug
  fuzzers:
    - aflplusplus_introspection
    - aflplusplus_introspection2

- experiment: 2020-12-29
  description: "afl++ introspection"
  fuzzers:
    - aflplusplus
    - aflplusplus_schedule
    - aflplusplus_optimal
    - aflplusplus_introspection
    - aflplusplus_introspection2

- experiment: 2020-12-28-bug
  description: "afl++ introspection bug"
  type: bug
  fuzzers:
    - aflplusplus_introspection
    - aflplusplus_introspection2

- experiment: 2020-12-28
  description: "afl++ introspection"
  fuzzers:
    - aflplusplus
    - aflplusplus_schedule
    - aflplusplus_optimal
    - aflplusplus_introspection
    - aflplusplus_introspection2

- experiment: 2020-12-26
  description: "compare aflplusplus_eclipser vs aflplusplus_double"
  fuzzers:
    - aflplusplus
    - aflplusplus_eclipser
    - aflplusplus_double

- experiment: 2020-12-25
  description: "best of current state"
  fuzzers:
    - aflplusplus
    - aflplusplus_optimal
    - entropic
    - honggfuzz
    - eclipser
    - afl
    - aflplusplus_eclipser

- experiment: 2020-12-23
  description: "best of current state"
  fuzzers:
    - aflplusplus
    - aflplusplus_optimal
    - entropic
    - honggfuzz
    - eclipser
    - afl

- experiment: 2020-12-22-bug
  description: "afl++ bugs benchmarking"
  type: bug
  fuzzers:
    - aflplusplus
    - aflplusplus_optimal
    - aflplusplus_bug_laf
    - aflplusplus_bug_dict

- experiment: 2020-12-18
  description: "benchmark romu and skim"
  fuzzers:
    - aflplusplus
    - aflplusplus_optimal
    - aflplusplus_bug_laf
    - aflplusplus_bug_dict
    - aflplusplus_skim_romu_fixed
    - aflplusplus_skim_romu
    - aflplusplus_romu_fixed
    - aflplusplus_romu
    - aflplusplus_skim_fixed
    - aflplusplus_skim

- experiment: 2020-12-11
  description: "release comparison: afl++ 2.68c vs 3.00c"
  fuzzers:
    - aflplusplus_268c
    - aflplusplus_300c
    - aflplusplus_268c_qemu
    - aflplusplus_300c_qemu

- experiment: 2020-12-09
  description: "test afl++ schedule changes, 2nd"
  fuzzers:
    - aflplusplus_explore
    - aflplusplus_exploit
    - aflplusplus_explore_weight
    - aflplusplus_exploit_weight
    - aflplusplus_fast_new
    - aflplusplus_coe_new

- experiment: 2020-12-08
  description: "test afl++ schedule changes"
  fuzzers:
    - aflplusplus_explore
    - aflplusplus_exploit
    - aflplusplus_explore_weight
    - aflplusplus_exploit_weight
    - aflplusplus_fast_old
    - aflplusplus_coe_old
    - aflplusplus_fast_new
    - aflplusplus_coe_new

- experiment: 2020-12-05
  description: "AFL++ schedules"
  fuzzers:
    - aflplusplus
    - aflplusplus_fast_v2
    - aflplusplus_fast_v2_branches
    - aflplusplus_fast_v2_noperf
    - aflplusplus_fast_v2_nolog
    - aflplusplus_coe_v2_cutoff
    - aflplusplus_coe_v2

- experiment: 2020-12-04
  description: "AFL++ 2.68c qemu mode"
  fuzzers:
    - aflplusplus_268c_qemu
    - aflplusplus_qemu
    
- experiment: 2020-12-03
  description: "AFL++ some fast variants"
  fuzzers:
    - aflplusplus
    - aflplusplus_fast_v2
    - aflplusplus_fast_v2_add
    - aflplusplus_fast_v2_depth
    - aflplusplus_fast_v2_cutoff
    - aflplusplus_fast_v2_lessperf
    - aflplusplus_fast_v2_moreperf
    - aflplusplus_fast_v2_fuzzlevel

- experiment: 2020-11-08
  description: "AFL++ seed selection test + introspection"
  fuzzers:
    - aflplusplus
    - aflplusplus_oldnew
    - aflplusplus_introspection

- experiment: 2020-11-05
  description: "AFL++ mutator experiments (retry failed 2020-11-02)"
  fuzzers:
    - aflplusplus
    - aflplusplus_268c
    - aflplusplus_havoc
    - aflplusplus_libfuzzer
    - aflplusplus_honggfuzz
    - aflplusplus_mopt
    - aflplusplus_mopt_both
    - aflplusplus_noextrasplice
    - afl

- experiment: 2020-11-04
  description: "AFL++ mutator experiments (again)"
  fuzzers:
    - aflplusplus
    - aflplusplus_mopt
    - aflplusplus_mopt_both
    - aflplusplus_noextrasplice
    - aflplusplus_nofavskip
    - aflplusplus_introspection

- experiment: 2020-11-02
  description: "AFL++ mutator experiments"
  fuzzers:
    - aflplusplus
    - aflplusplus_268c
    - aflplusplus_havoc
    - aflplusplus_libfuzzer
    - aflplusplus_honggfuzz
    - aflplusplus_mopt
    - aflplusplus_mopt_both
    - aflplusplus_noextrasplice
    - afl

- experiment: 2020-11-01
  description: "AFL++ time-based schedules."
  fuzzers:
    - aflplusplus
    - aflplusplus_fast_v1
    - aflplusplus_fast_v2
    - aflplusplus_fast_v1_time
    - aflplusplus_fast_v2_time

- experiment: 2020-10-27
  description: "Official experiment"
  fuzzers:
    - afl
    - aflfast
    - aflplusplus
    - aflplusplus_optimal
    - aflsmart
    - entropic
    - eclipser
    - fairfuzz
    - honggfuzz
    - lafintel
    - libaflfuzzer
    - libfuzzer
    - mopt


- experiment: 2020-10-26
  description: "test new memcache algorithm, hopefully for the last time"
  fuzzers:
    - aflplusplus_fixed
    - aflplusplus_memcache_2mb
    - aflplusplus_memcache_20mb
    - aflplusplus_memcache_200mb


- experiment: 2020-10-25
  description: >
    These are AFLPlusplus experiments. Using Marc's implementation of the Vose
    alias algorithm to implement v2. Our previous AFL implementation overflowed
    the AFL 32-bit random number generator (UR) and was highly inefficient,
    requiring on random number for each element in the queue until one element
    is chosen. This is also to test an upcoming pull request to reduce the
    AFL++ memory footprint (u32* -> u8*). Evaluations of v1 points to a lower
    bound on perf_score. In the previous experiments, there was an integer
    division error which assigned perf_score=1 to seeds that were already
    fuzzed. If the perf_score for seeds is below a certain threshold,
    the overhead from switching between seeds becomes noticeable, resulting in
    less execs/sec. Generally, with rapid in-process fuzzing (>10k execs/sec),
    we need to minimize the time spent in the fuzzer. Perf_score allows to
    distribute some of this overhead across perf_score many execs.
  fuzzers:
    - aflplusplus_fast_v1
    - aflplusplus_fast_v2
    - aflplusplus_coe_lessmem
    - aflplusplus_fast_lessmem
    - aflplusplus_fast_v2_late
    - aflplusplus_fast_branches_v2
    - aflplusplus


- experiment: 2020-10-24
  description: >
    There are mainly two versions; one boosts via perf_score and one that
    boosts via selection probability (v2). The one that boosts via perf_score
    spends 4x more time per seed compared to vanilla AFL at the beginning of the
    campaign when most seeds are still rare. In the previous experiment, it was
    activated only from the third queue cycle (unsuccessfully). Now, it will
    reduce perf_score to match vanilla AFL at the beginning, and increase as the
    seed is chosen more often, but is still rare. For the version that boosts
    via selection score (v2), the opposite is done. We reduce the probability
    for seeds that have already been chosen several times. In the previous
    experiment, There was also a bug in choosing based on hit counts. We have
    two late boosting schedules that prioritize seeds added later (late). There
    are two additional schedules; nohandicap disables the handicap bonus (as
    we already penalize seeds that have been chosen several times) while
    spliceless reduces energy on splicing even further.
  fuzzers:
    - afl_fast_branches_v2_late
    - afl_fast_branches_v2
    - afl_fast_v2_nohandicap
    - afl_fast_v2_spliceless
    - afl_fast_v2_late
    - afl_fast_v2
    - afl_fast
    - afl


- experiment: 2020-10-23-2
  description: >
    Experiment aflplusplus_cmplog and aflplusplus_dict2file variants with other fuzzers
  fuzzers:
    - aflplusplus_cmplog
    - aflplusplus_dict2file
    - afl
    - aflfast
    - aflsmart
    - lafintel
    - fairfuzz
    - libfuzzer
    - entropic
    - honggfuzz

- experiment: 2020-10-23
  description: "test new memcache algorithm"
  fuzzers:
    - aflplusplus_fixed
    - aflplusplus_memcache_2mb
    - aflplusplus_memcache_2mb_old
    - aflplusplus_memcache_2mb_new
    - aflplusplus_memcache_20mb
    - aflplusplus_memcache_200mb
    - aflplusplus_memcache_200mb_old

- experiment: 2020-10-22-2
  description: "Fix bugs in v2-schedules and tune others."
  fuzzers:
    - afl
    - afl_fast
    - afl_fast_v2
    - afl_fast_agg
    - afl_fast_quick
    - afl_fast_branches_v2

- experiment: 2020-10-20
  description: >
    The last experiment (afl_fast_nocycle vs afl_fast) where we modified the
    queue_cycle to facilitate a rapid progression through the queue without
    penalty was successful. In this experiment, we move the power schedule from
    the modifying perf_score to modifying the probability to select a seed.
    For all of afl_fast_*_v2, AFL will not proceed through the queue from
    first to last seed, but rather jump to the most interesting seeds first.
    In the last experiment, afl_fast_branches_u8 and afl_fast_branches_u16
    contained a bug, where we never progressed beyond the first cycle.
    Trying a fixed version, that is also integrated with the moved fast
    power schedule.
  fuzzers:
    - afl
    - afl_fast
    - afl_coe_v2
    - afl_fast_v2
    - afl_fast_v2_exp
    - afl_fast_branches_v2
     
- experiment: 2020-10-21
  description: "further memcache tests with fixed random"
  fuzzers:
    - aflplusplus_fixed
    - aflplusplus_optimal
    - aflplusplus_memcache_2mb
    - aflplusplus_memcache_5mb
    - aflplusplus_memcache_20mb
    - aflplusplus_memcache_200mb

- experiment: 2020-10-19
  description: >
    Experiments from 2020-10-17 showed quite some overhead [afl vs afl_nofast].
    Checking overhead of xxh3 (afl_xxh3). Reduced overhead of addressing 8MB
    of memory for hit counts (afl_fast, etc. u8* instead of u32*). After some
    debugging, I found that schedules that speed up cycles are penalized,
    because queue_cycle determines a seed's handicap (fuzzed 4x longer) and the
    size of the mutated blocks in the seed (larger blocks for later cycles).
    For schedules afl_fast_no_cycles, afl_oldfast_1, afl_fast_branches_u8/16,
    the current cycle is computed as "fuzzed_paths / queued_paths".
  fuzzers:
    - afl
    - afl_fast
    - afl_xxh3
    - afl_oldfast_1
    - afl_fast_nocycle
    - afl_fast_branches_u8
    - afl_fast_branches_u16

- experiment: 2020-10-18
  description: "further memcache tests and test current vs 2.68c"
  fuzzers:
    - aflplusplus
    - aflplusplus_268c
    - aflplusplus_optimal
    - aflplusplus_memcache_2mb
    - aflplusplus_memcache_20mb
    - aflplusplus_memcache_50mb
    - aflplusplus_memcache_200mb

- experiment: 2020-10-17
  description: > 
    Evaluating several AFL schedules. There are two edge-count-based boosting
    schedules (afl_branches_u8, afl_branches_16). For each edge, AFL already
    maintains favourite seeds (the fastest and smallest seed). We choose 
    identify rarely executed edges and mark those favourites as 'champions',
    and skip most non-champions as long as some champions exist. There are two
    FAST schedules that also consider the number of times a seed is fuzzed
    (afl_old_fast_1, afl_old_fast_025). There are two schedules that further
    de-prioritize slow seeds (afl_quick, afl_fast_quick). In previous
    experiments, we observed that AFL doesn't get through the entire queue in
    23 hours. There are five baselines (afl, afl_shuffled, afl_nofast,
    afl_fast, and afl_coe) where afl_shuffled starts with a shuffled queue,
    and afl_nofast uses xxh3 for hashing.
 
  fuzzers:
    - afl
    - afl_coe
    - afl_fast
    - afl_quick
    - afl_nofast
    - afl_shuffled
    - afl_oldfast_1
    - afl_fast_quick
    - afl_oldfast_025
    - afl_fast_branches_u8
    - afl_fast_branches_u16

- experiment: 2020-10-16
  description: "memcache test"
  fuzzers:
    - aflplusplus
    - aflplusplus_optimal
    - aflplusplus_memcache_2000mb
    - aflplusplus_memcache_2mb
    - aflplusplus_memcache_pre

- experiment: 2020-10-15
  fuzzers:
    - aflplusplus
    - aflplusplus_optimal
    - aflplusplus_memcache_2000mb
    - aflplusplus_memcache_2mb
    - aflplusplus_memcache_pre

- experiment: 2020-10-13-2
  fuzzers:
    - afl
    - afl_coe
    - afl_fast_32
    - afl_oldcoe_16
    - afl_oldfast_4
    - afl_oldfast_16
    - afl_fast_nofav
    - afl_fast_branches
    - afl_fast_branches2

- experiment: 2020-10-13
  fuzzers:
    - aflplusplus
    - aflplusplus_explore
    - aflplusplus_coe_z
    - aflplusplus_explore_z
    - aflplusplus_memcache
    - aflplusplus_memcache_inf

- experiment: 2020-10-12
  fuzzers:
    - aflplusplus
    - aflplusplus_optimal
    - aflplusplus_nocycles
    - aflplusplus_explore
    - honggfuzz
    - entropic
    - entropic_magicbytes

- experiment: 2020-10-10
  fuzzers:
    - afl
    - afl_fast_32
    - afl_fast_xxh3
    - afl_fast_branches
    - afl_fast_spliceless
    - afl_fast_spliceless2
    - afl_fast_nohits_srsly
    - afl_nohandicap_spliceless
    - afl_nohandicap_spliceless2

- experiment: 2020-10-09
  fuzzers:
    - aflplusplus
    - aflplusplus_nocycles
    - aflplusplus_memcache
    - aflplusplus_memcache_inf

- experiment: 2020-10-07
  fuzzers:
    - afl
    - afl_32
    - afl_fast
    - afl_fast_32
    - afl_fast_late_32
    - afl_fast_coll_32
    - afl_fast_nohits_32
    - afl_fast_nohandicap_late_32

- experiment: 2020-10-05-aflfast
  fuzzers:
    - aflplusplus_explore
    - aflplusplus_coe
    - aflplusplus_coe_24
    - aflplusplus_coe_48
    - aflplusplus_coe_64
    - aflplusplus_fast
    - aflplusplus_fast_24
    - aflplusplus_fast_48
    - aflplusplus_fast_64

- experiment: 2020-10-05
  fuzzers:
    - afl
    - afl_fast
    - afl_fast_nohandicap
    - afl_fast_nohandicap_late
    - afl_fast_nohandicap_late_2
    - afl_fast_nohandicap_late_s
    - afl_fast_nohandicap_late_o
    - afl_fast_nohandicap_late_32

- experiment: 2020-10-01-lightweizz
  fuzzers:
    - aflplusplus
    - aflplusplus_lightweizz
    - weizz_qemu
    - aflsmart
    - afl

- experiment: 2020-10-01
  fuzzers:
    - aflplusplus_coe
    - aflplusplus_fast
    - aflplusplus_coe_skip
    - aflplusplus_fast_skip
    - aflplusplus_coe_nofav
    - aflplusplus_fast_nofav
    - aflplusplus_coe_rareoften
    - aflplusplus_fast_rareoften
    - aflplusplus_coe_maxfactor
    - aflplusplus_fast_maxfactor

- experiment: 2020-09-30
  fuzzers:
    - aflplusplus_coe
    - aflplusplus_fast
    - aflplusplus_rare
    - aflplusplus_exploit
    - aflplusplus_explore
    - aflplusplus_exploit_48
    - aflplusplus_exploit_64
    - aflplusplus_explore_min8
    - aflplusplus_explore_min16
    - aflplusplus_explore_pow3
    - aflplusplus_explore_pow5
    - libaflfuzzer

- experiment: 2020-09-26
  fuzzers:
    - aflplusplus_exploit # baseline
    - aflplusplus_explore # baseline
    - aflplusplus_coe2
    - aflplusplus_coe3
    - aflplusplus_coe4
    - aflplusplus_fast2
    - aflplusplus_fast3
    - aflplusplus_fast4
    - aflplusplus_coe2_shorthandicap
    - aflplusplus_fast2_shorthandicap

- experiment: 2020-09-25
  fuzzers:
    - libaflfuzzer
    - aflplusplus_coe3
    - aflplusplus_exploit
    - aflplusplus_exploit_12
    - aflplusplus_exploit_16
    - aflplusplus_exploit_24
    - aflplusplus_exploit_28
    - aflplusplus_explore_pow4
    - aflplusplus_explore_pow5
    - aflplusplus_explore
    - aflplusplus_mmopt

- experiment: 2020-09-24
  fuzzers:
    - aflcc
    - klee
    - aflcc_no_orig_dict

- experiment: 2020-09-23
  fuzzers:
    - aflplusplus_coe3
    - aflplusplus_fast3
    - aflplusplus_coe2_fastcount
    - aflplusplus_fast2_fastcount
    - aflplusplus_coe2_lateboost
    - aflplusplus_fast2_lateboost
    - aflplusplus_coe2_shortcycles
    - aflplusplus_fast2_shortcycles
    - aflplusplus_coe2_shorthandicap
    - aflplusplus_fast2_shorthandicap
    - aflplusplus_explore_32
    - aflplusplus_fast2
    - aflplusplus_coe2

- experiment: 2020-09-22
  fuzzers:
    - aflplusplus_coe
    - aflplusplus_coe2
    - aflplusplus_exploit
    - aflplusplus_exploit_28
    - aflplusplus_exploit_48
    - aflplusplus_exploit_pow4
    - aflplusplus_exploit_pow5
    - aflplusplus_explore
    - aflplusplus_mmopt
    - aflplusplus_rare

- experiment: 2020-09-20
  fuzzers:
    - aflplusplus_explore_32
    - aflplusplus_fast2
    - aflplusplus_coe2

- experiment: 2020-09-19
  fuzzers:
    - aflplusplus
    - afl
    - libaflfuzzer
    - libfuzzer
    - lafintel
    - aflplusplus_exploit
    - aflplusplus_exploit_28
    - aflplusplus_exploit_48
    - aflplusplus_exploit_64
    - aflplusplus_exploit_pow5
    - aflplusplus_exploit_pow7
    - aflplusplus_explore
    - aflplusplus_explore2exploit
    - aflplusplus_seek

- experiment: 2020-09-18
  fuzzers:
    - aflsmart

- experiment: 2020-09-16
  fuzzers:
    - aflplusplus_coe_12
    - aflplusplus_coe_24
    - aflplusplus_coe_32
    - aflplusplus_exploit_12
    - aflplusplus_exploit_24
    - aflplusplus_exploit_32
    - aflplusplus_explore_12
    - aflplusplus_explore_24
    - aflplusplus_explore_32
    - aflplusplus_explore_min12
    - aflplusplus_explore_min24
    - aflplusplus_explore_pow6
    - aflplusplus_explore_pow8
    - aflplusplus_fast_12
    - aflplusplus_fast_24
    - aflplusplus_fast_32

- experiment: 2020-09-15
  fuzzers:
    - aflplusplus
    - aflplusplus_no_mopt
    - aflplusplus_coe
    - aflplusplus_exploit
    - aflplusplus_explore
    - aflplusplus_fast
    - aflplusplus_lin
    - aflplusplus_mmopt
    - aflplusplus_quad
    - aflplusplus_rare
    - aflplusplus_oldseek

- experiment: 2020-09-11
  fuzzers:
    - libfuzzer
    - libfuzzer_norestart
    - entropic
    - entropic_norestart_noexectime
    - entropic_norestart_yesexectime
    - aflplusplus
    - honggfuzz

- experiment: 2020-09-10
  fuzzers:
    - aflplusplus_same1
    - aflplusplus_same2
    - aflplusplus_same3
    - aflplusplus_pre3
    - aflplusplus_pre3_fix
    - aflplusplus_pre3_fix_p
    - aflplusplus_optimal_pre3
    - aflplusplus_optimal_pre3_fix
    - aflplusplus_optimal_pre3_fix_p
    - aflplusplus
    - aflplusplus_fix
    - aflplusplus_fix_p
    - aflplusplus_optimal
    - aflplusplus_optimal_fix
    - aflplusplus_optimal_fix_p

- experiment: 2020-09-08
  fuzzers:
    - aflplusplus
    - aflplusplus_pre3
    - aflplusplus_optimal
    - aflplusplus_optimal_pre3
    - aflplusplus_pre3_dict
    - aflplusplus_pre3_simple
    - aflplusplus_pre3_simple_dict
    - aflplusplus_qemu
    - aflplusplus_qemu5
    - honggfuzz
    - entropic_after
    - entropic_keepseed

- experiment: 2020-09-05
  fuzzers:
    - aflplusplus_optimal
    - aflplusplus
    - aflplusplus_pre3
    - aflplusplus_pre3_dict
    - aflplusplus_pre3_cull
    - aflplusplus_nounstable

- experiment: 2020-09-02
  fuzzers:
    - aflplusplus
    - aflplusplus_nounstable
    - aflplusplus_qemu
    - aflplusplus_qemu5
    - aflplusplus_qemu5_cmplog

- experiment: 2020-08-30
  fuzzers:
    - libfuzzer_before
    - libfuzzer_after
    - entropic_before
    - entropic_after

- experiment: 2020-08-25
  fuzzers:
    - libfuzzer_magicbytes
    - entropic_magicbytes

- experiment: 2020-08-21
  fuzzers:
    - entropic_keepseed

- experiment: 2020-08-20
  fuzzers:
    - aflplusplus
    - aflplusplus_optimal
    - aflplusplus_lto_fixed
    - aflplusplus_lto
    - aflplusplus_lto_pcguard
    - aflplusplus_lto_cmplog
    - aflplusplus_lto_laf
    - aflplusplus_classic
    - entropic_exectime

- experiment: 2020-08-15
  fuzzers:
    - libfuzzer_fixcrossover
    - entropic_fixcrossover
    - libfuzzer_keepseed
    - entropic_keepseed

- experiment: 2020-08-14
  fuzzers:
    - aflplusplus
    - aflplusplus_optimal
    - aflplusplus_qemu
    - aflplusplus_same1
    - aflplusplus_same2
    - aflplusplus_same3
    - honggfuzz
    - weizz
    - aflplusplus_taint
    - aflplusplus_laf

- experiment: 2020-08-10
  fuzzers:
    - libfuzzer_fixcrossover
    - entropic_fixcrossover

- experiment: 2020-08-07
  fuzzers:
    - aflplusplus_datalenrand
    - aflplusplus_havoc
    - aflplusplus_coe
    - aflplusplus_exploit
    - aflplusplus_explore
    - aflplusplus_fast
    - aflplusplus_lin
    - aflplusplus_mmopt
    - aflplusplus_quad
    - aflplusplus_rare
    - aflplusplus_seek

- experiment: 2020-08-03
  fuzzers:
    - afl
    - aflfast
    - aflplusplus
    - aflplusplus_optimal
    - aflplusplus_qemu
    - afl_qemu
    - aflsmart
    - eclipser
    - entropic
    - fairfuzz
    - fastcgs_lm
    - honggfuzz
    - honggfuzz_qemu
    - lafintel
    - libfuzzer
    - manul
    - mopt
    - libfuzzer_keepseed
    - entropic_keepseed
    - libfuzzer_interceptors
    - entropic_interceptors

- experiment: 2020-07-30
  fuzzers:
    - libfuzzer
    - libfuzzer_interceptors
    - entropic
    - entropic_interceptors

- experiment: 2020-07-29
  fuzzers:
    - afl
    - honggfuzz
    - libfuzzer
    - entropic

- experiment: 2020-07-27
  fuzzers:
    - afl
    - aflplusplus
    - honggfuzz
    - aflplusplus_honggfuzz
    - aflplusplus_cmplog
    - aflplusplus_havoc_cmplog
    - aflplusplus_havoc2
    - aflplusplus_havoc
    - aflplusplus_laf
    - aflplusplus_laf_cmplog

- experiment: 2020-07-25
  fuzzers:
    - aflplusplus
    - aflplusplus_havoc
    - aflplusplus_hybrid
    - aflplusplus_honggfuzz
    - afl
    - afl_qemu
    - honggfuzz
    - honggfuzz_qemu
    - mopt

- experiment: 2020-07-22
  fuzzers:
    - libfuzzer

- experiment: 2020-07-20
  fuzzers:
    - libfuzzer

- experiment: 2020-07-13
  fuzzers:
    - aflplusplus_ctx_default
    - aflplusplus_ctx_nosingle
    - aflplusplus_ctx_nozero
    - aflplusplus_ctx_nozerosingle
    - aflplusplus_ngram4
    - aflplusplus_ngram6
    - aflplusplus_ngram8

- experiment: 2020-07-09
  fuzzers:
    - aflplusplus_lto_dict
    - aflplusplus_lto
    - aflplusplus_ltoinstrim
    - aflplusplus_ctx
    - aflplusplus_ngram2
    - aflplusplus_optimal
    - aflplusplus_qemu
    - aflplusplus

- experiment: 2020-06-30
  fuzzers:
    - aflplusplus_qemu
    - afl_qemu
    - honggfuzz_qemu
    - aflplusplus_optimal_shmem

- experiment: 2020-06-26
  fuzzers:
    - aflplusplus
    - aflplusplus_optimal
    - aflplusplus_optimal_shmem
    - aflplusplus_shmem
    - entropic

- experiment: 2020-06-18
  fuzzers:
    - aflplusplus
    - aflplusplus_optimal
    - aflplusplus_optimal_shmem
    - aflplusplus_qemu
    - aflplusplus_shmem

- experiment: 2020-06-17
  fuzzers:
    - aflplusplus
    - aflplusplus_optimal
    - aflplusplus_optimal_shmem
    - aflplusplus_qemu
    - aflplusplus_shmem

- experiment: 2020-06-12
  fuzzers:
    - aflcc
    - aflplusplus
    - aflplusplus_optimal
    - aflplusplus_optimal_shmem
    - aflplusplus_qemu
    - aflplusplus_shmem
    - libfuzzer_nocmp
    - manul

- experiment: 2020-06-08
  fuzzers:
    - aflplusplus
    - libfuzzer<|MERGE_RESOLUTION|>--- conflicted
+++ resolved
@@ -19,7 +19,6 @@
 # You can run "make presubmit" to do basic validation on this file.
 # Please add new experiment requests towards the top of this file.
 
-<<<<<<< HEAD
 - experiment: 2021-06-07-aflpp
   description: "test threadsafe mode and collect frida cores"
   fuzzers:
@@ -29,7 +28,7 @@
     - aflplusplus_threadsafe
     - aflplusplus_zero
     - honggfuzz
-=======
+
 - experiment: 2021-06-07-saturated
   description: "Benchmark a new experimental feature for AFL++ (saturated)"
   type: bug
@@ -38,7 +37,6 @@
     - aflplusplus_unusual_disabled
     - aflplusplus_unusual_enabled
     - aflplusplus_unusual_partial
->>>>>>> 9fb98ab0
 
 - experiment: 2021-06-03-aflpp
   description: "Benchmark a new experimental feature for AFL++"
