# Experiment requests have the following format:
#
# - experiment: 2020-06-08  # The name of the experiment
#   fuzzers:  # The fuzzers to run in the experiment.
#     - aflplusplus
#     - libfuzzer
#   description: "Explain the intent of the experiment"
#   # type: bug  # Set to use bug based benchmarks, otherwise coverage (default).
#   # oss-fuzz-corpus: true  # Set to use latest saturated corpora from OSS-Fuzz.
#
# The name of the experiment must begin with a date using this format:
# YYYY-MM-DD (year-month-day). It's not important what timezone is used in
# deciding the date or if this is a day or two off. The most important thing is
# that is unique.
# If there already is an experiment for a particular date in this file, you can
# either: add a suffix (e.g. "-aflplusplus" or "-2") to the experiment name, or
# use the next date.
#
# You can run "make presubmit" to do basic validation on this file.
# Please add new experiment requests towards the top of this file.
#

<<<<<<< HEAD
=======
- experiment: 2022-05-13-afl
  description: "afl map tests"
  fuzzers:
    - afl_virginmap
    - afl_maxmap
    - afl

>>>>>>> 526b834d
- experiment: 2022-05-06-dissecting
  description: "Dissecting AFL paper"
  type: bug
  fuzzers:
    - afl
    - afl_no_favored
    - afl_collision_free
    - afl_double_timeout
    - afl_no_favfactor
    - afl_no_trim
    - afl_scheduling_lifo
    - afl_scheduling_random
    - afl_score_max
    - afl_score_min
    - afl_score_no_novel_prioritization
    - afl_score_random
    - afl_splicing_mutation

- experiment: 2022-04-19
  description: "Main coverage experiment"
  type: code
  fuzzers:
    - honggfuzz
    - aflplusplus
    - eclipser
    - entropic
    - libfuzzer
    - aflsmart
    - lafintel
    - afl
    - mopt
    - aflfast
    - fairfuzz

- experiment: 2022-04-19-bug
  description: "Main bug experiment"
  type: bug
  fuzzers:
    - honggfuzz
    - aflplusplus
    - eclipser
    - entropic
    - libfuzzer
    - aflsmart
    - lafintel
    - afl
    - mopt
    - aflfast
    - fairfuzz


- experiment: 2022-04-10-aflpp
  description: "afl++ bug ranking"
  type: bug
  fuzzers:
    - aflplusplus
    - aflplusplus_qemu
    - aflplusplus_frida
    - aflplusplus_optimal
    - honggfuzz
    - libafl
    - entropic

- experiment: 2022-04-11-libafl
  description: "libafl new test"
  fuzzers:
    - libafl
    - libafl_new
    - aflplusplus
    - honggfuzz
    - entropic

- experiment: 2022-04-07-aflpp
  description: "afl++ dont throw away timeouts"
  fuzzers:
    - aflplusplus_llvm15
    - aflplusplus

- experiment: 2022-04-22-aflpp
  description: "afl++ new pass manager test"
  fuzzers:
    - aflplusplus_llvm15
    - aflplusplus
    - honggfuzz
    - libafl
    - aflplusplus_optimal
    - entropic

- experiment: 2022-03-04-grammar
  description: "test grammar fuzzers"
  type: bug
  fuzzers:
    - nautilus
    - gramatron
    - grimoire
    - token_level
  benchmarks:
    - quickjs_eval-2020-01-05
    - php_php-fuzz-execute
    - mruby-2018-05-23

- experiment: 2022-02-25-libfuzzer-variants
  description: "Requesting experiment on variants of libfuzzer."
  fuzzers:
    - libfuzzer
    - entropic
    - libfuzzer_exeute_final
    - entropic_execute_final
    - honggfuzz
    - aflplusplus
    - eclipser
    - aflsmart
    - afl
    - aflfast
    - fairfuzz

- experiment: 2022-02-15-grammar
  description: "test grammar fuzzers"
  type: bug
  fuzzers:
    - nautilus
    - gramatron
    - grimoire
    - token_level
  benchmarks:
    - quickjs_eval-2020-01-05
    - php_php-fuzz-execute
    - mruby-2018-05-23

- experiment: 2022-02-18-aflpp
  description: "afl++ frida tests"
  fuzzers:
    - aflplusplus_qemu
    - aflplusplus_frida
    - aflplusplus_frida_cache
    - aflplusplus

- experiment: 2022-02-15-main-fuzzers
  description: "evaluate up-to-date version of main fuzzers"
  fuzzers:
    - honggfuzz
    - aflplusplus
    - eclipser
    - entropic
    - libfuzzer
    - aflsmart
    - lafintel
    - afl
    - mopt
    - aflfast
    - fairfuzz

- experiment: 2022-02-15-aflpp
  description: "afl++ frida tests"
  fuzzers:
    - aflplusplus_qemu
    - aflplusplus_frida
    - aflplusplus_frida_sup
    - aflplusplus_frida_inst
    - aflplusplus_frida_cmov
    - aflplusplus_frida_cache

- experiment: 2022-01-27-libafl
  description: "libafl text test"
  fuzzers:
    - libafl
    - libafl_old
    - libafl_text
    - aflplusplus
    - honggfuzz
    - entropic

- experiment: 2022-01-17-afl-culling-bug
  description: "afl without corpus culling eval"
  type: bug
  fuzzers:
    - afl
    - afl_no_culling

- experiment: 2022-01-15-aflpp
  description: "afl++ test new classify implementation"
  type: bug
  fuzzers:
    - aflplusplus
    - aflplusplus_tmp

- experiment: 2022-01-07-aflpp-collisions
  description: "afl++ edge collision impact on bug finding"
  type: bug
  fuzzers:
    - aflplusplus_pcguard
    - aflplusplus_classic

- experiment: 2021-12-27-aflpp
  description: "afl++ test"
  fuzzers:
    - aflplusplus_havoc1
    - aflplusplus_havoc11
    - aflplusplus_havoc2
    - aflplusplus_havoc22
    - aflplusplus_qemu
    - aflplusplus_frida

- experiment: 2021-12-17-afl-edges
  description: "afl edge coverage only eval"
  fuzzers:
    - afl
    - afl_edges

- experiment: 2021-12-25-libaflpp
  description: "afl++ + libafl test"
  fuzzers:
    - aflplusplus_optimal
    - aflplusplus
    - libafl
    - entropic
    - honggfuzz
    - afl
    - aflplusplus_qemu
    - aflplusplus_frida

- experiment: 2021-12-17-afl-edges-bug
  description: "afl edge coverage only eval"
  type: bug
  fuzzers:
    - afl
    - afl_edges

- experiment: 2021-12-16-afl-fitness-bug
  description: "afl fitness mode eval"
  type: bug
  fuzzers:
    - afl
    - afl_fitness
    - afl_fitness_only

- experiment: 2021-12-15-libafl
  description: "afl++ + libafl test"
  fuzzers:
    - aflplusplus
    - aflplusplus_dfl
    - aflplusplus_class
    - libafl_marc
    - libafl_gsoc
    - libafl_dfl
    - afl
    - afl_marc
    - entropic
    - honggfuzz

- experiment: 2021-12-14-fafuzzer
  description: "Evaluate fuzzer effectiveness on fafuzz and other fuzzers"
  fuzzers:
    - fafuzz
    - afl_2_52_b
    - mopt

- experiment: 2021-12-13-libafl
  description: "libaf test"
  fuzzers:
    - libafl
    - libafl_marc

- experiment: 2021-12-09-aflpp
  description: "afl++ enhancements"
  fuzzers:
    - aflplusplus
    - aflplusplus_dfl
    - aflplusplus_more
    - aflplusplus_andrea1
    - aflplusplus_andrea2

- experiment: 2021-12-06-fafuzzer
  description: "Evaluate fuzzer effectiveness on fafuzz and other fuzzers"
  fuzzers:
    - fafuzz
    - afl
    - mopt

- experiment: 2021-12-01-aflpp
  description: "afl++ enhancements"
  fuzzers:
    - aflplusplus_dfl
    - aflplusplus_sat
    - aflplusplus_more

- experiment: 2021-11-26-aflpp
  description: "afl++ regression tests"
  fuzzers:
    - aflplusplus_r0
    - aflplusplus_r1
    - aflplusplus_r2
    - aflplusplus_r3
    - aflplusplus_r4
    - entropic
    - honggfuzz

- experiment: 2021-11-22-aflbb
  description: "Evaluate fuzzer effectiveness in blackbox mode - experiment 2"
  fuzzers:
    - pythia_bb
    - afl

- experiment: 2021-11-22-aflpp
  description: "afl++ + libafl tests"
  fuzzers:
    - aflplusplus_qemu
    - aflplusplus_frida
    - aflplusplus_frida_orig
    - libafl
    - libafl_gsoc
    - aflplusplus
    - honggfuzz
    - entropic

- experiment: 2021-11-22-zafl-bug
  description: "Compare Zafl to standard source-only and binary-only fuzzers (bug)."
  type: bug
  fuzzers:
    - aflplusplus
    - aflplusplus_dict2file
    - aflplusplus_cmplog
    - aflplusplus_zafl
    - aflplusplus_tracepc
    - aflplusplus_qemu_tracepc
    - aflplusplus_qemu

- experiment: 2021-11-18-zafl-cov
  description: "Compare Zafl to standard source-only and binary-only fuzzers (coverage)."
  fuzzers:
    - aflplusplus
    - aflplusplus_dict2file
    - aflplusplus_cmplog
    - aflplusplus_zafl
    - aflplusplus_tracepc
    - aflplusplus_qemu_tracepc
    - aflplusplus_qemu

- experiment: 2021-11-19-aflpp
  description: "afl++ + libafl tests"
  fuzzers:
    - aflplusplus_qemu
    - aflplusplus_frida
    - aflplusplus_frida_orig
    - libafl
    - libafl_gsoc
    - aflplusplus
    - honggfuzz
    - entropic

- experiment: 2021-11-18-bug
  description: "Compare Zafl to standard source-only and binary-only fuzzers (bug)."
  type: bug
  fuzzers:
    - aflplusplus
    - aflplusplus_dict2file
    - aflplusplus_cmplog
    - aflplusplus_zafl
    - aflplusplus_tracepc
    - aflplusplus_qemu_tracepc
    - aflplusplus_qemu

- experiment: 2021-11-18-coverage
  description: "Compare Zafl to standard source-only and binary-only fuzzers (coverage)."
  fuzzers:
    - aflplusplus
    - aflplusplus_dict2file
    - aflplusplus_cmplog
    - aflplusplus_zafl
    - aflplusplus_tracepc
    - aflplusplus_qemu_tracepc
    - aflplusplus_qemu

- experiment: 2021-11-16-aflbb
  description: "Evaluate fuzzer effectiveness in blackbox mode - experiment 2"
  fuzzers:
    - pythia_bb
    - afl

- experiment: 2021-11-09-aflpp
  description: "afl++ binary-only"
  fuzzers:
    - aflplusplus_qemu
    - aflplusplus_qemu_orig
    - aflplusplus_frida
    - aflplusplus_frida_orig
    - aflplusplus_frida_preperf

- experiment: 2021-11-07-aflpp
  description: "afl++"
  fuzzers:
    - aflplusplus
    - aflplusplus_optimal
    - aflplusplus_qemu
    - aflplusplus_orig
    - aflplusplus_qemu_orig
    - aflplusplus_314
    - aflplusplus_313
    - entropic
    - honggfuzz

- experiment: 2021-11-03-aflpp
  description: "afl++"
  fuzzers:
    - aflplusplus_cmplog_2dictl
    - aflplusplus_cmplog0
    - aflplusplus_cmplogo1
    - aflplusplus_cmplogo2
    - aflplusplus_cmplogo3
    - aflplusplus_cmplogo3orig
    - aflplusplus_cmplog_inst
    - aflplusplus
    - aflplusplus_qemu
    - aflplusplus_frida_huge
    - aflplusplus_frida_huge2

- experiment: 2021-10-29
  description: "Compare Zafl to standard source-only and binary-only fuzzers."
  fuzzers:
    - aflplusplus
    - aflplusplus_zafl
    - aflplusplus_tracepc
    - aflplusplus_qemu_tracepc
    - aflplusplus_qemu

- experiment: 2021-11-01-aflpp
  description: "afl++"
  fuzzers:
    - aflplusplus_cmplog_2dictl
    - aflplusplus_cmplog0
    - aflplusplus_cmplogo1
    - aflplusplus_cmplogo2
    - aflplusplus_cmplogo3
    - aflplusplus_cmplog_inst
    - aflplusplus
    - aflplusplus_qemu
    - aflplusplus_frida
    - aflplusplus_frida_huge
    - aflplusplus_frida_huge2

- experiment: 2021-10-29-aflpp
  description: "afl++"
  fuzzers:
    - aflplusplus_cmplogo0
    - aflplusplus_cmplogo1
    - aflplusplus_cmplogo2
    - aflplusplus_cmplogo3
    - aflplusplus
    - aflplusplus_cmplog_2dictl
    - aflplusplus_cmplog0
    - aflplusplus_frida
    - aflplusplus_frida_huge

- experiment: 2021-10-26-aflpp
  description: "afl++ cmplog dict"
  fuzzers:
    - aflplusplus_cmplog_2dictl
    - aflplusplus
    - aflplusplus_cmplog0
    - aflplusplus_cmplog1
    - aflplusplus_cmplog2
    - aflplusplus_cmplog3
    - aflplusplus_cmplog4

- experiment: 2021-10-22-libafl
  description: "libaf test"
  fuzzers:
    - aflplusplus
    - libafl
    - libafl_gsoc

- experiment: 2021-10-22-libafl
  description: "libaf test"
  fuzzers:
    - aflplusplus
    - libafl
    - libafl_gsoc

- experiment: 2021-10-22-aflpp
  description: "afl++ cmplog dict"
  fuzzers:
    - aflplusplus_cmplog_2dictl
    - aflplusplus
    - aflplusplus_cmplog0
    - aflplusplus_cmplog1
    - aflplusplus_cmplog3
    - aflplusplus_cmplog5
    - aflplusplus_cmplog7
    - aflplusplus_cmplog9
    - aflplusplus_cmplog11
    - aflplusplus_cmplog13
    - aflplusplus_cmplog15

- experiment: 2021-10-19-aflpp-rf
  description: "Benchmark afl++ random fuzzing mode"
  fuzzers:
    - aflpp_random_default
    - aflpp_random_no_favs
    - aflpp_random_wrs
    - aflpp_random_wrs_rf
    - aflpp_random_wrs_rf_rp
    - aflpp_random_wrs_rp

- experiment: 2021-10-19
  description: "Compare Zafl to standard source-only and binary-only fuzzers."
  fuzzers:
    - aflplusplus
    - aflplusplus_zafl
    - aflplusplus_tracepc
    - aflplusplus_qemu_tracepc
    - aflplusplus_qemu

- experiment: 2021-10-15-afpp
  description: "afl++ frida test"
  fuzzers:
    - aflplusplus_frida
    - aflplusplus_frida_huge

- experiment: 2021-10-14
  description: "Compare Zafl to standard source-only and binary-only fuzzers."
  fuzzers:
    - aflplusplus
    - aflplusplus_zafl
    - aflplusplus_qemu

- experiment: 2021-10-13-aflpp
  description: "afl++ cmplog test - rerun"
  fuzzers:
    - aflplusplus_cmplog_2dictl
    - aflplusplus
    - entropic
    - honggfuzz
    - aflplusplus_frida
    - aflplusplus_frida_huge
    - aflplusplus_qemu

- experiment: 2021-10-07-aflpp
  description: "afl++ cmplog test"
  fuzzers:
    - aflplusplus_cmplog_2dictl
    - aflplusplus
    - entropic
    - honggfuzz

- experiment: 2021-10-07-aflpp
  description: "afl++ frida test"
  fuzzers:
    - aflplusplus
    - entropic
    - honggfuzz
    - afl
    - libafl
    - libafl_gsoc
    - aflplusplus_frida
    - aflplusplus_frida_huge
    - aflplusplus_qemu

- experiment: 2021-09-24-libafl
  description: "Libafl experiment with GSOC patches"
  fuzzers:
    - libafl
    - libafl_gsoc
    - aflplusplus
    - entropic
    - honggfuzz
    - afl

- experiment: 2021-09-23-blackboxeffect
  description: "Compare the fuzzer effectiveness of AFL dumb mode"
  fuzzers:
    - afl
    - pythia_effect_bb
    - aflplusplus
    - honggfuzz
    - libfuzzer

- experiment: 2021-09-08-cloning
  description: >
    Benchmark some variants of AFL++ that use different function cloning
    strategies at whole program level to achieve collision-free context
    sensitivity. Use different (smaller) sizes to study the impact of the afl map.
  type: bug
  fuzzers:
    - aflplusplus_classic_ctx
    - aflplusplus_classic_ctx_18
    - aflplusplus_classic_ctx_20
    - aflplusplus_classic_ctx_21
    - cfctx_bottom
    - cfctx_dataflow_seadsa
    - cfctx_dataflow_svf
    - cfctx_randomic
    - cfctx_params
    - cfctx_plain
    - aflplusplus_pcguard
    - cfctx_dataflow_svf_llc
    - cfctx_dataflow_seadsa_llc
    - cfctx_params_llc
    - cfctx_params_512kb
    - cfctx_params_768kb


- experiment: 2021-09-02-datadependency
  description: "Different AFL instrumentations against afldd"
  type: bug
  fuzzers:
    - afldd
    - aflpp_vs_dd

- experiment: 2021-09-01-aflpp
  description: "afl++ regression test"
  fuzzers:
    - aflplusplus
    - aflplusplus_dict2file
    - aflplusplus_dict2file2
    - entropic
    - honggfuzz

- experiment: 2021-08-31-cloning
  description: >
    Benchmark some variants of AFL++ that use different function cloning
    strategies at whole program level to achieve collision-free context
    sensitivity. Use different sizes to study the impact of the afl map.
  type: bug
  fuzzers:
    - aflplusplus_classic_ctx
    - aflplusplus_classic_ctx_18
    - aflplusplus_classic_ctx_20
    - aflplusplus_classic_ctx_23
    - cfctx_bottom
    - cfctx_dataflow_seadsa
    - cfctx_dataflow_svf
    - cfctx_randomic
    - cfctx_params
    - cfctx_plain
    - aflplusplus_pcguard
    - cfctx_dataflow_svf_llc
    - cfctx_dataflow_seadsa_llc
    - cfctx_params_llc
    - cfctx_params_512kb
    - cfctx_params_1mb
    - cfctx_params_2mb
    - cfctx_params_4mb

- experiment: 2021-08-26-aflpp
  description: "afl++ frida bigmap"
  fuzzers:
    - aflplusplus_frida_big
    - aflplusplus_frida_bigbp
    - aflplusplus_frida_bp
    - aflplusplus_frida_plain
    - aflplusplus_qemu

- experiment: 2021-08-24-aflpp
  description: "afl++ frida bigmap"
  fuzzers:
    - aflplusplus_frida_big
    - aflplusplus_frida_bigbp
    - aflplusplus_frida_bp
    - aflplusplus_frida_plain
    - aflplusplus_qemu

- experiment: 2021-08-19-aflpp
  description: "afl++ frida bigmap"
  fuzzers:
    - aflplusplus_frida_big
    - aflplusplus_frida

- experiment: 2021-08-17-aflpp
  description: "afl++ cmplog"
  fuzzers:
    - aflplusplus_frida_big
    - aflplusplus_frida

- experiment: 2021-07-30-random-params
  description: "Evaluate various random parameters for afl"
  fuzzers:
    - afl
    - afl_no_favs
    - afl_rf
    - afl_rf_u
    - afl_rf_u_wrs
    - afl_wrs
    - afl_wrs_rf
    - afl_wrs_rf_rp
    - afl_wrs_rp

- experiment: 2021-07-30-aflpp
  description: "afl++ cmplog"
  fuzzers:
    - aflplusplus
    - honggfuzz
    - aflplusplus_cmplog_2dict
    - aflplusplus_cmplog_2dictl

- experiment: 2021-07-07-aflsmartformat
  description: "aflsmartformat"
  fuzzers:
    - aflsmartformat
    - aflsmart
    - afl
- experiment: 2021-07-08-feedback
  description: "Different feedback mechanisms"
  type: bug
  fuzzers:
    - afldd
    - aflpp_vs_dd
- experiment: 2021-07-09-aflpp
  description: "afl++: frida, cmplog, symbolic"
  fuzzers:
    - aflplusplus
    - aflplusplus_cmplog_double
    - fuzzolic_aflplusplus_z3
    - fuzzolic_aflplusplus_z3dict
    - honggfuzz
    - aflplusplus_313
    - aflplusplus_cmplog_fullskip
    - aflplusplus_cmplog_2dict
    - aflplusplus_frida
    - aflplusplus_frida_better
    - aflplusplus_qemu

- experiment: 2021-07-15-saturated
  description: "Benchmark a new experimental feature for AFL++ (saturated)"
  type: bug
  oss-fuzz-corpus: true
  fuzzers:
    - aflplusplus_unusual_disabled
    - aflplusplus_unusual_enabled

- experiment: 2021-07-09-cloning
  description: >
    Benchmark some variants of AFL++ that use different function cloning
    strategies at whole program level to achieve collision-free context
    sensitivity.
  type: bug
  fuzzers:
    - aflplusplus_classic_ctx
    - cfctx_bottom
    - cfctx_dataflow_seadsa
    - cfctx_dataflow_svf
    - cfctx_randomic
    - cfctx_params
    - cfctx_plain

- experiment: 2021-07-05-saturated
  description: "Benchmark a new experimental feature for AFL++ (saturated)"
  type: bug
  oss-fuzz-corpus: true
  fuzzers:
    - aflplusplus_unusual_disabled
    - aflplusplus_unusual_enabled

- experiment: 2021-07-03-symbolic
  description: "Symbolic solver benchmark."
  fuzzers:
    - aflplusplus_cmplog_double
    - aflplusplus_qemu_double
    - eclipser_aflplusplus
    - fuzzolic_aflplusplus_z3
    - fuzzolic_aflplusplus_fuzzy
    - symcc_aflplusplus_single
    - symqemu_aflplusplus

- experiment: 2021-06-27-symbolic
  description: "Symbolic solver benchmark."
  fuzzers:
    - aflplusplus_cmplog_double
    - aflplusplus_qemu_double
    - eclipser_aflplusplus
    - fuzzolic_aflplusplus_z3
    - fuzzolic_aflplusplus_fuzzy
    - symcc_aflplusplus_single
    - symqemu_aflplusplus

- experiment: 2021-06-25-aflprefix
  description: "Requesting experiments on two new AFL variants."
  fuzzers:
    - aflprefix
    - dropfuzzer
    - afl

- experiment: 2021-06-24-aflpp-bug
  description: "Benchmark afl++ cnt variants"
  type: bug
  fuzzers:
    - aflplusplus
    - aflplusplus_x_default
    - aflplusplus_fcnt
    - aflplusplus_flcnt
    - aflplusplus_lcnt
    - honggfuzz
    - entropic

- experiment: 2021-06-24-libafl
  description: "Libafl experiment"
  fuzzers:
    - libafl
    - aflplusplus
    - aflplusplus_num
    - aflplusplus_select
    - aflplusplus_cmplog_new
    - aflplusplus_cmplog_old
    - aflplusplus_frida
    - aflplusplus_qemu
    - entropic
    - honggfuzz
    - afl

- experiment: 2021-06-23-libafl
  description: "Libafl experiment"
  fuzzers:
    - libafl
    - aflplusplus
    - aflplusplus_num
    - entropic
    - honggfuzz
    - afl

- experiment: 2021-06-18-libafl
  description: "Libafl experiment"
  fuzzers:
    - libafl
    - aflplusplus
    - aflplusplus_x_default
    - aflplusplus_num
    - aflplusplus_select
    - entropic
    - honggfuzz
    - afl

- experiment: 2021-06-17-favored-seeds
  description: "Evaluating experimental methods to favor seeds"
  fuzzers:
    - afl
    - afl_no_favored
    - afl_random_favored

- experiment: 2021-06-12-aflpp-bug
  description: "Benchmark afl++ cnt variants"
  type: bug
  fuzzers:
    - aflplusplus
    - aflplusplus_fcnt
    - aflplusplus_flcnt
    - aflplusplus_lcnt
    - honggfuzz
    - entropic

- experiment: 2021-06-16-aflpp
  description: "Benchmark afl++ and frida regressions"
  fuzzers:
    - aflplusplus
    - aflplusplus_313
    - aflplusplus_311
    - aflplusplus_frida
    - aflplusplus_frida_old
    - aflplusplus_frida_new
    - aflplusplus_qemu
    - honggfuzz
    - entropic
    - afl

- experiment: 2021-06-12-symccafl-pp
  description: "Same as 2021-06-02-symccafl-pp but saturated"
  oss-fuzz-corpus: true
  fuzzers:
    - symcc_afl
    - symcc_afl_single
    - symcc_aflplusplus
    - afl_two_instances
    - afl
    - aflfast
    - aflplusplus
    - aflsmart
    - entropic
    - eclipser
    - fairfuzz
    - honggfuzz
    - lafintel
    - libfuzzer
    - mopt

- experiment: 2021-06-12-aflpp
  description: "Benchmark AFL++ regressions"
  fuzzers:
    - aflplusplus
    - aflplusplus_313
    - aflplusplus_311
    - aflplusplus_frida
    - aflplusplus_frida_old
    - aflplusplus_qemu
    - aflplusplus_fcnt
    - aflplusplus_flcnt
    - aflplusplus_lcnt
    - honggfuzz

- experiment: 2021-06-11-aflpp-sat
  description: "Benchmark AFL++ (saturated)"
  oss-fuzz-corpus: true
  fuzzers:
    - aflplusplus_x
    - aflplusplus_x_c1
    - aflplusplus_x_c1a
    - aflplusplus_x_c1t
    - aflplusplus_x_c2
    - aflplusplus_x_c2a
    - aflplusplus_x_c2t
    - aflplusplus_x_d2f
    - aflplusplus_x_eh
    - aflplusplus_x_trim
    - aflplusplus_x_default
    - honggfuzz
    - aflplusplus

- experiment: 2021-06-07-saturated-fix
  description: "Benchmark a new experimental feature for AFL++ (saturated)"
  type: bug
  oss-fuzz-corpus: true
  fuzzers:
    - aflplusplus_unusual_disabled
    - aflplusplus_unusual_enabled
    - aflplusplus_unusual_partial
    - aflplusplus_unusual_enabled_early
    - aflplusplus_unusual_partial_early

- experiment: 2021-06-07-aflpp
  description: "test threadsafe mode and collect frida cores"
  fuzzers:
    - aflplusplus
    - aflplusplus_313
    - aflplusplus_frida
    - aflplusplus_threadsafe
    - aflplusplus_zero
    - honggfuzz

- experiment: 2021-06-03-aflpp
  description: "Benchmark a new experimental feature for AFL++"
  type: bug
  fuzzers:
    - aflplusplus_unusual_disabled
    - aflplusplus_unusual_enabled
    - aflplusplus_unusual_partial

- experiment: 2021-06-02-symccafl-pp
  description: >
               Symcc experiment. The difference between this and
               2021-06-01-symccafl is that we now have a version of
               symcc in combination with aflplusplus. Some bug fixing in
               symcc has happened, which makes it less prone to crashing.
               The bug fixing is primarily for the aflplusplus hybrid,
               since the bugs that were fixed has not been notable
               (maybe seen once) in the symcc-afl combination.
               Finally, we have added an increase in the timeout
               of how often symcc runs, switching it from every
               5 sec to ever 20 sec. Finally, in the aflplusplus
               hybrid there is no use of afl-showmap, which means
               all seeds created by symcc are pushed into the afl
               queue. This changes the symcc set up as there is no
               filtering done on the seeds pushed to afl.
  fuzzers:
    - symcc_afl
    - symcc_afl_single
    - symcc_aflplusplus
    - afl_two_instances
    - afl
    - aflfast
    - aflplusplus
    - aflsmart
    - entropic
    - eclipser
    - fairfuzz
    - honggfuzz
    - lafintel
    - libfuzzer
    - mopt

- experiment: 2021-06-01-symccafl
  description: >
               Symcc-AFL test. The difference between this and
               2021-05-29-symccafl is that we now have afl benchmarks
               that run multiple instances of afl. This is for
               comparison purposes since symcc also utilises mutliple
               processes. The goal is to try and avoid any bias due
               to more total CPU time.
  fuzzers:
    - symcc_afl
    - symcc_afl_single
    - afl_two_instances
    - afl
    - aflfast
    - aflplusplus
    - aflsmart
    - entropic
    - eclipser
    - fairfuzz
    - honggfuzz
    - lafintel
    - libfuzzer
    - mopt
- experiment: 2021-06-02
  description: "Experiment to compare afl with honggfuzz and libfuzzer"
  fuzzers:
    - afl
    - aflplusplus
    - honggfuzz
    - libfuzzer
    - entropic

- experiment: 2021-05-29-symccafl
  description: "Symcc-AFL test with most benchmarks"
  fuzzers:
    - symcc_afl
    - afl
    - aflfast
    - aflplusplus
    - aflsmart
    - entropic
    - eclipser
    - fairfuzz
    - honggfuzz
    - lafintel
    - libfuzzer
    - mopt

- experiment: 2021-05-25-symccafl
  description: "Symcc-AFL first test"
  fuzzers:
    - symcc_afl
    - afl
    - aflfast
    - aflplusplus
    - aflsmart
    - entropic
    - eclipser
    - fairfuzz
    - honggfuzz
    - lafintel
    - libfuzzer
    - mopt

- experiment: 2021-05-25-cloning
  description: >
    Benchmark some variants of AFL++ that use different function cloning
    strategies at whole program level to achieve collision-free context
    sensitivity.
  type: bug
  fuzzers:
    - aflplusplus_classic
    - aflplusplus_classic_ctx
    - aflplusplus_pcguard
    - aflplusplus_pcguard_bitcode
    - aflplusplus_pcguard_ctx
    - aflplusplus_pcguard_ctx_bfs
    - aflplusplus_pcguard_ctx_randomic
    - aflplusplus_pcguard_ctx_uniform
    - aflplusplus_pcguard_ctx_params

- experiment: 2021-05-25-aflpp
  description: "afl++ release test"
  fuzzers:
    - aflplusplus
    - aflplusplus_optimal
    - aflplusplus_312
    - aflplusplus_311
    - honggfuzz
    - entropic

- experiment: 2021-05-14-aflpp
  description: "afl++ qemu + frida variants"
  fuzzers:
    - honggfuzz_qemu
    - afl_qemu
    - aflplusplus_frida
    - aflplusplus_frida_inmem
    - aflplusplus_qemu

- experiment: 2021-05-09-aflpp
  description: "afl++ qemu + frida variants"
  fuzzers:
    - honggfuzz
    - aflplusplus
    - aflplusplus_optimal
    - aflplusplus_312
    - aflplusplus_311
    - aflplusplus_frida
    - aflplusplus_frida_inmem
    - aflplusplus_qemu
    - aflplusplus_qemu_inmem

- experiment: 2021-04-22-bwhua
  fuzzers:
    - aflplusplus
    - entropic
    - fairfuzz
  description: "A survey for a class project by bwhua"

- experiment: 2021-04-17-aflpp
  description: "afl++ havoc + qemu mode variants"
  fuzzers:
    - honggfuzz
    - aflplusplus
    - aflplusplus_optimal
    - aflplusplus_312
    - aflplusplus_311
    - aflplusplus_qemu_cmplog
    - aflplusplus_qemu
    - aflplusplus_qemu_inmem
    - aflplusplus_qemu_cmplog_inmem
    - afl_qemu
    - honggfuzz_qemu

- experiment: 2021-04-14-aflpp
  description: "afl++ havoc + qemu mode variants"
  fuzzers:
    - aflplusplus
    - aflplusplus_312
    - aflplusplus_311
    - aflplusplus_havoc
    - aflplusplus_havoc2
    - aflplusplus_qemu_cmplog
    - aflplusplus_qemu_plain
    - aflplusplus_qemu
    - aflplusplus_qemu_plaininmem

- experiment: 2021-04-08
  description: >
    Test modified strcmp handling that records the full string arguments in the
    table of recent compares even if they are of different lengths and uses the
    lengths of both arguments for more targeted mutations derived from TORCW.
  fuzzers:
    - libfuzzer
    - libfuzzer_vartorcw

- experiment: 2021-04-08-bug
  description: >
    Test modified strcmp handling that records the full string arguments in the
    table of recent compares even if they are of different lengths and uses the
    lengths of both arguments for more targeted mutations derived from TORCW.
  type: bug
  fuzzers:
    - libfuzzer
    - libfuzzer_vartorcw

- experiment: 2021-03-31
  description: "afl++ collision free context sensitivity"
  fuzzers:
    - aflplusplus_classic
    - aflplusplus_classic_ctx
    - aflplusplus_pcguard
    - aflplusplus_pcguard_ctx
    - aflplusplus_pcguard_ctx_indirects

- experiment: 2021-03-27-aflpp
  description: "afl++ havoc+cmplog variants"
  fuzzers:
    - aflplusplus
    - aflplusplus_312
    - aflplusplus_311
    - aflplusplus_310
    - aflplusplus_havoc
    - aflplusplus_havoc2
    - aflplusplus_havoc3
    - aflplusplus_havoc60
    - aflplusplus_cmplog_add

- experiment: 2021-03-23-aflpp
  description: "afl++ release comparison"
  fuzzers:
    - aflplusplus_optimal_flcnt
    - aflplusplus_flcnt
    - aflplusplus_optimal
    - aflplusplus_havoc
    - aflplusplus
    - aflplusplus_311
    - aflplusplus_310
    - aflplusplus_300
    - entropic
    - honggfuzz

- experiment: 2021-03-16-aflpp
  description: "afl++ release comparison"
  fuzzers:
    - aflplusplus_optimal_flcnt
    - aflplusplus_flcnt
    - aflplusplus_optimal
    - aflplusplus
    - aflplusplus_311
    - aflplusplus_310
    - aflplusplus_300
    - entropic
    - honggfuzz

- experiment: 2021-05-12-aflpp-bug
  description: "afl++ ctx on bugs"
  type: bug
  fuzzers:
    - aflplusplus
    - aflplusplus_classic
    - aflplusplus_ctx
    - aflplusplus_ctx1
    - aflplusplus_ctx2
    - aflplusplus_ctx3
    - aflplusplus_ctx4

- experiment: 2021-05-12-aflpp
  description: "afl++ release comparison"
  fuzzers:
    - aflplusplus_optimal_flcnt
    - aflplusplus_flcnt
    - aflplusplus_optimal
    - aflplusplus
    - aflplusplus_310
    - aflplusplus_300
    - entropic
    - honggfuzz

- experiment: 2021-03-12-aflpp-bug
  description: "afl++ counter test on bugs"
  type: bug
  fuzzers:
    - aflplusplus_cmplog_introspection
    - aflplusplus_optimal_flcnt
    - aflplusplus_flcnt
    - aflplusplus_optimal_lcnt
    - aflplusplus_lcnt
    - aflplusplus_optimal_fcnt
    - aflplusplus_fcnt
    - aflplusplus_optimal
    - aflplusplus
    - aflplusplus_havoc

- experiment: 2021-03-12-aflpp
  description: "afl++ ctx + counter test"
  fuzzers:
    - aflplusplus_cmplog_introspection
    - aflplusplus_optimal_flcnt
    - aflplusplus_flcnt
    - aflplusplus_optimal_lcnt
    - aflplusplus_lcnt
    - aflplusplus_optimal_fcnt
    - aflplusplus_fcnt
    - aflplusplus_optimal
    - aflplusplus
    - aflplusplus_havoc
    - aflplusplus_classic
    - aflplusplus_ctx
    - aflplusplus_ctx1
    - aflplusplus_ctx2
    - aflplusplus_ctx3
    - aflplusplus_ctx4

- experiment: 2021-03-07-aflpp-bug
  description: "afl++ cmplog introspection bug"
  type: bug
  fuzzers:
    - aflplusplus_cmplog_introspection
    - aflplusplus_optimal_flcnt
    - aflplusplus_flcnt
    - aflplusplus_optimal
    - aflplusplus
    - aflplusplus_havoc

- experiment: 2021-03-07-aflpp
  description: "afl++ cmplog introspection"
  fuzzers:
    - aflplusplus
    - aflplusplus_optimal
    - aflplusplus_flcnt
    - aflplusplus_optimal_flcnt
    - aflplusplus_cmplog_introspection
    - aflplusplus_cmplog_fail96
    - aflplusplus_cmplog_4k
    - aflplusplus_cmplog_12k
    - aflplusplus_cmplog_16k
    - aflplusplus_cmplog_24k
    - aflplusplus_havoc

- experiment: 2021-03-05-aflpp-bug
  description: "afl++ cmplog introspection bug"
  type: bug
  fuzzers:
    - aflplusplus_introspection
    - aflplusplus_introspection2
    - aflplusplus_cmplog_introspection
    - aflplusplus_optimal_flcnt
    - aflplusplus_flcnt
    - aflplusplus_optimal
    - aflplusplus

- experiment: 2021-03-05-aflpp
  description: "afl++ cmplog introspection"
  fuzzers:
    - aflplusplus
    - aflplusplus_optimal
    - aflplusplus_flcnt
    - aflplusplus_optimal_flcnt
    - aflplusplus_introspection
    - aflplusplus_introspection2
    - aflplusplus_cmplog_introspection

- experiment: 2021-02-26-aflpp-bug
  description: "optimal test + cmplog variants bug"
  type: bug
  fuzzers:
    - aflplusplus_introspection
    - aflplusplus_introspection2
    - aflplusplus_cmplog_introspection
    - aflplusplus_optimal_flcnt
    - aflplusplus_flcnt
    - aflplusplus_optimal
    - aflplusplus

- experiment: 2021-02-26-aflpp
  description: "optimal test + cmplog variants"
  fuzzers:
    - aflplusplus
    - aflplusplus_optimal
    - aflplusplus_flcnt
    - aflplusplus_optimal_flcnt
    - aflplusplus_cmplog_fail96
    - aflplusplus_cmplog_12k
    - aflplusplus_introspection
    - aflplusplus_introspection2
    - aflplusplus_cmplog_introspection

- experiment: 2021-02-24-aflpp-bug
  description: "test the buffer boundaries feedback (afl_buf)"
  type: bug
  fuzzers:
    - aflplusplus
    - aflplusplus_optimal
    - aflplusplus_flcnt

- experiment: 2021-02-24-aflpp
  description: "optimal test + cmplog variants"
  fuzzers:
    - aflplusplus
    - aflplusplus_optimal
    - aflplusplus_cmplog_per5
    - aflplusplus_cmplog_per15
    - aflplusplus_cmplog_fail192
    - aflplusplus_cmplog_fail256
    - aflplusplus_cmplog_24k
    - aflplusplus_weak
    - aflplusplus_flcnt

- experiment: 2021-02-22-afl-buf
  description: "test the buffer boundaries feedback (afl_buf)"
  type: bug
  fuzzers:
    - afl
    - aflplusplus
    - aflplusplus_optimal
    - afl_buf
    - weizz_qemu

- experiment: 2021-02-22-aflpp
  description: "optimal test + cmplog variants"
  fuzzers:
    - aflplusplus
    - aflplusplus_optimal
    - aflplusplus_explore
    - aflplusplus_coe
    - aflplusplus_arith
    - aflplusplus_cmplog_per10
    - aflplusplus_cmplog_per30
    - aflplusplus_cmplog_fail64
    - aflplusplus_cmplog_fail128
    - aflplusplus_cmplog_8k
    - aflplusplus_u16

- experiment: 2021-02-17-aflpp
  description: "make optimal optimal again"
  fuzzers:
    - aflplusplus_plain
    - aflplusplus_lto
    - aflplusplus_lto_2mb
    - aflplusplus_lto_500mb
    - aflplusplus_lto_cmplog
    - aflplusplus_lto_laf
    - aflplusplus_lto_mopt

- experiment: 2021-02-09-aflpp
  description: "cmplog variants"
  fuzzers:
    - aflplusplus
    - aflplusplus_cmplog
    - aflplusplus_cmplog_1
    - aflplusplus_cmplog_max4k
    - aflplusplus_cmplog_transform
    - aflplusplus_cmplog_old
    - aflplusplus_v300c

- experiment: 2021-02-04-aflpp
  description: "cmplog variants + auto map size"
  fuzzers:
    - aflplusplus
    - aflplusplus_cmplog
    - aflplusplus_cmplog_1
    - aflplusplus_cmplog_old
    - aflplusplus_cmplog_max4k
    - aflplusplus_cmplog_transform
    - aflplusplus_v300c

- experiment: 2021-02-01-aflpp
  description: "cmplog variants + auto map size"
  fuzzers:
    - aflplusplus
    - aflplusplus_cmplog
    - aflplusplus_cmplog_1
    - aflplusplus_cmplog_old
    - aflplusplus_cmplog_max4k
    - aflplusplus_cmplog_transform
    - aflplusplus_v300c

- experiment: 2021-01-30-aflpp-afl
  description: "cmplog variants"
  fuzzers:
    - aflplusplus_cmplog
    - aflplusplus_cmplog_60
    - aflplusplus_cmplog_300
    - aflplusplus_cmplog_select
    - aflplusplus_cmplog_arith
    - aflplusplus_cmplog_lowfail

- experiment: 2021-01-27-aflpp-afl
  description: "plain afl++ vs afl"
  fuzzers:
    - aflplusplus_trim
    - afl

- experiment: 2021-01-27-aflpp-bug
  description: "afl++ trim vs notrim bug"
  type: bug
  fuzzers:
    - aflplusplus_trim
    - aflplusplus_notrim

- experiment: 2021-01-25-aflpp
  description: "afl++ cmplog"
  fuzzers:
    - aflplusplus_cmplog
    - aflplusplus_cmplog12_1
    - aflplusplus_cmplog12_2
    - aflplusplus_cmplog12_transform_1
    - aflplusplus_cmplog12_transform_2
    - aflplusplus_cmplog123_1
    - aflplusplus_cmplog123_2
    - aflplusplus_cmplog123_transform_1
    - aflplusplus_cmplog123_transform_2

- experiment: 2021-01-22-aflpp
  description: "afl++ cmplog + notrim"
  fuzzers:
    - aflplusplus
    - aflplusplus_notrim
    - aflplusplus_cmplog_v1
    - aflplusplus_cmplog_v2
    - aflplusplus_cmplog_v3
    - aflplusplus_cmplog_v2_comb
    - aflplusplus_cmplog_v2_arith
    - aflplusplus_cmplog_v1_0
    - aflplusplus_cmplog_v1_5
    - aflplusplus_cmplog_v1_2
    - aflplusplus_cmplog_v2_transform
    - aflplusplus_cmplog_v2_transform2

- experiment: 2021-01-21-aflpp
  description: "afl++ cmplog + notrim"
  fuzzers:
    - aflplusplus
    - aflplusplus_notrim
    - aflplusplus_cmplog_v1
    - aflplusplus_cmplog_v2
    - aflplusplus_cmplog_v3
    - aflplusplus_cmplog_v2_comb
    - aflplusplus_cmplog_v2_arith
    - aflplusplus_cmplog_v1_0
    - aflplusplus_cmplog_v1_5
    - aflplusplus_cmplog_v1_2
    - aflplusplus_cmplog_v2_transform
    - aflplusplus_cmplog_v2_transform2

- experiment: 2021-01-20-aflpp
  description: "afl++ cmplog + notrim"
  fuzzers:
    - aflplusplus
    - aflplusplus_notrim
    - aflplusplus_cmplog_stable
    - aflplusplus_cmplog_dev
    - aflplusplus_cmplog_v1
    - aflplusplus_cmplog_v2
    - aflplusplus_cmplog_v3
    - aflplusplus_cmplog_v2_comb
    - aflplusplus_cmplog_v2_arith

- experiment: 2021-01-19-aflpp
  description: "afl++ cmplog + schedule weighting"
  fuzzers:
    - aflplusplus
    - aflplusplus_notrim
    - aflplusplus_cmplog_stable
    - aflplusplus_cmplog_dev
    - aflplusplus_cmplog_v1
    - aflplusplus_cmplog_v2
    - aflplusplus_cmplog_v3
    - aflplusplus_cmplog_v2_comb
    - aflplusplus_cmplog_v2_arith

- experiment: 2021-01-18-aflpp
  description: "afl++ cmplog + schedule weighting"
  fuzzers:
    - aflplusplus
    - aflplusplus_notrim
    - aflplusplus_cmplog_stable
    - aflplusplus_cmplog_dev
    - aflplusplus_cmplog_v1
    - aflplusplus_cmplog_v2
    - aflplusplus_cmplog_v3
    - aflplusplus_cmplog_v2_comb
    - aflplusplus_cmplog_v2_arith

- experiment: 2021-01-11-aflpp
  description: "afl++ cmplog + schedule weighting"
  fuzzers:
    - aflplusplus
    - aflplusplus_cmplog
    - aflplusplus_cmplog_new
    - aflplusplus_cmplog_variant
    - aflplusplus_cmplog_variant2
    - aflplusplus_cmplog_variant3
    - aflplusplus_schedule
    - aflplusplus_schedule_explore

- experiment: 2021-01-08-aflpp
  description: "afl++ cmplog + schedule weighting"
  fuzzers:
    - aflplusplus
    - aflplusplus_cmplog
    - aflplusplus_cmplog_new
    - aflplusplus_cmplog_variant
    - aflplusplus_cmplog_variant2
    - aflplusplus_schedule
    - aflplusplus_schedule_explore

- experiment: 2021-01-06-aflpp
  description: "afl++ cmplog + schedule weighting"
  fuzzers:
    - aflplusplus
    - aflplusplus_cmplog
    - aflplusplus_cmplog_new
    - aflplusplus_cmplog_variant
    - aflplusplus_schedule
    - aflplusplus_schedule_explore

- experiment: 2021-01-02
  description: "afl++ schedule weighting"
  fuzzers:
    - aflplusplus
    - aflplusplus_schedule
    - aflplusplus_schedule_explore

- experiment: 2020-12-29-bug
  description: "afl++ introspection bug"
  type: bug
  fuzzers:
    - aflplusplus_introspection
    - aflplusplus_introspection2

- experiment: 2020-12-29
  description: "afl++ introspection"
  fuzzers:
    - aflplusplus
    - aflplusplus_schedule
    - aflplusplus_optimal
    - aflplusplus_introspection
    - aflplusplus_introspection2

- experiment: 2020-12-28-bug
  description: "afl++ introspection bug"
  type: bug
  fuzzers:
    - aflplusplus_introspection
    - aflplusplus_introspection2

- experiment: 2020-12-28
  description: "afl++ introspection"
  fuzzers:
    - aflplusplus
    - aflplusplus_schedule
    - aflplusplus_optimal
    - aflplusplus_introspection
    - aflplusplus_introspection2

- experiment: 2020-12-26
  description: "compare aflplusplus_eclipser vs aflplusplus_double"
  fuzzers:
    - aflplusplus
    - aflplusplus_eclipser
    - aflplusplus_double

- experiment: 2020-12-25
  description: "best of current state"
  fuzzers:
    - aflplusplus
    - aflplusplus_optimal
    - entropic
    - honggfuzz
    - eclipser
    - afl
    - aflplusplus_eclipser

- experiment: 2020-12-23
  description: "best of current state"
  fuzzers:
    - aflplusplus
    - aflplusplus_optimal
    - entropic
    - honggfuzz
    - eclipser
    - afl

- experiment: 2020-12-22-bug
  description: "afl++ bugs benchmarking"
  type: bug
  fuzzers:
    - aflplusplus
    - aflplusplus_optimal
    - aflplusplus_bug_laf
    - aflplusplus_bug_dict

- experiment: 2020-12-18
  description: "benchmark romu and skim"
  fuzzers:
    - aflplusplus
    - aflplusplus_optimal
    - aflplusplus_bug_laf
    - aflplusplus_bug_dict
    - aflplusplus_skim_romu_fixed
    - aflplusplus_skim_romu
    - aflplusplus_romu_fixed
    - aflplusplus_romu
    - aflplusplus_skim_fixed
    - aflplusplus_skim

- experiment: 2020-12-11
  description: "release comparison: afl++ 2.68c vs 3.00c"
  fuzzers:
    - aflplusplus_268c
    - aflplusplus_300c
    - aflplusplus_268c_qemu
    - aflplusplus_300c_qemu

- experiment: 2020-12-09
  description: "test afl++ schedule changes, 2nd"
  fuzzers:
    - aflplusplus_explore
    - aflplusplus_exploit
    - aflplusplus_explore_weight
    - aflplusplus_exploit_weight
    - aflplusplus_fast_new
    - aflplusplus_coe_new

- experiment: 2020-12-08
  description: "test afl++ schedule changes"
  fuzzers:
    - aflplusplus_explore
    - aflplusplus_exploit
    - aflplusplus_explore_weight
    - aflplusplus_exploit_weight
    - aflplusplus_fast_old
    - aflplusplus_coe_old
    - aflplusplus_fast_new
    - aflplusplus_coe_new

- experiment: 2020-12-05
  description: "AFL++ schedules"
  fuzzers:
    - aflplusplus
    - aflplusplus_fast_v2
    - aflplusplus_fast_v2_branches
    - aflplusplus_fast_v2_noperf
    - aflplusplus_fast_v2_nolog
    - aflplusplus_coe_v2_cutoff
    - aflplusplus_coe_v2

- experiment: 2020-12-04
  description: "AFL++ 2.68c qemu mode"
  fuzzers:
    - aflplusplus_268c_qemu
    - aflplusplus_qemu

- experiment: 2020-12-03
  description: "AFL++ some fast variants"
  fuzzers:
    - aflplusplus
    - aflplusplus_fast_v2
    - aflplusplus_fast_v2_add
    - aflplusplus_fast_v2_depth
    - aflplusplus_fast_v2_cutoff
    - aflplusplus_fast_v2_lessperf
    - aflplusplus_fast_v2_moreperf
    - aflplusplus_fast_v2_fuzzlevel

- experiment: 2020-11-08
  description: "AFL++ seed selection test + introspection"
  fuzzers:
    - aflplusplus
    - aflplusplus_oldnew
    - aflplusplus_introspection

- experiment: 2020-11-05
  description: "AFL++ mutator experiments (retry failed 2020-11-02)"
  fuzzers:
    - aflplusplus
    - aflplusplus_268c
    - aflplusplus_havoc
    - aflplusplus_libfuzzer
    - aflplusplus_honggfuzz
    - aflplusplus_mopt
    - aflplusplus_mopt_both
    - aflplusplus_noextrasplice
    - afl

- experiment: 2020-11-04
  description: "AFL++ mutator experiments (again)"
  fuzzers:
    - aflplusplus
    - aflplusplus_mopt
    - aflplusplus_mopt_both
    - aflplusplus_noextrasplice
    - aflplusplus_nofavskip
    - aflplusplus_introspection

- experiment: 2020-11-02
  description: "AFL++ mutator experiments"
  fuzzers:
    - aflplusplus
    - aflplusplus_268c
    - aflplusplus_havoc
    - aflplusplus_libfuzzer
    - aflplusplus_honggfuzz
    - aflplusplus_mopt
    - aflplusplus_mopt_both
    - aflplusplus_noextrasplice
    - afl

- experiment: 2020-11-01
  description: "AFL++ time-based schedules."
  fuzzers:
    - aflplusplus
    - aflplusplus_fast_v1
    - aflplusplus_fast_v2
    - aflplusplus_fast_v1_time
    - aflplusplus_fast_v2_time

- experiment: 2020-10-27
  description: "Official experiment"
  fuzzers:
    - afl
    - aflfast
    - aflplusplus
    - aflplusplus_optimal
    - aflsmart
    - entropic
    - eclipser
    - fairfuzz
    - honggfuzz
    - lafintel
    - libaflfuzzer
    - libfuzzer
    - mopt


- experiment: 2020-10-26
  description: "test new memcache algorithm, hopefully for the last time"
  fuzzers:
    - aflplusplus_fixed
    - aflplusplus_memcache_2mb
    - aflplusplus_memcache_20mb
    - aflplusplus_memcache_200mb


- experiment: 2020-10-25
  description: >
    These are AFLPlusplus experiments. Using Marc's implementation of the Vose
    alias algorithm to implement v2. Our previous AFL implementation overflowed
    the AFL 32-bit random number generator (UR) and was highly inefficient,
    requiring on random number for each element in the queue until one element
    is chosen. This is also to test an upcoming pull request to reduce the
    AFL++ memory footprint (u32* -> u8*). Evaluations of v1 points to a lower
    bound on perf_score. In the previous experiments, there was an integer
    division error which assigned perf_score=1 to seeds that were already
    fuzzed. If the perf_score for seeds is below a certain threshold,
    the overhead from switching between seeds becomes noticeable, resulting in
    less execs/sec. Generally, with rapid in-process fuzzing (>10k execs/sec),
    we need to minimize the time spent in the fuzzer. Perf_score allows to
    distribute some of this overhead across perf_score many execs.
  fuzzers:
    - aflplusplus_fast_v1
    - aflplusplus_fast_v2
    - aflplusplus_coe_lessmem
    - aflplusplus_fast_lessmem
    - aflplusplus_fast_v2_late
    - aflplusplus_fast_branches_v2
    - aflplusplus


- experiment: 2020-10-24
  description: >
    There are mainly two versions; one boosts via perf_score and one that
    boosts via selection probability (v2). The one that boosts via perf_score
    spends 4x more time per seed compared to vanilla AFL at the beginning of the
    campaign when most seeds are still rare. In the previous experiment, it was
    activated only from the third queue cycle (unsuccessfully). Now, it will
    reduce perf_score to match vanilla AFL at the beginning, and increase as the
    seed is chosen more often, but is still rare. For the version that boosts
    via selection score (v2), the opposite is done. We reduce the probability
    for seeds that have already been chosen several times. In the previous
    experiment, There was also a bug in choosing based on hit counts. We have
    two late boosting schedules that prioritize seeds added later (late). There
    are two additional schedules; nohandicap disables the handicap bonus (as
    we already penalize seeds that have been chosen several times) while
    spliceless reduces energy on splicing even further.
  fuzzers:
    - afl_fast_branches_v2_late
    - afl_fast_branches_v2
    - afl_fast_v2_nohandicap
    - afl_fast_v2_spliceless
    - afl_fast_v2_late
    - afl_fast_v2
    - afl_fast
    - afl


- experiment: 2020-10-23-2
  description: >
    Experiment aflplusplus_cmplog and aflplusplus_dict2file variants with other fuzzers
  fuzzers:
    - aflplusplus_cmplog
    - aflplusplus_dict2file
    - afl
    - aflfast
    - aflsmart
    - lafintel
    - fairfuzz
    - libfuzzer
    - entropic
    - honggfuzz

- experiment: 2020-10-23
  description: "test new memcache algorithm"
  fuzzers:
    - aflplusplus_fixed
    - aflplusplus_memcache_2mb
    - aflplusplus_memcache_2mb_old
    - aflplusplus_memcache_2mb_new
    - aflplusplus_memcache_20mb
    - aflplusplus_memcache_200mb
    - aflplusplus_memcache_200mb_old

- experiment: 2020-10-22-2
  description: "Fix bugs in v2-schedules and tune others."
  fuzzers:
    - afl
    - afl_fast
    - afl_fast_v2
    - afl_fast_agg
    - afl_fast_quick
    - afl_fast_branches_v2

- experiment: 2020-10-20
  description: >
    The last experiment (afl_fast_nocycle vs afl_fast) where we modified the
    queue_cycle to facilitate a rapid progression through the queue without
    penalty was successful. In this experiment, we move the power schedule from
    the modifying perf_score to modifying the probability to select a seed.
    For all of afl_fast_*_v2, AFL will not proceed through the queue from
    first to last seed, but rather jump to the most interesting seeds first.
    In the last experiment, afl_fast_branches_u8 and afl_fast_branches_u16
    contained a bug, where we never progressed beyond the first cycle.
    Trying a fixed version, that is also integrated with the moved fast
    power schedule.
  fuzzers:
    - afl
    - afl_fast
    - afl_coe_v2
    - afl_fast_v2
    - afl_fast_v2_exp
    - afl_fast_branches_v2

- experiment: 2020-10-21
  description: "further memcache tests with fixed random"
  fuzzers:
    - aflplusplus_fixed
    - aflplusplus_optimal
    - aflplusplus_memcache_2mb
    - aflplusplus_memcache_5mb
    - aflplusplus_memcache_20mb
    - aflplusplus_memcache_200mb

- experiment: 2020-10-19
  description: >
    Experiments from 2020-10-17 showed quite some overhead [afl vs afl_nofast].
    Checking overhead of xxh3 (afl_xxh3). Reduced overhead of addressing 8MB
    of memory for hit counts (afl_fast, etc. u8* instead of u32*). After some
    debugging, I found that schedules that speed up cycles are penalized,
    because queue_cycle determines a seed's handicap (fuzzed 4x longer) and the
    size of the mutated blocks in the seed (larger blocks for later cycles).
    For schedules afl_fast_no_cycles, afl_oldfast_1, afl_fast_branches_u8/16,
    the current cycle is computed as "fuzzed_paths / queued_paths".
  fuzzers:
    - afl
    - afl_fast
    - afl_xxh3
    - afl_oldfast_1
    - afl_fast_nocycle
    - afl_fast_branches_u8
    - afl_fast_branches_u16

- experiment: 2020-10-18
  description: "further memcache tests and test current vs 2.68c"
  fuzzers:
    - aflplusplus
    - aflplusplus_268c
    - aflplusplus_optimal
    - aflplusplus_memcache_2mb
    - aflplusplus_memcache_20mb
    - aflplusplus_memcache_50mb
    - aflplusplus_memcache_200mb

- experiment: 2020-10-17
  description: >
    Evaluating several AFL schedules. There are two edge-count-based boosting
    schedules (afl_branches_u8, afl_branches_16). For each edge, AFL already
    maintains favourite seeds (the fastest and smallest seed). We choose
    identify rarely executed edges and mark those favourites as 'champions',
    and skip most non-champions as long as some champions exist. There are two
    FAST schedules that also consider the number of times a seed is fuzzed
    (afl_old_fast_1, afl_old_fast_025). There are two schedules that further
    de-prioritize slow seeds (afl_quick, afl_fast_quick). In previous
    experiments, we observed that AFL doesn't get through the entire queue in
    23 hours. There are five baselines (afl, afl_shuffled, afl_nofast,
    afl_fast, and afl_coe) where afl_shuffled starts with a shuffled queue,
    and afl_nofast uses xxh3 for hashing.

  fuzzers:
    - afl
    - afl_coe
    - afl_fast
    - afl_quick
    - afl_nofast
    - afl_shuffled
    - afl_oldfast_1
    - afl_fast_quick
    - afl_oldfast_025
    - afl_fast_branches_u8
    - afl_fast_branches_u16

- experiment: 2020-10-16
  description: "memcache test"
  fuzzers:
    - aflplusplus
    - aflplusplus_optimal
    - aflplusplus_memcache_2000mb
    - aflplusplus_memcache_2mb
    - aflplusplus_memcache_pre

- experiment: 2020-10-15
  fuzzers:
    - aflplusplus
    - aflplusplus_optimal
    - aflplusplus_memcache_2000mb
    - aflplusplus_memcache_2mb
    - aflplusplus_memcache_pre

- experiment: 2020-10-13-2
  fuzzers:
    - afl
    - afl_coe
    - afl_fast_32
    - afl_oldcoe_16
    - afl_oldfast_4
    - afl_oldfast_16
    - afl_fast_nofav
    - afl_fast_branches
    - afl_fast_branches2

- experiment: 2020-10-13
  fuzzers:
    - aflplusplus
    - aflplusplus_explore
    - aflplusplus_coe_z
    - aflplusplus_explore_z
    - aflplusplus_memcache
    - aflplusplus_memcache_inf

- experiment: 2020-10-12
  fuzzers:
    - aflplusplus
    - aflplusplus_optimal
    - aflplusplus_nocycles
    - aflplusplus_explore
    - honggfuzz
    - entropic
    - entropic_magicbytes

- experiment: 2020-10-10
  fuzzers:
    - afl
    - afl_fast_32
    - afl_fast_xxh3
    - afl_fast_branches
    - afl_fast_spliceless
    - afl_fast_spliceless2
    - afl_fast_nohits_srsly
    - afl_nohandicap_spliceless
    - afl_nohandicap_spliceless2

- experiment: 2020-10-09
  fuzzers:
    - aflplusplus
    - aflplusplus_nocycles
    - aflplusplus_memcache
    - aflplusplus_memcache_inf

- experiment: 2020-10-07
  fuzzers:
    - afl
    - afl_32
    - afl_fast
    - afl_fast_32
    - afl_fast_late_32
    - afl_fast_coll_32
    - afl_fast_nohits_32
    - afl_fast_nohandicap_late_32

- experiment: 2020-10-05-aflfast
  fuzzers:
    - aflplusplus_explore
    - aflplusplus_coe
    - aflplusplus_coe_24
    - aflplusplus_coe_48
    - aflplusplus_coe_64
    - aflplusplus_fast
    - aflplusplus_fast_24
    - aflplusplus_fast_48
    - aflplusplus_fast_64

- experiment: 2020-10-05
  fuzzers:
    - afl
    - afl_fast
    - afl_fast_nohandicap
    - afl_fast_nohandicap_late
    - afl_fast_nohandicap_late_2
    - afl_fast_nohandicap_late_s
    - afl_fast_nohandicap_late_o
    - afl_fast_nohandicap_late_32

- experiment: 2020-10-01-lightweizz
  fuzzers:
    - aflplusplus
    - aflplusplus_lightweizz
    - weizz_qemu
    - aflsmart
    - afl

- experiment: 2020-10-01
  fuzzers:
    - aflplusplus_coe
    - aflplusplus_fast
    - aflplusplus_coe_skip
    - aflplusplus_fast_skip
    - aflplusplus_coe_nofav
    - aflplusplus_fast_nofav
    - aflplusplus_coe_rareoften
    - aflplusplus_fast_rareoften
    - aflplusplus_coe_maxfactor
    - aflplusplus_fast_maxfactor

- experiment: 2020-09-30
  fuzzers:
    - aflplusplus_coe
    - aflplusplus_fast
    - aflplusplus_rare
    - aflplusplus_exploit
    - aflplusplus_explore
    - aflplusplus_exploit_48
    - aflplusplus_exploit_64
    - aflplusplus_explore_min8
    - aflplusplus_explore_min16
    - aflplusplus_explore_pow3
    - aflplusplus_explore_pow5
    - libaflfuzzer

- experiment: 2020-09-26
  fuzzers:
    - aflplusplus_exploit # baseline
    - aflplusplus_explore # baseline
    - aflplusplus_coe2
    - aflplusplus_coe3
    - aflplusplus_coe4
    - aflplusplus_fast2
    - aflplusplus_fast3
    - aflplusplus_fast4
    - aflplusplus_coe2_shorthandicap
    - aflplusplus_fast2_shorthandicap

- experiment: 2020-09-25
  fuzzers:
    - libaflfuzzer
    - aflplusplus_coe3
    - aflplusplus_exploit
    - aflplusplus_exploit_12
    - aflplusplus_exploit_16
    - aflplusplus_exploit_24
    - aflplusplus_exploit_28
    - aflplusplus_explore_pow4
    - aflplusplus_explore_pow5
    - aflplusplus_explore
    - aflplusplus_mmopt

- experiment: 2020-09-24
  fuzzers:
    - aflcc
    - klee
    - aflcc_no_orig_dict

- experiment: 2020-09-23
  fuzzers:
    - aflplusplus_coe3
    - aflplusplus_fast3
    - aflplusplus_coe2_fastcount
    - aflplusplus_fast2_fastcount
    - aflplusplus_coe2_lateboost
    - aflplusplus_fast2_lateboost
    - aflplusplus_coe2_shortcycles
    - aflplusplus_fast2_shortcycles
    - aflplusplus_coe2_shorthandicap
    - aflplusplus_fast2_shorthandicap
    - aflplusplus_explore_32
    - aflplusplus_fast2
    - aflplusplus_coe2

- experiment: 2020-09-22
  fuzzers:
    - aflplusplus_coe
    - aflplusplus_coe2
    - aflplusplus_exploit
    - aflplusplus_exploit_28
    - aflplusplus_exploit_48
    - aflplusplus_exploit_pow4
    - aflplusplus_exploit_pow5
    - aflplusplus_explore
    - aflplusplus_mmopt
    - aflplusplus_rare

- experiment: 2020-09-20
  fuzzers:
    - aflplusplus_explore_32
    - aflplusplus_fast2
    - aflplusplus_coe2

- experiment: 2020-09-19
  fuzzers:
    - aflplusplus
    - afl
    - libaflfuzzer
    - libfuzzer
    - lafintel
    - aflplusplus_exploit
    - aflplusplus_exploit_28
    - aflplusplus_exploit_48
    - aflplusplus_exploit_64
    - aflplusplus_exploit_pow5
    - aflplusplus_exploit_pow7
    - aflplusplus_explore
    - aflplusplus_explore2exploit
    - aflplusplus_seek

- experiment: 2020-09-18
  fuzzers:
    - aflsmart

- experiment: 2020-09-16
  fuzzers:
    - aflplusplus_coe_12
    - aflplusplus_coe_24
    - aflplusplus_coe_32
    - aflplusplus_exploit_12
    - aflplusplus_exploit_24
    - aflplusplus_exploit_32
    - aflplusplus_explore_12
    - aflplusplus_explore_24
    - aflplusplus_explore_32
    - aflplusplus_explore_min12
    - aflplusplus_explore_min24
    - aflplusplus_explore_pow6
    - aflplusplus_explore_pow8
    - aflplusplus_fast_12
    - aflplusplus_fast_24
    - aflplusplus_fast_32

- experiment: 2020-09-15
  fuzzers:
    - aflplusplus
    - aflplusplus_no_mopt
    - aflplusplus_coe
    - aflplusplus_exploit
    - aflplusplus_explore
    - aflplusplus_fast
    - aflplusplus_lin
    - aflplusplus_mmopt
    - aflplusplus_quad
    - aflplusplus_rare
    - aflplusplus_oldseek

- experiment: 2020-09-11
  fuzzers:
    - libfuzzer
    - libfuzzer_norestart
    - entropic
    - entropic_norestart_noexectime
    - entropic_norestart_yesexectime
    - aflplusplus
    - honggfuzz

- experiment: 2020-09-10
  fuzzers:
    - aflplusplus_same1
    - aflplusplus_same2
    - aflplusplus_same3
    - aflplusplus_pre3
    - aflplusplus_pre3_fix
    - aflplusplus_pre3_fix_p
    - aflplusplus_optimal_pre3
    - aflplusplus_optimal_pre3_fix
    - aflplusplus_optimal_pre3_fix_p
    - aflplusplus
    - aflplusplus_fix
    - aflplusplus_fix_p
    - aflplusplus_optimal
    - aflplusplus_optimal_fix
    - aflplusplus_optimal_fix_p

- experiment: 2020-09-08
  fuzzers:
    - aflplusplus
    - aflplusplus_pre3
    - aflplusplus_optimal
    - aflplusplus_optimal_pre3
    - aflplusplus_pre3_dict
    - aflplusplus_pre3_simple
    - aflplusplus_pre3_simple_dict
    - aflplusplus_qemu
    - aflplusplus_qemu5
    - honggfuzz
    - entropic_after
    - entropic_keepseed

- experiment: 2020-09-05
  fuzzers:
    - aflplusplus_optimal
    - aflplusplus
    - aflplusplus_pre3
    - aflplusplus_pre3_dict
    - aflplusplus_pre3_cull
    - aflplusplus_nounstable

- experiment: 2020-09-02
  fuzzers:
    - aflplusplus
    - aflplusplus_nounstable
    - aflplusplus_qemu
    - aflplusplus_qemu5
    - aflplusplus_qemu5_cmplog

- experiment: 2020-08-30
  fuzzers:
    - libfuzzer_before
    - libfuzzer_after
    - entropic_before
    - entropic_after

- experiment: 2020-08-25
  fuzzers:
    - libfuzzer_magicbytes
    - entropic_magicbytes

- experiment: 2020-08-21
  fuzzers:
    - entropic_keepseed

- experiment: 2020-08-20
  fuzzers:
    - aflplusplus
    - aflplusplus_optimal
    - aflplusplus_lto_fixed
    - aflplusplus_lto
    - aflplusplus_lto_pcguard
    - aflplusplus_lto_cmplog
    - aflplusplus_lto_laf
    - aflplusplus_classic
    - entropic_exectime

- experiment: 2020-08-15
  fuzzers:
    - libfuzzer_fixcrossover
    - entropic_fixcrossover
    - libfuzzer_keepseed
    - entropic_keepseed

- experiment: 2020-08-14
  fuzzers:
    - aflplusplus
    - aflplusplus_optimal
    - aflplusplus_qemu
    - aflplusplus_same1
    - aflplusplus_same2
    - aflplusplus_same3
    - honggfuzz
    - weizz
    - aflplusplus_taint
    - aflplusplus_laf

- experiment: 2020-08-10
  fuzzers:
    - libfuzzer_fixcrossover
    - entropic_fixcrossover

- experiment: 2020-08-07
  fuzzers:
    - aflplusplus_datalenrand
    - aflplusplus_havoc
    - aflplusplus_coe
    - aflplusplus_exploit
    - aflplusplus_explore
    - aflplusplus_fast
    - aflplusplus_lin
    - aflplusplus_mmopt
    - aflplusplus_quad
    - aflplusplus_rare
    - aflplusplus_seek

- experiment: 2020-08-03
  fuzzers:
    - afl
    - aflfast
    - aflplusplus
    - aflplusplus_optimal
    - aflplusplus_qemu
    - afl_qemu
    - aflsmart
    - eclipser
    - entropic
    - fairfuzz
    - fastcgs_lm
    - honggfuzz
    - honggfuzz_qemu
    - lafintel
    - libfuzzer
    - manul
    - mopt
    - libfuzzer_keepseed
    - entropic_keepseed
    - libfuzzer_interceptors
    - entropic_interceptors

- experiment: 2020-07-30
  fuzzers:
    - libfuzzer
    - libfuzzer_interceptors
    - entropic
    - entropic_interceptors

- experiment: 2020-07-29
  fuzzers:
    - afl
    - honggfuzz
    - libfuzzer
    - entropic

- experiment: 2020-07-27
  fuzzers:
    - afl
    - aflplusplus
    - honggfuzz
    - aflplusplus_honggfuzz
    - aflplusplus_cmplog
    - aflplusplus_havoc_cmplog
    - aflplusplus_havoc2
    - aflplusplus_havoc
    - aflplusplus_laf
    - aflplusplus_laf_cmplog

- experiment: 2020-07-25
  fuzzers:
    - aflplusplus
    - aflplusplus_havoc
    - aflplusplus_hybrid
    - aflplusplus_honggfuzz
    - afl
    - afl_qemu
    - honggfuzz
    - honggfuzz_qemu
    - mopt

- experiment: 2020-07-22
  fuzzers:
    - libfuzzer

- experiment: 2020-07-20
  fuzzers:
    - libfuzzer

- experiment: 2020-07-13
  fuzzers:
    - aflplusplus_ctx_default
    - aflplusplus_ctx_nosingle
    - aflplusplus_ctx_nozero
    - aflplusplus_ctx_nozerosingle
    - aflplusplus_ngram4
    - aflplusplus_ngram6
    - aflplusplus_ngram8

- experiment: 2020-07-09
  fuzzers:
    - aflplusplus_lto_dict
    - aflplusplus_lto
    - aflplusplus_ltoinstrim
    - aflplusplus_ctx
    - aflplusplus_ngram2
    - aflplusplus_optimal
    - aflplusplus_qemu
    - aflplusplus

- experiment: 2020-06-30
  fuzzers:
    - aflplusplus_qemu
    - afl_qemu
    - honggfuzz_qemu
    - aflplusplus_optimal_shmem

- experiment: 2020-06-26
  fuzzers:
    - aflplusplus
    - aflplusplus_optimal
    - aflplusplus_optimal_shmem
    - aflplusplus_shmem
    - entropic

- experiment: 2020-06-18
  fuzzers:
    - aflplusplus
    - aflplusplus_optimal
    - aflplusplus_optimal_shmem
    - aflplusplus_qemu
    - aflplusplus_shmem

- experiment: 2020-06-17
  fuzzers:
    - aflplusplus
    - aflplusplus_optimal
    - aflplusplus_optimal_shmem
    - aflplusplus_qemu
    - aflplusplus_shmem

- experiment: 2020-06-12
  fuzzers:
    - aflcc
    - aflplusplus
    - aflplusplus_optimal
    - aflplusplus_optimal_shmem
    - aflplusplus_qemu
    - aflplusplus_shmem
    - libfuzzer_nocmp
    - manul

- experiment: 2020-06-08
  fuzzers:
    - aflplusplus
    - libfuzzer<|MERGE_RESOLUTION|>--- conflicted
+++ resolved
@@ -20,8 +20,14 @@
 # Please add new experiment requests towards the top of this file.
 #
 
-<<<<<<< HEAD
-=======
+- experiment: 2022-06-01-dissecting
+  description: "Dissecting AFL paper (scheduling)"
+  type: bug
+  fuzzers:
+    - afl
+    - afl_scheduling_lifo
+    - afl_scheduling_random
+
 - experiment: 2022-05-13-afl
   description: "afl map tests"
   fuzzers:
@@ -29,7 +35,6 @@
     - afl_maxmap
     - afl
 
->>>>>>> 526b834d
 - experiment: 2022-05-06-dissecting
   description: "Dissecting AFL paper"
   type: bug
