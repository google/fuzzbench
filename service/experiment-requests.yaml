--- conflicted
+++ resolved
@@ -19,7 +19,6 @@
 # You can run "make presubmit" to do basic validation on this file.
 # Please add new experiment requests towards the top of this file.
 
-<<<<<<< HEAD
 - experiment: 2021-02-21-afl_buf
   description: "test the buffer boundaries feedback (afl_buf)"
   type: bug
@@ -28,7 +27,7 @@
     - aflplusplus
     - afl_buf
     - weizz_qemu
-=======
+
 - experiment: 2021-02-21-aflpp
   description: "make optimal optimal again"
   fuzzers:
@@ -43,7 +42,6 @@
     - aflplusplus_cmplog_fail128
     - aflplusplus_cmplog_8k
     - aflplusplus_u16
->>>>>>> bd7571ea
 
 - experiment: 2021-02-17-aflpp
   description: "make optimal optimal again"
