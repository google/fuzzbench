--- conflicted
+++ resolved
@@ -18,7 +18,6 @@
 # You can run "make presubmit" to do basic validation on this file.
 # Please add new experiment requests towards the top of this file.
 
-<<<<<<< HEAD
 - experiment: 2020-10-23
   description: >
     Experiment aflplusplus_cmplog and aflplusplus_dict2file variants with other fuzzers
@@ -33,7 +32,6 @@
     - libfuzzer
     - entropic
     - honggfuzz
-=======
 
 - experiment: 2020-10-22
   description: "Fix bugs in v2-schedules and tune others."
@@ -44,7 +42,6 @@
     - afl_fast_agg
     - afl_fast_quick
     - afl_fast_branches_v2
->>>>>>> ab8918c1
 
 - experiment: 2020-10-20
   description: >
