--- conflicted
+++ resolved
@@ -19,8 +19,6 @@
 # are still testing this feature. You should request an experiment by contacting
 # us as you normally do.
 
-<<<<<<< HEAD
-=======
 - experiment: 2020-08-07
   fuzzers:
     - aflplusplus_datalenrand
@@ -102,7 +100,6 @@
   fuzzers:
     - libfuzzer
 
->>>>>>> cdeebaa3
 - experiment: 2020-07-20
   fuzzers:
     - libfuzzer
