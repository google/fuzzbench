--- conflicted
+++ resolved
@@ -19,17 +19,13 @@
 # You can run "make presubmit" to do basic validation on this file.
 # Please add new experiment requests towards the top of this file.
 
-<<<<<<< HEAD
-
-- experiment: 2021-06-23-aflprefix
+- experiment: 2021-06-25-aflprefix
   description: "Requesting experiments on two new AFL variants."
   fuzzers:
     - aflprefix
     - dropfuzzer
     - afl
 
-- experiment: 2021-06-22-libafl
-=======
 - experiment: 2021-06-24-aflpp-bug
   description: "Benchmark afl++ cnt variants"
   type: bug
@@ -58,7 +54,6 @@
     - afl
 
 - experiment: 2021-06-23-libafl
->>>>>>> a1bc43b1
   description: "Libafl experiment"
   fuzzers:
     - libafl
