# Experiment requests have the following format:
#
# - experiment: 2020-06-08  # The name of the experiment
#   fuzzers:  # The fuzzers to run in the experiment.
#     - aflplusplus
#     - libfuzzer
#   description: "Explain the intent of the experiment"
#   # type: bug  # Set to use bug based benchmarks, otherwise coverage (default).
#   # oss-fuzz-corpus: true  # Set to use latest saturated corpora from OSS-Fuzz.
#
# The name of the experiment must begin with a date using this format:
# YYYY-MM-DD (year-month-day). It's not important what timezone is used in
# deciding the date or if this is a day or two off. The most important thing is
# that is unique.
# If there already is an experiment for a particular date in this file, you can
# either: add a suffix (e.g. "-aflplusplus" or "-2") to the experiment name, or
# use the next date.
#
# You can run "make presubmit" to do basic validation on this file.
# Please add new experiment requests towards the top of this file.

<<<<<<< HEAD
- experiment: 2021-07-2-saturated
  description: "Benchmark a new experimental feature for AFL++ (saturated)"
  type: bug
  oss-fuzz-corpus: true
  fuzzers:
    - aflplusplus_unusual_disabled
    - aflplusplus_unusual_enabled
=======
- experiment: 2021-07-03-symbolic
  description: "Symbolic solver benchmark."
  fuzzers:
    - aflplusplus_cmplog_double
    - aflplusplus_qemu_double
    - eclipser_aflplusplus
    - fuzzolic_aflplusplus_z3
    - fuzzolic_aflplusplus_fuzzy
    - symcc_aflplusplus_single
    - symqemu_aflplusplus
>>>>>>> 699ddd0f

- experiment: 2021-06-27-symbolic
  description: "Symbolic solver benchmark."
  fuzzers:
    - aflplusplus_cmplog_double
    - aflplusplus_qemu_double
    - eclipser_aflplusplus
    - fuzzolic_aflplusplus_z3
    - fuzzolic_aflplusplus_fuzzy
    - symcc_aflplusplus_single
    - symqemu_aflplusplus

- experiment: 2021-06-25-aflprefix
  description: "Requesting experiments on two new AFL variants."
  fuzzers:
    - aflprefix
    - dropfuzzer
    - afl

- experiment: 2021-06-24-aflpp-bug
  description: "Benchmark afl++ cnt variants"
  type: bug
  fuzzers:
    - aflplusplus
    - aflplusplus_x_default
    - aflplusplus_fcnt
    - aflplusplus_flcnt
    - aflplusplus_lcnt
    - honggfuzz
    - entropic

- experiment: 2021-06-24-libafl
  description: "Libafl experiment"
  fuzzers:
    - libafl
    - aflplusplus
    - aflplusplus_num
    - aflplusplus_select
    - aflplusplus_cmplog_new
    - aflplusplus_cmplog_old
    - aflplusplus_frida
    - aflplusplus_qemu
    - entropic
    - honggfuzz
    - afl

- experiment: 2021-06-23-libafl
  description: "Libafl experiment"
  fuzzers:
    - libafl
    - aflplusplus
    - aflplusplus_num
    - entropic
    - honggfuzz
    - afl

- experiment: 2021-06-18-libafl
  description: "Libafl experiment"
  fuzzers:
    - libafl
    - aflplusplus
    - aflplusplus_x_default
    - aflplusplus_num
    - aflplusplus_select
    - entropic
    - honggfuzz
    - afl

- experiment: 2021-06-17-favored-seeds
  description: "Evaluating experimental methods to favor seeds"
  fuzzers:
    - afl
    - afl_no_favored
    - afl_random_favored

- experiment: 2021-06-12-aflpp-bug
  description: "Benchmark afl++ cnt variants"
  type: bug
  fuzzers:
    - aflplusplus
    - aflplusplus_fcnt
    - aflplusplus_flcnt
    - aflplusplus_lcnt
    - honggfuzz
    - entropic

- experiment: 2021-06-16-aflpp
  description: "Benchmark afl++ and frida regressions"
  fuzzers:
    - aflplusplus
    - aflplusplus_313
    - aflplusplus_311
    - aflplusplus_frida
    - aflplusplus_frida_old
    - aflplusplus_frida_new
    - aflplusplus_qemu
    - honggfuzz
    - entropic
    - afl

- experiment: 2021-06-12-symccafl-pp
  description: "Same as 2021-06-02-symccafl-pp but saturated"
  oss-fuzz-corpus: true
  fuzzers:
    - symcc_afl
    - symcc_afl_single
    - symcc_aflplusplus
    - afl_two_instances
    - afl
    - aflfast
    - aflplusplus
    - aflsmart
    - entropic
    - eclipser
    - fairfuzz
    - honggfuzz
    - lafintel
    - libfuzzer
    - mopt    

- experiment: 2021-06-12-aflpp
  description: "Benchmark AFL++ regressions"
  fuzzers:
    - aflplusplus
    - aflplusplus_313
    - aflplusplus_311
    - aflplusplus_frida
    - aflplusplus_frida_old
    - aflplusplus_qemu
    - aflplusplus_fcnt
    - aflplusplus_flcnt
    - aflplusplus_lcnt
    - honggfuzz

- experiment: 2021-06-11-aflpp-sat
  description: "Benchmark AFL++ (saturated)"
  oss-fuzz-corpus: true
  fuzzers:
    - aflplusplus_x
    - aflplusplus_x_c1
    - aflplusplus_x_c1a
    - aflplusplus_x_c1t
    - aflplusplus_x_c2
    - aflplusplus_x_c2a
    - aflplusplus_x_c2t
    - aflplusplus_x_d2f
    - aflplusplus_x_eh
    - aflplusplus_x_trim
    - aflplusplus_x_default
    - honggfuzz
    - aflplusplus

- experiment: 2021-06-07-saturated-fix
  description: "Benchmark a new experimental feature for AFL++ (saturated)"
  type: bug
  oss-fuzz-corpus: true
  fuzzers:
    - aflplusplus_unusual_disabled
    - aflplusplus_unusual_enabled
    - aflplusplus_unusual_partial
    - aflplusplus_unusual_enabled_early
    - aflplusplus_unusual_partial_early

- experiment: 2021-06-07-aflpp
  description: "test threadsafe mode and collect frida cores"
  fuzzers:
    - aflplusplus
    - aflplusplus_313
    - aflplusplus_frida
    - aflplusplus_threadsafe
    - aflplusplus_zero
    - honggfuzz

- experiment: 2021-06-03-aflpp
  description: "Benchmark a new experimental feature for AFL++"
  type: bug
  fuzzers:
    - aflplusplus_unusual_disabled
    - aflplusplus_unusual_enabled
    - aflplusplus_unusual_partial

- experiment: 2021-06-02-symccafl-pp
  description: >
               Symcc experiment. The difference between this and 
               2021-06-01-symccafl is that we now have a version of
               symcc in combination with aflplusplus. Some bug fixing in
               symcc has happened, which makes it less prone to crashing.
               The bug fixing is primarily for the aflplusplus hybrid,
               since the bugs that were fixed has not been notable
               (maybe seen once) in the symcc-afl combination.
               Finally, we have added an increase in the timeout
               of how often symcc runs, switching it from every
               5 sec to ever 20 sec. Finally, in the aflplusplus
               hybrid there is no use of afl-showmap, which means
               all seeds created by symcc are pushed into the afl
               queue. This changes the symcc set up as there is no
               filtering done on the seeds pushed to afl.
  fuzzers:
    - symcc_afl
    - symcc_afl_single
    - symcc_aflplusplus
    - afl_two_instances
    - afl
    - aflfast
    - aflplusplus
    - aflsmart
    - entropic
    - eclipser
    - fairfuzz
    - honggfuzz
    - lafintel
    - libfuzzer
    - mopt    

- experiment: 2021-06-01-symccafl
  description: >
               Symcc-AFL test. The difference between this and 
               2021-05-29-symccafl is that we now have afl benchmarks
               that run multiple instances of afl. This is for 
               comparison purposes since symcc also utilises mutliple
               processes. The goal is to try and avoid any bias due
               to more total CPU time.
  fuzzers:
    - symcc_afl
    - symcc_afl_single
    - afl_two_instances
    - afl
    - aflfast
    - aflplusplus
    - aflsmart
    - entropic
    - eclipser
    - fairfuzz
    - honggfuzz
    - lafintel
    - libfuzzer
    - mopt    
- experiment: 2021-06-02
  description: "Experiment to compare afl with honggfuzz and libfuzzer"
  fuzzers:
    - afl
    - aflplusplus
    - honggfuzz
    - libfuzzer
    - entropic

- experiment: 2021-05-29-symccafl
  description: "Symcc-AFL test with most benchmarks"
  fuzzers:
    - symcc_afl
    - afl
    - aflfast
    - aflplusplus
    - aflsmart
    - entropic
    - eclipser
    - fairfuzz
    - honggfuzz
    - lafintel
    - libfuzzer
    - mopt    

- experiment: 2021-05-25-symccafl
  description: "Symcc-AFL first test"
  fuzzers:
    - symcc_afl
    - afl
    - aflfast
    - aflplusplus
    - aflsmart
    - entropic
    - eclipser
    - fairfuzz
    - honggfuzz
    - lafintel
    - libfuzzer
    - mopt    

- experiment: 2021-05-25-cloning
  description: >
    Benchmark some variants of AFL++ that use different function cloning
    strategies at whole program level to achieve collision-free context
    sensitivity.
  type: bug
  fuzzers:
    - aflplusplus_classic
    - aflplusplus_classic_ctx
    - aflplusplus_pcguard
    - aflplusplus_pcguard_bitcode
    - aflplusplus_pcguard_ctx
    - aflplusplus_pcguard_ctx_bfs
    - aflplusplus_pcguard_ctx_randomic
    - aflplusplus_pcguard_ctx_uniform
    - aflplusplus_pcguard_ctx_params

- experiment: 2021-05-25-aflpp
  description: "afl++ release test"
  fuzzers:
    - aflplusplus
    - aflplusplus_optimal
    - aflplusplus_312
    - aflplusplus_311
    - honggfuzz
    - entropic

- experiment: 2021-05-14-aflpp
  description: "afl++ qemu + frida variants"
  fuzzers:
    - honggfuzz_qemu
    - afl_qemu
    - aflplusplus_frida
    - aflplusplus_frida_inmem
    - aflplusplus_qemu

- experiment: 2021-05-09-aflpp
  description: "afl++ qemu + frida variants"
  fuzzers:
    - honggfuzz
    - aflplusplus
    - aflplusplus_optimal
    - aflplusplus_312
    - aflplusplus_311
    - aflplusplus_frida
    - aflplusplus_frida_inmem
    - aflplusplus_qemu
    - aflplusplus_qemu_inmem

- experiment: 2021-04-22-bwhua
  fuzzers:  
    - aflplusplus
    - entropic
    - fairfuzz
  description: "A survey for a class project by bwhua"

- experiment: 2021-04-17-aflpp
  description: "afl++ havoc + qemu mode variants"
  fuzzers:
    - honggfuzz
    - aflplusplus
    - aflplusplus_optimal
    - aflplusplus_312
    - aflplusplus_311
    - aflplusplus_qemu_cmplog
    - aflplusplus_qemu
    - aflplusplus_qemu_inmem
    - aflplusplus_qemu_cmplog_inmem
    - afl_qemu
    - honggfuzz_qemu

- experiment: 2021-04-14-aflpp
  description: "afl++ havoc + qemu mode variants"
  fuzzers:
    - aflplusplus
    - aflplusplus_312
    - aflplusplus_311
    - aflplusplus_havoc
    - aflplusplus_havoc2
    - aflplusplus_qemu_cmplog
    - aflplusplus_qemu_plain
    - aflplusplus_qemu
    - aflplusplus_qemu_plaininmem

- experiment: 2021-04-08
  description: >
    Test modified strcmp handling that records the full string arguments in the
    table of recent compares even if they are of different lengths and uses the
    lengths of both arguments for more targeted mutations derived from TORCW.
  fuzzers:
    - libfuzzer
    - libfuzzer_vartorcw

- experiment: 2021-04-08-bug
  description: >
    Test modified strcmp handling that records the full string arguments in the
    table of recent compares even if they are of different lengths and uses the
    lengths of both arguments for more targeted mutations derived from TORCW.
  type: bug
  fuzzers:
    - libfuzzer
    - libfuzzer_vartorcw

- experiment: 2021-03-31
  description: "afl++ collision free context sensitivity"
  fuzzers:
    - aflplusplus_classic
    - aflplusplus_classic_ctx
    - aflplusplus_pcguard
    - aflplusplus_pcguard_ctx
    - aflplusplus_pcguard_ctx_indirects

- experiment: 2021-03-27-aflpp
  description: "afl++ havoc+cmplog variants"
  fuzzers:
    - aflplusplus
    - aflplusplus_312
    - aflplusplus_311
    - aflplusplus_310
    - aflplusplus_havoc
    - aflplusplus_havoc2
    - aflplusplus_havoc3
    - aflplusplus_havoc60
    - aflplusplus_cmplog_add

- experiment: 2021-03-23-aflpp
  description: "afl++ release comparison"
  fuzzers:
    - aflplusplus_optimal_flcnt
    - aflplusplus_flcnt
    - aflplusplus_optimal
    - aflplusplus_havoc
    - aflplusplus
    - aflplusplus_311
    - aflplusplus_310
    - aflplusplus_300
    - entropic
    - honggfuzz

- experiment: 2021-03-16-aflpp
  description: "afl++ release comparison"
  fuzzers:
    - aflplusplus_optimal_flcnt
    - aflplusplus_flcnt
    - aflplusplus_optimal
    - aflplusplus
    - aflplusplus_311
    - aflplusplus_310
    - aflplusplus_300
    - entropic
    - honggfuzz

- experiment: 2021-05-12-aflpp-bug
  description: "afl++ ctx on bugs"
  type: bug
  fuzzers:
    - aflplusplus
    - aflplusplus_classic
    - aflplusplus_ctx
    - aflplusplus_ctx1
    - aflplusplus_ctx2
    - aflplusplus_ctx3
    - aflplusplus_ctx4

- experiment: 2021-05-12-aflpp
  description: "afl++ release comparison"
  fuzzers:
    - aflplusplus_optimal_flcnt
    - aflplusplus_flcnt
    - aflplusplus_optimal
    - aflplusplus
    - aflplusplus_310
    - aflplusplus_300
    - entropic
    - honggfuzz

- experiment: 2021-03-12-aflpp-bug
  description: "afl++ counter test on bugs"
  type: bug
  fuzzers:
    - aflplusplus_cmplog_introspection
    - aflplusplus_optimal_flcnt
    - aflplusplus_flcnt
    - aflplusplus_optimal_lcnt
    - aflplusplus_lcnt
    - aflplusplus_optimal_fcnt
    - aflplusplus_fcnt
    - aflplusplus_optimal
    - aflplusplus
    - aflplusplus_havoc

- experiment: 2021-03-12-aflpp
  description: "afl++ ctx + counter test"
  fuzzers:
    - aflplusplus_cmplog_introspection
    - aflplusplus_optimal_flcnt
    - aflplusplus_flcnt
    - aflplusplus_optimal_lcnt
    - aflplusplus_lcnt
    - aflplusplus_optimal_fcnt
    - aflplusplus_fcnt
    - aflplusplus_optimal
    - aflplusplus
    - aflplusplus_havoc
    - aflplusplus_classic
    - aflplusplus_ctx
    - aflplusplus_ctx1
    - aflplusplus_ctx2
    - aflplusplus_ctx3
    - aflplusplus_ctx4

- experiment: 2021-03-07-aflpp-bug
  description: "afl++ cmplog introspection bug"
  type: bug
  fuzzers:
    - aflplusplus_cmplog_introspection
    - aflplusplus_optimal_flcnt
    - aflplusplus_flcnt
    - aflplusplus_optimal
    - aflplusplus
    - aflplusplus_havoc

- experiment: 2021-03-07-aflpp
  description: "afl++ cmplog introspection"
  fuzzers:
    - aflplusplus
    - aflplusplus_optimal
    - aflplusplus_flcnt
    - aflplusplus_optimal_flcnt
    - aflplusplus_cmplog_introspection
    - aflplusplus_cmplog_fail96
    - aflplusplus_cmplog_4k
    - aflplusplus_cmplog_12k
    - aflplusplus_cmplog_16k
    - aflplusplus_cmplog_24k
    - aflplusplus_havoc

- experiment: 2021-03-05-aflpp-bug
  description: "afl++ cmplog introspection bug"
  type: bug
  fuzzers:
    - aflplusplus_introspection
    - aflplusplus_introspection2
    - aflplusplus_cmplog_introspection
    - aflplusplus_optimal_flcnt
    - aflplusplus_flcnt
    - aflplusplus_optimal
    - aflplusplus

- experiment: 2021-03-05-aflpp
  description: "afl++ cmplog introspection"
  fuzzers:
    - aflplusplus
    - aflplusplus_optimal
    - aflplusplus_flcnt
    - aflplusplus_optimal_flcnt
    - aflplusplus_introspection
    - aflplusplus_introspection2
    - aflplusplus_cmplog_introspection

- experiment: 2021-02-26-aflpp-bug
  description: "optimal test + cmplog variants bug"
  type: bug
  fuzzers:
    - aflplusplus_introspection
    - aflplusplus_introspection2
    - aflplusplus_cmplog_introspection
    - aflplusplus_optimal_flcnt
    - aflplusplus_flcnt
    - aflplusplus_optimal
    - aflplusplus

- experiment: 2021-02-26-aflpp
  description: "optimal test + cmplog variants"
  fuzzers:
    - aflplusplus
    - aflplusplus_optimal
    - aflplusplus_flcnt
    - aflplusplus_optimal_flcnt
    - aflplusplus_cmplog_fail96
    - aflplusplus_cmplog_12k
    - aflplusplus_introspection
    - aflplusplus_introspection2
    - aflplusplus_cmplog_introspection

- experiment: 2021-02-24-aflpp-bug
  description: "test the buffer boundaries feedback (afl_buf)"
  type: bug
  fuzzers:
    - aflplusplus
    - aflplusplus_optimal
    - aflplusplus_flcnt

- experiment: 2021-02-24-aflpp
  description: "optimal test + cmplog variants"
  fuzzers:
    - aflplusplus
    - aflplusplus_optimal
    - aflplusplus_cmplog_per5
    - aflplusplus_cmplog_per15
    - aflplusplus_cmplog_fail192
    - aflplusplus_cmplog_fail256
    - aflplusplus_cmplog_24k
    - aflplusplus_weak
    - aflplusplus_flcnt

- experiment: 2021-02-22-afl-buf
  description: "test the buffer boundaries feedback (afl_buf)"
  type: bug
  fuzzers:
    - afl
    - aflplusplus
    - aflplusplus_optimal
    - afl_buf
    - weizz_qemu

- experiment: 2021-02-22-aflpp
  description: "optimal test + cmplog variants"
  fuzzers:
    - aflplusplus
    - aflplusplus_optimal
    - aflplusplus_explore
    - aflplusplus_coe
    - aflplusplus_arith
    - aflplusplus_cmplog_per10
    - aflplusplus_cmplog_per30
    - aflplusplus_cmplog_fail64
    - aflplusplus_cmplog_fail128
    - aflplusplus_cmplog_8k
    - aflplusplus_u16

- experiment: 2021-02-17-aflpp
  description: "make optimal optimal again"
  fuzzers:
    - aflplusplus_plain
    - aflplusplus_lto
    - aflplusplus_lto_2mb
    - aflplusplus_lto_500mb
    - aflplusplus_lto_cmplog
    - aflplusplus_lto_laf
    - aflplusplus_lto_mopt

- experiment: 2021-02-09-aflpp
  description: "cmplog variants"
  fuzzers:
    - aflplusplus
    - aflplusplus_cmplog
    - aflplusplus_cmplog_1
    - aflplusplus_cmplog_max4k
    - aflplusplus_cmplog_transform
    - aflplusplus_cmplog_old
    - aflplusplus_v300c

- experiment: 2021-02-04-aflpp
  description: "cmplog variants + auto map size"
  fuzzers:
    - aflplusplus
    - aflplusplus_cmplog
    - aflplusplus_cmplog_1
    - aflplusplus_cmplog_old
    - aflplusplus_cmplog_max4k
    - aflplusplus_cmplog_transform
    - aflplusplus_v300c

- experiment: 2021-02-01-aflpp
  description: "cmplog variants + auto map size"
  fuzzers:
    - aflplusplus
    - aflplusplus_cmplog
    - aflplusplus_cmplog_1
    - aflplusplus_cmplog_old
    - aflplusplus_cmplog_max4k
    - aflplusplus_cmplog_transform
    - aflplusplus_v300c

- experiment: 2021-01-30-aflpp-afl
  description: "cmplog variants"
  fuzzers:
    - aflplusplus_cmplog
    - aflplusplus_cmplog_60
    - aflplusplus_cmplog_300
    - aflplusplus_cmplog_select
    - aflplusplus_cmplog_arith
    - aflplusplus_cmplog_lowfail

- experiment: 2021-01-27-aflpp-afl
  description: "plain afl++ vs afl"
  fuzzers:
    - aflplusplus_trim
    - afl

- experiment: 2021-01-27-aflpp-bug
  description: "afl++ trim vs notrim bug"
  type: bug
  fuzzers:
    - aflplusplus_trim
    - aflplusplus_notrim

- experiment: 2021-01-25-aflpp
  description: "afl++ cmplog"
  fuzzers:
    - aflplusplus_cmplog
    - aflplusplus_cmplog12_1
    - aflplusplus_cmplog12_2
    - aflplusplus_cmplog12_transform_1
    - aflplusplus_cmplog12_transform_2
    - aflplusplus_cmplog123_1
    - aflplusplus_cmplog123_2
    - aflplusplus_cmplog123_transform_1
    - aflplusplus_cmplog123_transform_2

- experiment: 2021-01-22-aflpp
  description: "afl++ cmplog + notrim"
  fuzzers:
    - aflplusplus
    - aflplusplus_notrim
    - aflplusplus_cmplog_v1
    - aflplusplus_cmplog_v2
    - aflplusplus_cmplog_v3
    - aflplusplus_cmplog_v2_comb
    - aflplusplus_cmplog_v2_arith
    - aflplusplus_cmplog_v1_0
    - aflplusplus_cmplog_v1_5
    - aflplusplus_cmplog_v1_2
    - aflplusplus_cmplog_v2_transform
    - aflplusplus_cmplog_v2_transform2

- experiment: 2021-01-21-aflpp
  description: "afl++ cmplog + notrim"
  fuzzers:
    - aflplusplus
    - aflplusplus_notrim
    - aflplusplus_cmplog_v1
    - aflplusplus_cmplog_v2
    - aflplusplus_cmplog_v3
    - aflplusplus_cmplog_v2_comb
    - aflplusplus_cmplog_v2_arith
    - aflplusplus_cmplog_v1_0
    - aflplusplus_cmplog_v1_5
    - aflplusplus_cmplog_v1_2
    - aflplusplus_cmplog_v2_transform
    - aflplusplus_cmplog_v2_transform2

- experiment: 2021-01-20-aflpp
  description: "afl++ cmplog + notrim"
  fuzzers:
    - aflplusplus
    - aflplusplus_notrim
    - aflplusplus_cmplog_stable
    - aflplusplus_cmplog_dev
    - aflplusplus_cmplog_v1
    - aflplusplus_cmplog_v2
    - aflplusplus_cmplog_v3
    - aflplusplus_cmplog_v2_comb
    - aflplusplus_cmplog_v2_arith

- experiment: 2021-01-19-aflpp
  description: "afl++ cmplog + schedule weighting"
  fuzzers:
    - aflplusplus
    - aflplusplus_notrim
    - aflplusplus_cmplog_stable
    - aflplusplus_cmplog_dev
    - aflplusplus_cmplog_v1
    - aflplusplus_cmplog_v2
    - aflplusplus_cmplog_v3
    - aflplusplus_cmplog_v2_comb
    - aflplusplus_cmplog_v2_arith

- experiment: 2021-01-18-aflpp
  description: "afl++ cmplog + schedule weighting"
  fuzzers:
    - aflplusplus
    - aflplusplus_notrim
    - aflplusplus_cmplog_stable
    - aflplusplus_cmplog_dev
    - aflplusplus_cmplog_v1
    - aflplusplus_cmplog_v2
    - aflplusplus_cmplog_v3
    - aflplusplus_cmplog_v2_comb
    - aflplusplus_cmplog_v2_arith

- experiment: 2021-01-11-aflpp
  description: "afl++ cmplog + schedule weighting"
  fuzzers:
    - aflplusplus
    - aflplusplus_cmplog
    - aflplusplus_cmplog_new
    - aflplusplus_cmplog_variant
    - aflplusplus_cmplog_variant2
    - aflplusplus_cmplog_variant3
    - aflplusplus_schedule
    - aflplusplus_schedule_explore

- experiment: 2021-01-08-aflpp
  description: "afl++ cmplog + schedule weighting"
  fuzzers:
    - aflplusplus
    - aflplusplus_cmplog
    - aflplusplus_cmplog_new
    - aflplusplus_cmplog_variant
    - aflplusplus_cmplog_variant2
    - aflplusplus_schedule
    - aflplusplus_schedule_explore

- experiment: 2021-01-06-aflpp
  description: "afl++ cmplog + schedule weighting"
  fuzzers:
    - aflplusplus
    - aflplusplus_cmplog
    - aflplusplus_cmplog_new
    - aflplusplus_cmplog_variant
    - aflplusplus_schedule
    - aflplusplus_schedule_explore

- experiment: 2021-01-02
  description: "afl++ schedule weighting"
  fuzzers:
    - aflplusplus
    - aflplusplus_schedule
    - aflplusplus_schedule_explore

- experiment: 2020-12-29-bug
  description: "afl++ introspection bug"
  type: bug
  fuzzers:
    - aflplusplus_introspection
    - aflplusplus_introspection2

- experiment: 2020-12-29
  description: "afl++ introspection"
  fuzzers:
    - aflplusplus
    - aflplusplus_schedule
    - aflplusplus_optimal
    - aflplusplus_introspection
    - aflplusplus_introspection2

- experiment: 2020-12-28-bug
  description: "afl++ introspection bug"
  type: bug
  fuzzers:
    - aflplusplus_introspection
    - aflplusplus_introspection2

- experiment: 2020-12-28
  description: "afl++ introspection"
  fuzzers:
    - aflplusplus
    - aflplusplus_schedule
    - aflplusplus_optimal
    - aflplusplus_introspection
    - aflplusplus_introspection2

- experiment: 2020-12-26
  description: "compare aflplusplus_eclipser vs aflplusplus_double"
  fuzzers:
    - aflplusplus
    - aflplusplus_eclipser
    - aflplusplus_double

- experiment: 2020-12-25
  description: "best of current state"
  fuzzers:
    - aflplusplus
    - aflplusplus_optimal
    - entropic
    - honggfuzz
    - eclipser
    - afl
    - aflplusplus_eclipser

- experiment: 2020-12-23
  description: "best of current state"
  fuzzers:
    - aflplusplus
    - aflplusplus_optimal
    - entropic
    - honggfuzz
    - eclipser
    - afl

- experiment: 2020-12-22-bug
  description: "afl++ bugs benchmarking"
  type: bug
  fuzzers:
    - aflplusplus
    - aflplusplus_optimal
    - aflplusplus_bug_laf
    - aflplusplus_bug_dict

- experiment: 2020-12-18
  description: "benchmark romu and skim"
  fuzzers:
    - aflplusplus
    - aflplusplus_optimal
    - aflplusplus_bug_laf
    - aflplusplus_bug_dict
    - aflplusplus_skim_romu_fixed
    - aflplusplus_skim_romu
    - aflplusplus_romu_fixed
    - aflplusplus_romu
    - aflplusplus_skim_fixed
    - aflplusplus_skim

- experiment: 2020-12-11
  description: "release comparison: afl++ 2.68c vs 3.00c"
  fuzzers:
    - aflplusplus_268c
    - aflplusplus_300c
    - aflplusplus_268c_qemu
    - aflplusplus_300c_qemu

- experiment: 2020-12-09
  description: "test afl++ schedule changes, 2nd"
  fuzzers:
    - aflplusplus_explore
    - aflplusplus_exploit
    - aflplusplus_explore_weight
    - aflplusplus_exploit_weight
    - aflplusplus_fast_new
    - aflplusplus_coe_new

- experiment: 2020-12-08
  description: "test afl++ schedule changes"
  fuzzers:
    - aflplusplus_explore
    - aflplusplus_exploit
    - aflplusplus_explore_weight
    - aflplusplus_exploit_weight
    - aflplusplus_fast_old
    - aflplusplus_coe_old
    - aflplusplus_fast_new
    - aflplusplus_coe_new

- experiment: 2020-12-05
  description: "AFL++ schedules"
  fuzzers:
    - aflplusplus
    - aflplusplus_fast_v2
    - aflplusplus_fast_v2_branches
    - aflplusplus_fast_v2_noperf
    - aflplusplus_fast_v2_nolog
    - aflplusplus_coe_v2_cutoff
    - aflplusplus_coe_v2

- experiment: 2020-12-04
  description: "AFL++ 2.68c qemu mode"
  fuzzers:
    - aflplusplus_268c_qemu
    - aflplusplus_qemu
    
- experiment: 2020-12-03
  description: "AFL++ some fast variants"
  fuzzers:
    - aflplusplus
    - aflplusplus_fast_v2
    - aflplusplus_fast_v2_add
    - aflplusplus_fast_v2_depth
    - aflplusplus_fast_v2_cutoff
    - aflplusplus_fast_v2_lessperf
    - aflplusplus_fast_v2_moreperf
    - aflplusplus_fast_v2_fuzzlevel

- experiment: 2020-11-08
  description: "AFL++ seed selection test + introspection"
  fuzzers:
    - aflplusplus
    - aflplusplus_oldnew
    - aflplusplus_introspection

- experiment: 2020-11-05
  description: "AFL++ mutator experiments (retry failed 2020-11-02)"
  fuzzers:
    - aflplusplus
    - aflplusplus_268c
    - aflplusplus_havoc
    - aflplusplus_libfuzzer
    - aflplusplus_honggfuzz
    - aflplusplus_mopt
    - aflplusplus_mopt_both
    - aflplusplus_noextrasplice
    - afl

- experiment: 2020-11-04
  description: "AFL++ mutator experiments (again)"
  fuzzers:
    - aflplusplus
    - aflplusplus_mopt
    - aflplusplus_mopt_both
    - aflplusplus_noextrasplice
    - aflplusplus_nofavskip
    - aflplusplus_introspection

- experiment: 2020-11-02
  description: "AFL++ mutator experiments"
  fuzzers:
    - aflplusplus
    - aflplusplus_268c
    - aflplusplus_havoc
    - aflplusplus_libfuzzer
    - aflplusplus_honggfuzz
    - aflplusplus_mopt
    - aflplusplus_mopt_both
    - aflplusplus_noextrasplice
    - afl

- experiment: 2020-11-01
  description: "AFL++ time-based schedules."
  fuzzers:
    - aflplusplus
    - aflplusplus_fast_v1
    - aflplusplus_fast_v2
    - aflplusplus_fast_v1_time
    - aflplusplus_fast_v2_time

- experiment: 2020-10-27
  description: "Official experiment"
  fuzzers:
    - afl
    - aflfast
    - aflplusplus
    - aflplusplus_optimal
    - aflsmart
    - entropic
    - eclipser
    - fairfuzz
    - honggfuzz
    - lafintel
    - libaflfuzzer
    - libfuzzer
    - mopt


- experiment: 2020-10-26
  description: "test new memcache algorithm, hopefully for the last time"
  fuzzers:
    - aflplusplus_fixed
    - aflplusplus_memcache_2mb
    - aflplusplus_memcache_20mb
    - aflplusplus_memcache_200mb


- experiment: 2020-10-25
  description: >
    These are AFLPlusplus experiments. Using Marc's implementation of the Vose
    alias algorithm to implement v2. Our previous AFL implementation overflowed
    the AFL 32-bit random number generator (UR) and was highly inefficient,
    requiring on random number for each element in the queue until one element
    is chosen. This is also to test an upcoming pull request to reduce the
    AFL++ memory footprint (u32* -> u8*). Evaluations of v1 points to a lower
    bound on perf_score. In the previous experiments, there was an integer
    division error which assigned perf_score=1 to seeds that were already
    fuzzed. If the perf_score for seeds is below a certain threshold,
    the overhead from switching between seeds becomes noticeable, resulting in
    less execs/sec. Generally, with rapid in-process fuzzing (>10k execs/sec),
    we need to minimize the time spent in the fuzzer. Perf_score allows to
    distribute some of this overhead across perf_score many execs.
  fuzzers:
    - aflplusplus_fast_v1
    - aflplusplus_fast_v2
    - aflplusplus_coe_lessmem
    - aflplusplus_fast_lessmem
    - aflplusplus_fast_v2_late
    - aflplusplus_fast_branches_v2
    - aflplusplus


- experiment: 2020-10-24
  description: >
    There are mainly two versions; one boosts via perf_score and one that
    boosts via selection probability (v2). The one that boosts via perf_score
    spends 4x more time per seed compared to vanilla AFL at the beginning of the
    campaign when most seeds are still rare. In the previous experiment, it was
    activated only from the third queue cycle (unsuccessfully). Now, it will
    reduce perf_score to match vanilla AFL at the beginning, and increase as the
    seed is chosen more often, but is still rare. For the version that boosts
    via selection score (v2), the opposite is done. We reduce the probability
    for seeds that have already been chosen several times. In the previous
    experiment, There was also a bug in choosing based on hit counts. We have
    two late boosting schedules that prioritize seeds added later (late). There
    are two additional schedules; nohandicap disables the handicap bonus (as
    we already penalize seeds that have been chosen several times) while
    spliceless reduces energy on splicing even further.
  fuzzers:
    - afl_fast_branches_v2_late
    - afl_fast_branches_v2
    - afl_fast_v2_nohandicap
    - afl_fast_v2_spliceless
    - afl_fast_v2_late
    - afl_fast_v2
    - afl_fast
    - afl


- experiment: 2020-10-23-2
  description: >
    Experiment aflplusplus_cmplog and aflplusplus_dict2file variants with other fuzzers
  fuzzers:
    - aflplusplus_cmplog
    - aflplusplus_dict2file
    - afl
    - aflfast
    - aflsmart
    - lafintel
    - fairfuzz
    - libfuzzer
    - entropic
    - honggfuzz

- experiment: 2020-10-23
  description: "test new memcache algorithm"
  fuzzers:
    - aflplusplus_fixed
    - aflplusplus_memcache_2mb
    - aflplusplus_memcache_2mb_old
    - aflplusplus_memcache_2mb_new
    - aflplusplus_memcache_20mb
    - aflplusplus_memcache_200mb
    - aflplusplus_memcache_200mb_old

- experiment: 2020-10-22-2
  description: "Fix bugs in v2-schedules and tune others."
  fuzzers:
    - afl
    - afl_fast
    - afl_fast_v2
    - afl_fast_agg
    - afl_fast_quick
    - afl_fast_branches_v2

- experiment: 2020-10-20
  description: >
    The last experiment (afl_fast_nocycle vs afl_fast) where we modified the
    queue_cycle to facilitate a rapid progression through the queue without
    penalty was successful. In this experiment, we move the power schedule from
    the modifying perf_score to modifying the probability to select a seed.
    For all of afl_fast_*_v2, AFL will not proceed through the queue from
    first to last seed, but rather jump to the most interesting seeds first.
    In the last experiment, afl_fast_branches_u8 and afl_fast_branches_u16
    contained a bug, where we never progressed beyond the first cycle.
    Trying a fixed version, that is also integrated with the moved fast
    power schedule.
  fuzzers:
    - afl
    - afl_fast
    - afl_coe_v2
    - afl_fast_v2
    - afl_fast_v2_exp
    - afl_fast_branches_v2
     
- experiment: 2020-10-21
  description: "further memcache tests with fixed random"
  fuzzers:
    - aflplusplus_fixed
    - aflplusplus_optimal
    - aflplusplus_memcache_2mb
    - aflplusplus_memcache_5mb
    - aflplusplus_memcache_20mb
    - aflplusplus_memcache_200mb

- experiment: 2020-10-19
  description: >
    Experiments from 2020-10-17 showed quite some overhead [afl vs afl_nofast].
    Checking overhead of xxh3 (afl_xxh3). Reduced overhead of addressing 8MB
    of memory for hit counts (afl_fast, etc. u8* instead of u32*). After some
    debugging, I found that schedules that speed up cycles are penalized,
    because queue_cycle determines a seed's handicap (fuzzed 4x longer) and the
    size of the mutated blocks in the seed (larger blocks for later cycles).
    For schedules afl_fast_no_cycles, afl_oldfast_1, afl_fast_branches_u8/16,
    the current cycle is computed as "fuzzed_paths / queued_paths".
  fuzzers:
    - afl
    - afl_fast
    - afl_xxh3
    - afl_oldfast_1
    - afl_fast_nocycle
    - afl_fast_branches_u8
    - afl_fast_branches_u16

- experiment: 2020-10-18
  description: "further memcache tests and test current vs 2.68c"
  fuzzers:
    - aflplusplus
    - aflplusplus_268c
    - aflplusplus_optimal
    - aflplusplus_memcache_2mb
    - aflplusplus_memcache_20mb
    - aflplusplus_memcache_50mb
    - aflplusplus_memcache_200mb

- experiment: 2020-10-17
  description: > 
    Evaluating several AFL schedules. There are two edge-count-based boosting
    schedules (afl_branches_u8, afl_branches_16). For each edge, AFL already
    maintains favourite seeds (the fastest and smallest seed). We choose 
    identify rarely executed edges and mark those favourites as 'champions',
    and skip most non-champions as long as some champions exist. There are two
    FAST schedules that also consider the number of times a seed is fuzzed
    (afl_old_fast_1, afl_old_fast_025). There are two schedules that further
    de-prioritize slow seeds (afl_quick, afl_fast_quick). In previous
    experiments, we observed that AFL doesn't get through the entire queue in
    23 hours. There are five baselines (afl, afl_shuffled, afl_nofast,
    afl_fast, and afl_coe) where afl_shuffled starts with a shuffled queue,
    and afl_nofast uses xxh3 for hashing.
 
  fuzzers:
    - afl
    - afl_coe
    - afl_fast
    - afl_quick
    - afl_nofast
    - afl_shuffled
    - afl_oldfast_1
    - afl_fast_quick
    - afl_oldfast_025
    - afl_fast_branches_u8
    - afl_fast_branches_u16

- experiment: 2020-10-16
  description: "memcache test"
  fuzzers:
    - aflplusplus
    - aflplusplus_optimal
    - aflplusplus_memcache_2000mb
    - aflplusplus_memcache_2mb
    - aflplusplus_memcache_pre

- experiment: 2020-10-15
  fuzzers:
    - aflplusplus
    - aflplusplus_optimal
    - aflplusplus_memcache_2000mb
    - aflplusplus_memcache_2mb
    - aflplusplus_memcache_pre

- experiment: 2020-10-13-2
  fuzzers:
    - afl
    - afl_coe
    - afl_fast_32
    - afl_oldcoe_16
    - afl_oldfast_4
    - afl_oldfast_16
    - afl_fast_nofav
    - afl_fast_branches
    - afl_fast_branches2

- experiment: 2020-10-13
  fuzzers:
    - aflplusplus
    - aflplusplus_explore
    - aflplusplus_coe_z
    - aflplusplus_explore_z
    - aflplusplus_memcache
    - aflplusplus_memcache_inf

- experiment: 2020-10-12
  fuzzers:
    - aflplusplus
    - aflplusplus_optimal
    - aflplusplus_nocycles
    - aflplusplus_explore
    - honggfuzz
    - entropic
    - entropic_magicbytes

- experiment: 2020-10-10
  fuzzers:
    - afl
    - afl_fast_32
    - afl_fast_xxh3
    - afl_fast_branches
    - afl_fast_spliceless
    - afl_fast_spliceless2
    - afl_fast_nohits_srsly
    - afl_nohandicap_spliceless
    - afl_nohandicap_spliceless2

- experiment: 2020-10-09
  fuzzers:
    - aflplusplus
    - aflplusplus_nocycles
    - aflplusplus_memcache
    - aflplusplus_memcache_inf

- experiment: 2020-10-07
  fuzzers:
    - afl
    - afl_32
    - afl_fast
    - afl_fast_32
    - afl_fast_late_32
    - afl_fast_coll_32
    - afl_fast_nohits_32
    - afl_fast_nohandicap_late_32

- experiment: 2020-10-05-aflfast
  fuzzers:
    - aflplusplus_explore
    - aflplusplus_coe
    - aflplusplus_coe_24
    - aflplusplus_coe_48
    - aflplusplus_coe_64
    - aflplusplus_fast
    - aflplusplus_fast_24
    - aflplusplus_fast_48
    - aflplusplus_fast_64

- experiment: 2020-10-05
  fuzzers:
    - afl
    - afl_fast
    - afl_fast_nohandicap
    - afl_fast_nohandicap_late
    - afl_fast_nohandicap_late_2
    - afl_fast_nohandicap_late_s
    - afl_fast_nohandicap_late_o
    - afl_fast_nohandicap_late_32

- experiment: 2020-10-01-lightweizz
  fuzzers:
    - aflplusplus
    - aflplusplus_lightweizz
    - weizz_qemu
    - aflsmart
    - afl

- experiment: 2020-10-01
  fuzzers:
    - aflplusplus_coe
    - aflplusplus_fast
    - aflplusplus_coe_skip
    - aflplusplus_fast_skip
    - aflplusplus_coe_nofav
    - aflplusplus_fast_nofav
    - aflplusplus_coe_rareoften
    - aflplusplus_fast_rareoften
    - aflplusplus_coe_maxfactor
    - aflplusplus_fast_maxfactor

- experiment: 2020-09-30
  fuzzers:
    - aflplusplus_coe
    - aflplusplus_fast
    - aflplusplus_rare
    - aflplusplus_exploit
    - aflplusplus_explore
    - aflplusplus_exploit_48
    - aflplusplus_exploit_64
    - aflplusplus_explore_min8
    - aflplusplus_explore_min16
    - aflplusplus_explore_pow3
    - aflplusplus_explore_pow5
    - libaflfuzzer

- experiment: 2020-09-26
  fuzzers:
    - aflplusplus_exploit # baseline
    - aflplusplus_explore # baseline
    - aflplusplus_coe2
    - aflplusplus_coe3
    - aflplusplus_coe4
    - aflplusplus_fast2
    - aflplusplus_fast3
    - aflplusplus_fast4
    - aflplusplus_coe2_shorthandicap
    - aflplusplus_fast2_shorthandicap

- experiment: 2020-09-25
  fuzzers:
    - libaflfuzzer
    - aflplusplus_coe3
    - aflplusplus_exploit
    - aflplusplus_exploit_12
    - aflplusplus_exploit_16
    - aflplusplus_exploit_24
    - aflplusplus_exploit_28
    - aflplusplus_explore_pow4
    - aflplusplus_explore_pow5
    - aflplusplus_explore
    - aflplusplus_mmopt

- experiment: 2020-09-24
  fuzzers:
    - aflcc
    - klee
    - aflcc_no_orig_dict

- experiment: 2020-09-23
  fuzzers:
    - aflplusplus_coe3
    - aflplusplus_fast3
    - aflplusplus_coe2_fastcount
    - aflplusplus_fast2_fastcount
    - aflplusplus_coe2_lateboost
    - aflplusplus_fast2_lateboost
    - aflplusplus_coe2_shortcycles
    - aflplusplus_fast2_shortcycles
    - aflplusplus_coe2_shorthandicap
    - aflplusplus_fast2_shorthandicap
    - aflplusplus_explore_32
    - aflplusplus_fast2
    - aflplusplus_coe2

- experiment: 2020-09-22
  fuzzers:
    - aflplusplus_coe
    - aflplusplus_coe2
    - aflplusplus_exploit
    - aflplusplus_exploit_28
    - aflplusplus_exploit_48
    - aflplusplus_exploit_pow4
    - aflplusplus_exploit_pow5
    - aflplusplus_explore
    - aflplusplus_mmopt
    - aflplusplus_rare

- experiment: 2020-09-20
  fuzzers:
    - aflplusplus_explore_32
    - aflplusplus_fast2
    - aflplusplus_coe2

- experiment: 2020-09-19
  fuzzers:
    - aflplusplus
    - afl
    - libaflfuzzer
    - libfuzzer
    - lafintel
    - aflplusplus_exploit
    - aflplusplus_exploit_28
    - aflplusplus_exploit_48
    - aflplusplus_exploit_64
    - aflplusplus_exploit_pow5
    - aflplusplus_exploit_pow7
    - aflplusplus_explore
    - aflplusplus_explore2exploit
    - aflplusplus_seek

- experiment: 2020-09-18
  fuzzers:
    - aflsmart

- experiment: 2020-09-16
  fuzzers:
    - aflplusplus_coe_12
    - aflplusplus_coe_24
    - aflplusplus_coe_32
    - aflplusplus_exploit_12
    - aflplusplus_exploit_24
    - aflplusplus_exploit_32
    - aflplusplus_explore_12
    - aflplusplus_explore_24
    - aflplusplus_explore_32
    - aflplusplus_explore_min12
    - aflplusplus_explore_min24
    - aflplusplus_explore_pow6
    - aflplusplus_explore_pow8
    - aflplusplus_fast_12
    - aflplusplus_fast_24
    - aflplusplus_fast_32

- experiment: 2020-09-15
  fuzzers:
    - aflplusplus
    - aflplusplus_no_mopt
    - aflplusplus_coe
    - aflplusplus_exploit
    - aflplusplus_explore
    - aflplusplus_fast
    - aflplusplus_lin
    - aflplusplus_mmopt
    - aflplusplus_quad
    - aflplusplus_rare
    - aflplusplus_oldseek

- experiment: 2020-09-11
  fuzzers:
    - libfuzzer
    - libfuzzer_norestart
    - entropic
    - entropic_norestart_noexectime
    - entropic_norestart_yesexectime
    - aflplusplus
    - honggfuzz

- experiment: 2020-09-10
  fuzzers:
    - aflplusplus_same1
    - aflplusplus_same2
    - aflplusplus_same3
    - aflplusplus_pre3
    - aflplusplus_pre3_fix
    - aflplusplus_pre3_fix_p
    - aflplusplus_optimal_pre3
    - aflplusplus_optimal_pre3_fix
    - aflplusplus_optimal_pre3_fix_p
    - aflplusplus
    - aflplusplus_fix
    - aflplusplus_fix_p
    - aflplusplus_optimal
    - aflplusplus_optimal_fix
    - aflplusplus_optimal_fix_p

- experiment: 2020-09-08
  fuzzers:
    - aflplusplus
    - aflplusplus_pre3
    - aflplusplus_optimal
    - aflplusplus_optimal_pre3
    - aflplusplus_pre3_dict
    - aflplusplus_pre3_simple
    - aflplusplus_pre3_simple_dict
    - aflplusplus_qemu
    - aflplusplus_qemu5
    - honggfuzz
    - entropic_after
    - entropic_keepseed

- experiment: 2020-09-05
  fuzzers:
    - aflplusplus_optimal
    - aflplusplus
    - aflplusplus_pre3
    - aflplusplus_pre3_dict
    - aflplusplus_pre3_cull
    - aflplusplus_nounstable

- experiment: 2020-09-02
  fuzzers:
    - aflplusplus
    - aflplusplus_nounstable
    - aflplusplus_qemu
    - aflplusplus_qemu5
    - aflplusplus_qemu5_cmplog

- experiment: 2020-08-30
  fuzzers:
    - libfuzzer_before
    - libfuzzer_after
    - entropic_before
    - entropic_after

- experiment: 2020-08-25
  fuzzers:
    - libfuzzer_magicbytes
    - entropic_magicbytes

- experiment: 2020-08-21
  fuzzers:
    - entropic_keepseed

- experiment: 2020-08-20
  fuzzers:
    - aflplusplus
    - aflplusplus_optimal
    - aflplusplus_lto_fixed
    - aflplusplus_lto
    - aflplusplus_lto_pcguard
    - aflplusplus_lto_cmplog
    - aflplusplus_lto_laf
    - aflplusplus_classic
    - entropic_exectime

- experiment: 2020-08-15
  fuzzers:
    - libfuzzer_fixcrossover
    - entropic_fixcrossover
    - libfuzzer_keepseed
    - entropic_keepseed

- experiment: 2020-08-14
  fuzzers:
    - aflplusplus
    - aflplusplus_optimal
    - aflplusplus_qemu
    - aflplusplus_same1
    - aflplusplus_same2
    - aflplusplus_same3
    - honggfuzz
    - weizz
    - aflplusplus_taint
    - aflplusplus_laf

- experiment: 2020-08-10
  fuzzers:
    - libfuzzer_fixcrossover
    - entropic_fixcrossover

- experiment: 2020-08-07
  fuzzers:
    - aflplusplus_datalenrand
    - aflplusplus_havoc
    - aflplusplus_coe
    - aflplusplus_exploit
    - aflplusplus_explore
    - aflplusplus_fast
    - aflplusplus_lin
    - aflplusplus_mmopt
    - aflplusplus_quad
    - aflplusplus_rare
    - aflplusplus_seek

- experiment: 2020-08-03
  fuzzers:
    - afl
    - aflfast
    - aflplusplus
    - aflplusplus_optimal
    - aflplusplus_qemu
    - afl_qemu
    - aflsmart
    - eclipser
    - entropic
    - fairfuzz
    - fastcgs_lm
    - honggfuzz
    - honggfuzz_qemu
    - lafintel
    - libfuzzer
    - manul
    - mopt
    - libfuzzer_keepseed
    - entropic_keepseed
    - libfuzzer_interceptors
    - entropic_interceptors

- experiment: 2020-07-30
  fuzzers:
    - libfuzzer
    - libfuzzer_interceptors
    - entropic
    - entropic_interceptors

- experiment: 2020-07-29
  fuzzers:
    - afl
    - honggfuzz
    - libfuzzer
    - entropic

- experiment: 2020-07-27
  fuzzers:
    - afl
    - aflplusplus
    - honggfuzz
    - aflplusplus_honggfuzz
    - aflplusplus_cmplog
    - aflplusplus_havoc_cmplog
    - aflplusplus_havoc2
    - aflplusplus_havoc
    - aflplusplus_laf
    - aflplusplus_laf_cmplog

- experiment: 2020-07-25
  fuzzers:
    - aflplusplus
    - aflplusplus_havoc
    - aflplusplus_hybrid
    - aflplusplus_honggfuzz
    - afl
    - afl_qemu
    - honggfuzz
    - honggfuzz_qemu
    - mopt

- experiment: 2020-07-22
  fuzzers:
    - libfuzzer

- experiment: 2020-07-20
  fuzzers:
    - libfuzzer

- experiment: 2020-07-13
  fuzzers:
    - aflplusplus_ctx_default
    - aflplusplus_ctx_nosingle
    - aflplusplus_ctx_nozero
    - aflplusplus_ctx_nozerosingle
    - aflplusplus_ngram4
    - aflplusplus_ngram6
    - aflplusplus_ngram8

- experiment: 2020-07-09
  fuzzers:
    - aflplusplus_lto_dict
    - aflplusplus_lto
    - aflplusplus_ltoinstrim
    - aflplusplus_ctx
    - aflplusplus_ngram2
    - aflplusplus_optimal
    - aflplusplus_qemu
    - aflplusplus

- experiment: 2020-06-30
  fuzzers:
    - aflplusplus_qemu
    - afl_qemu
    - honggfuzz_qemu
    - aflplusplus_optimal_shmem

- experiment: 2020-06-26
  fuzzers:
    - aflplusplus
    - aflplusplus_optimal
    - aflplusplus_optimal_shmem
    - aflplusplus_shmem
    - entropic

- experiment: 2020-06-18
  fuzzers:
    - aflplusplus
    - aflplusplus_optimal
    - aflplusplus_optimal_shmem
    - aflplusplus_qemu
    - aflplusplus_shmem

- experiment: 2020-06-17
  fuzzers:
    - aflplusplus
    - aflplusplus_optimal
    - aflplusplus_optimal_shmem
    - aflplusplus_qemu
    - aflplusplus_shmem

- experiment: 2020-06-12
  fuzzers:
    - aflcc
    - aflplusplus
    - aflplusplus_optimal
    - aflplusplus_optimal_shmem
    - aflplusplus_qemu
    - aflplusplus_shmem
    - libfuzzer_nocmp
    - manul

- experiment: 2020-06-08
  fuzzers:
    - aflplusplus
    - libfuzzer<|MERGE_RESOLUTION|>--- conflicted
+++ resolved
@@ -19,15 +19,14 @@
 # You can run "make presubmit" to do basic validation on this file.
 # Please add new experiment requests towards the top of this file.
 
-<<<<<<< HEAD
-- experiment: 2021-07-2-saturated
+- experiment: 2021-07-05-saturated
   description: "Benchmark a new experimental feature for AFL++ (saturated)"
   type: bug
   oss-fuzz-corpus: true
   fuzzers:
     - aflplusplus_unusual_disabled
     - aflplusplus_unusual_enabled
-=======
+
 - experiment: 2021-07-03-symbolic
   description: "Symbolic solver benchmark."
   fuzzers:
@@ -38,7 +37,6 @@
     - fuzzolic_aflplusplus_fuzzy
     - symcc_aflplusplus_single
     - symqemu_aflplusplus
->>>>>>> 699ddd0f
 
 - experiment: 2021-06-27-symbolic
   description: "Symbolic solver benchmark."
