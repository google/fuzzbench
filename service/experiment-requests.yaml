--- conflicted
+++ resolved
@@ -20,8 +20,12 @@
 # Please add new experiment requests towards the top of this file.
 #
 
-<<<<<<< HEAD
-=======
+- experiment: 2022-10-04-um
+  description: "UM fuzzer experiment"
+  fuzzers:
+    - aflplusplus
+    - aflplusplus_um_random
+  
 - experiment: 2022-09-29-wingfuzz
   description: "Wingfuzz coverage experiment (compare against core fuzzers)"
   fuzzers:
@@ -96,7 +100,6 @@
     - libxslt_xpath
     - libpcap_fuzz_both
 
->>>>>>> 7132a8f6
 - experiment: 2022-09-26-aflpp-um
   description: "afl++ and libfuzzer um coverage experiments (compare our fuzzers against afl++)"
   fuzzers:
