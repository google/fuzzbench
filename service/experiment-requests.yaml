--- conflicted
+++ resolved
@@ -20,13 +20,12 @@
 # Please add new experiment requests towards the top of this file.
 #
 
-<<<<<<< HEAD
 - experiment: 2022-10-05-um-3
   description: "UM fuzzer experiment"
   fuzzers:
     - aflplusplus
     - aflplusplus_um_random_3
-=======
+
 - experiment: 2022-06-08-dissecting-repro
   description: "Dissecting AFL paper (scheduling)"
   type: bug
@@ -34,7 +33,6 @@
     - afl
     - afl_scheduling_lifo
     - afl_scheduling_random
->>>>>>> 4e0bafbd
 
 - experiment: 2022-10-04-um-6-12
   description: "UM fuzzer experiment"
