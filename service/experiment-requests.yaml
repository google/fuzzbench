# Experiment requests have the following format:
#
# - experiment: 2020-06-08  # The name of the experiment
#   fuzzers:  # The fuzzers to run in the experiment.
#     - aflplusplus
#     - libfuzzer
#   description: "Explain the intent of the experiment"
#   # type: bug  # Set to use bug based benchmarks, otherwise coverage (default).
#   # oss-fuzz-corpus: true  # Set to use latest saturated corpora from OSS-Fuzz.
#
# The name of the experiment must begin with a date using this format:
# YYYY-MM-DD (year-month-day). It's not important what timezone is used in
# deciding the date or if this is a day or two off. The most important thing is
# that is unique.
# If there already is an experiment for a particular date in this file, you can
# either: add a suffix (e.g. "-aflplusplus" or "-2") to the experiment name, or
# use the next date.
#
# You can run "make presubmit" to do basic validation on this file.
# Please add new experiment requests towards the top of this file.
#
<<<<<<< HEAD
- experiment: 2022-12-05-rerun
  description: "Wingfuzz coverage experiment (compare against core fuzzers)"
  fuzzers:
    - afl
    - aflfast
    - aflplusplus
    - aflsmart
    - entropic
    - eclipser
    - fairfuzz
    - honggfuzz
    - lafintel
    - libfuzzer
    - mopt
    - wingfuzz
=======

- experiment: 2022-12-05-aflpp-cmplog
  description: "afl++ cmplog enhancements"
  fuzzers:
    - aflplusplus_cmplog
    - aflplusplus_cmplog_r
>>>>>>> 79aff3eb

- experiment: 2022-12-01-um
  description: "Try out um prioritize 75 and random again"
  fuzzers:
    - aflplusplus_um_random
    - aflplusplus_um_prioritize_75

- experiment: 2022-12-01-muttfuzz
  description: "Try out muttfuzz and compare against afl"
  fuzzers:
    - aflplusplus
    - aflplusplus_muttfuzz

- experiment: 2022-11-23-aflpp-cmplog
  description: "afl++ cmplog enhancements"
  fuzzers:
    - aflplusplus_cmplog
    - aflplusplus_cmplog_r
    - aflplusplus_cmplog_1587
    - aflplusplus_cmplog_1585

- experiment: 2022-11-18-um
  description: "Try out um prioritize 75 and random again"
  fuzzers:
    - aflplusplus_um_random
    - aflplusplus_um_prioritize_75

- experiment: 2022-11-18-muttfuzz
  description: "Try out muttfuzz and compare against afl"
  fuzzers:
    - aflplusplus
    - aflplusplus_muttfuzz

- experiment: 2022-11-22-aflpp-cmplog
  description: "afl++ cmplog enhancements"
  fuzzers:
    - aflplusplus_cmplog
    - aflplusplus_cmplog_r
    - aflplusplus_cmplog_1587
    - aflplusplus_cmplog_1585

- experiment: 2022-11-19-update-libfuzzer
  description: "Compare and consider replacing Entropic with Centipede"
  fuzzers:
    - libfuzzer
    - entropic
    - centipede

- experiment: 2022-11-12-muttfuzz
  description: "Try out muttfuzz and compare against afl"
  fuzzers:
    - aflplusplus
    - aflplusplus_muttfuzz

- experiment: 2022-11-12-um-prioritize
  description: "Try out um prioritize again"
  fuzzers:
    - aflplusplus
    - aflplusplus_um_prioritize

- experiment: 2022-11-11-muttfuzz
  description: "Try out muttfuzz and compare against afl"
  fuzzers:
    - aflplusplus
    - aflplusplus_muttfuzz

- experiment: 2022-11-11-um-prioritize
  description: "Try out um prioritize again"
  fuzzers:
    - aflplusplus
    - aflplusplus_um_prioritize

- experiment: 2022-11-06-muttfuzz
  description: "Try out muttfuzz and compare against afl"
  fuzzers:
    - aflplusplus
    - aflplusplus_muttfuzz

- experiment: 2022-11-06-um-prioritize
  description: "Try out um prioritize again"
  fuzzers:
    - aflplusplus
    - aflplusplus_um_prioritize

- experiment: 2022-10-31-update-libfuzzer-2
  description: "Compare and consider replacing Entropic with Centipede"
  fuzzers:
    - libfuzzer
    - entropic
    - centipede

- experiment: 2022-11-06-muttfuzz
  description: "Try out muttfuzz and compare against afl"
  fuzzers:
    - aflplusplus
    - aflplusplus_muttfuzz

- experiment: 2022-11-06-um-prioritize
  description: "Try out um prioritize again"
  fuzzers:
    - aflplusplus
    - aflplusplus_um_prioritize

- experiment: 2022-10-31-update-libfuzzer-2
  description: "Compare and consider replacing Entropic with Centipede"
  fuzzers:
    - libfuzzer
    - entropic
    - centipede

- experiment: 2022-10-19-um-full
  description: "Add parallel experiments and libfuzzer ones too"
  fuzzers:
    - aflplusplus_um_parallel
    - honggfuzz_um_parallel
    - libfuzzer
    - libfuzzer_um_random
    - libfuzzer_um_random_75
    - libfuzzer_um_parallel
    - libfuzzer_um_prioritize
    - libfuzzer_um_prioritize_75

- experiment: 2022-10-17-update-libfuzzer
  description: "Compare and consider replacing Entropic with Centipede"
  fuzzers:
    - libfuzzer
    - entropic
    - centipede

- experiment: 2022-10-13-um-final-5
  description: "UM fuzzer experiment (honggfuzz)"
  fuzzers:
    - honggfuzz_um_prioritize_75
    - honggfuzz_um_prioritize

- experiment: 2022-10-13-um-final-4
  description: "UM fuzzer experiment (honggfuzz)"
  fuzzers:
    - honggfuzz_um_random_75
    - honggfuzz_um_random

- experiment: 2022-10-13-um-final-3
  description: "UM fuzzer experiment (aflplusplus/honggfuzz)"
  fuzzers:
    - aflplusplus_um_prioritize_75
    - honggfuzz

- experiment: 2022-10-13-um-final-2
  description: "UM fuzzer experiment (aflplusplus)"
  fuzzers:
    - aflplusplus_um_random_75
    - aflplusplus_um_prioritize

- experiment: 2022-10-13-um-final-1
  description: "UM fuzzer experiment (aflplusplus)"
  fuzzers:
    - aflplusplus
    - aflplusplus_um_random

- experiment: 2022-10-12-um-full-10
  description: "UM fuzzer experiment (eclipser_um_prioritize, eclipser_um_parallel)"
  fuzzers:
    - eclipser_um_prioritize
    - eclipser_um_parallel

- experiment: 2022-10-12-um-full-9
  description: "UM fuzzer experiment (eclipser, eclipser_um_random)"
  fuzzers:
    - eclipser
    - eclipser_um_random

- experiment: 2022-10-12-um-full-8
  description: "UM fuzzer experiment (libfuzzer_um_prioritize, libfuzzer_um_parallel)"
  fuzzers:
    - libfuzzer_um_prioritize
    - libfuzzer_um_parallel

- experiment: 2022-10-12-um-full-7
  description: "UM fuzzer experiment (libfuzzer, libfuzzer_um_random)"
  fuzzers:
    - libfuzzer
    - libfuzzer_um_random

- experiment: 2022-10-12-um-full-6
  description: "UM fuzzer experiment (honggfuzz_um_prioritize, honggfuzz_um_parallel)"
  fuzzers:
    - honggfuzz_um_prioritize
    - honggfuzz_um_parallel

- experiment: 2022-10-12-um-full-5
  description: "UM fuzzer experiment (honggfuzz, honggfuzz_um_random)"
  fuzzers:
    - honggfuzz
    - honggfuzz_um_random

- experiment: 2022-10-12-um-full-4
  description: "UM fuzzer experiment (aflplusplus_um_prioritize, aflplusplus_um_parallel)"
  fuzzers:
    - aflplusplus_um_prioritize
    - aflplusplus_um_parallel

- experiment: 2022-10-12-um-full-3
  description: "UM fuzzer experiment (aflplusplus, aflplusplus_um_random)"
  fuzzers:
    - aflplusplus
    - aflplusplus_um_random

- experiment: 2022-10-12-um-full-2
  description: "UM fuzzer experiment (afl_um_prioritize, afl_um_parallel)"
  fuzzers:
    - afl_um_prioritize
    - afl_um_parallel

- experiment: 2022-10-12-um-full-1
  description: "UM fuzzer experiment (afl, afl_um_random)"
  fuzzers:
    - afl
    - afl_um_random

- experiment: 2022-10-11-um-3
  description: "UM fuzzer experiment"
  fuzzers:
    - aflplusplus
    - aflplusplus_um_random_3
  benchmarks:
    - bloaty_fuzz_target
    - curl_curl_fuzzer_http
    - harfbuzz-1.3.2
    - lcms-2017-03-21
    - libjpeg-turbo-07-2017
    - mbedtls_fuzz_dtlsclient 
    - openthread-2019-12-23
    - proj4-2017-08-14
    - re2-2014-12-09
    - sqlite3_ossfuzz
    - vorbis-2017-12-11
    - zlib_zlib_uncompress_fuzzer 

- experiment: 2022-10-07-um-3b
  description: "UM fuzzer experiment"
  fuzzers:
    - aflplusplus
    - aflplusplus_um_random_3

- experiment: 2022-10-08-wingfuzz
  description: "Wingfuzz coverage experiment (compare against core fuzzers)"
  fuzzers:
    - afl
    - aflfast
    - aflplusplus
    - aflsmart
    - entropic
    - eclipser
    - fairfuzz
    - honggfuzz
    - lafintel
    - libfuzzer
    - mopt
    - wingfuzz

- experiment: 2022-10-07-um-full
  description: "UM fuzzer experiment"
  fuzzers:
    - aflplusplus
    - aflplusplus_um_parallel
    - aflplusplus
    - libfuzzer_um_prioritize
    - libfuzzer_um_random
    - libfuzzer_um_parallel
    - libfuzzer
    - afl_um_prioritize
    - afl_um_random
    - afl_um_parallel
    - afl
    - eclipser_um_prioritize
    - eclipser_um_random
    - eclipser_um_parallel
    - eclipser
    - honggfuzz_um_prioritize
    - honggfuzz_um_random
    - honggfuzz_um_parallel
    - honggfuzz

- experiment: 2022-10-07-um-3
  description: "UM fuzzer experiment"
  fuzzers:
    - aflplusplus
    - aflplusplus_um_random_3

- experiment: 2022-10-06-um-full
  description: "UM fuzzer experiment"
  fuzzers:
    - aflplusplus
    - aflplusplus_um_parallel
    - aflplusplus
    - libfuzzer_um_prioritize
    - libfuzzer_um_random
    - libfuzzer_um_parallel
    - libfuzzer
    - afl_um_prioritize
    - afl_um_random
    - afl_um_parallel
    - afl
    - eclipser_um_prioritize
    - eclipser_um_random
    - eclipser_um_parallel
    - eclipser
    - honggfuzz_um_prioritize
    - honggfuzz_um_random
    - honggfuzz_um_parallel
    - honggfuzz

- experiment: 2022-10-05-um-3
  description: "UM fuzzer experiment"
  fuzzers:
    - aflplusplus
    - aflplusplus_um_random_3

- experiment: 2022-06-08-dissecting-repro
  description: "Dissecting AFL paper (scheduling)"
  type: bug
  fuzzers:
    - afl
    - afl_scheduling_lifo
    - afl_scheduling_random

- experiment: 2022-10-04-um-6-12
  description: "UM fuzzer experiment"
  fuzzers:
    - aflplusplus
    - aflplusplus_um_random_6
    - aflplusplus_um_random_12

- experiment: 2022-10-04-um
  description: "UM fuzzer experiment"
  fuzzers:
    - aflplusplus
    - aflplusplus_um_random
  
- experiment: 2022-09-29-wingfuzz
  description: "Wingfuzz coverage experiment (compare against core fuzzers)"
  fuzzers:
    - afl
    - aflfast
    - aflplusplus
    - aflsmart
    - entropic
    - eclipser
    - fairfuzz
    - honggfuzz
    - lafintel
    - libfuzzer
    - mopt
    - wingfuzz
    
- experiment: 2022-09-29
  description: "Main coverage experiment"
  type: code
  fuzzers:
    - honggfuzz
    - aflplusplus
    - eclipser
    - entropic
    - libfuzzer
    - aflsmart
    - lafintel
    - afl
    - mopt
    - aflfast
    - fairfuzz
    - libafl

- experiment: 2022-05-06-dissecting-repro
  description: "Reproduce: Dissecting AFL paper"
  type: bug
  fuzzers:
    - afl
    - afl_no_favored
    - afl_collision_free
    - afl_double_timeout
    - afl_no_favfactor
    - afl_no_trim
    - afl_scheduling_lifo
    - afl_scheduling_random
    - afl_score_max
    - afl_score_min
    - afl_score_no_novel_prioritization
    - afl_score_random
    - afl_splicing_mutation

- experiment: 2022-09-27-centipede-corpus
  description: "Centipede Focus function experiment -- type: code"
  oss-fuzz-corpus: true
  fuzzers:
    - centipede
    - centipede_function_filter
  benchmarks:
    - curl_curl_fuzzer_http
    - jsoncpp_jsoncpp_fuzzer
    - libjpeg-turbo-07-2017
    - mbedtls_fuzz_dtlsclient
    - openthread-2019-12-23
    - vorbis-2017-12-11
    - freetype2-2017
    - harfbuzz-1.3.2
    - lcms-2017-03-21
    - bloaty_fuzz_target
    - libpng-1.2.56
    - zlib_zlib_uncompress_fuzzer
    - re2-2014-12-09
    - libxml2-v2.9.2
    - libxslt_xpath
    - libpcap_fuzz_both

- experiment: 2022-09-26-aflpp-um
  description: "afl++ and libfuzzer um coverage experiments (compare our fuzzers against afl++)"
  fuzzers:
    - aflplusplus_um_prioritize
    - aflplusplus_um_random
    - aflplusplus_um_parallel
    - aflplusplus
    - libfuzzer_um_prioritize
    - libfuzzer_um_random
    - libfuzzer_um_parallel
    - libfuzzer

- experiment: 2022-09-22-aflpp-um
  description: "afl++ um coverage experiments (compare our fuzzers against afl++)"
  fuzzers:
    - aflplusplus_um_prioritize
    - aflplusplus_um_random
    - aflplusplus

- experiment: 2022-09-18-aflpp-um
  description: "afl++ um coverage experiments (compare our fuzzers against afl++)"
  fuzzers:
    - aflplusplus_um_prioritize
    - aflplusplus_um_random
    - aflplusplus

- experiment: 2022-08-31-aflpp-um
  description: "afl++ um coverage experiments (compare our fuzzers against afl++)"
  fuzzers:
    - aflplusplus_um_prioritize
    - aflplusplus_um_random
    - aflplusplus

- experiment: 2022-08-25-aflpp-um
  description: "afl++ um coverage experiments (compare our fuzzers against afl++)"
  fuzzers:
    - aflplusplus_um_prioritize
    - aflplusplus_um_random
    - aflplusplus

- experiment: 2022-09-12-centipede-code
  description: "Centipede Focus function experiment -- type: code"
  fuzzers:
    - centipede
    - centipede_function_filter
  benchmarks:
    - curl_curl_fuzzer_http
    - jsoncpp_jsoncpp_fuzzer
    - libjpeg-turbo-07-2017
    - mbedtls_fuzz_dtlsclient
    - openthread-2019-12-23
    - vorbis-2017-12-11
    - freetype2-2017
    - harfbuzz-1.3.2
    - lcms-2017-03-21
    - bloaty_fuzz_target
    - libpng-1.2.56
    - zlib_zlib_uncompress_fuzzer
    - re2-2014-12-09
    - libxml2-v2.9.2
    - libxslt_xpath
    - libpcap_fuzz_both

- experiment: 2022-09-12-centipede-bug
  description: "Centipede Focus function experiment -- type: bug"
  fuzzers:
    - centipede
    - centipede_function_filter
  type: bug
  benchmarks:
    - stb_stbi_read_fuzzer
    - proj4_standard_fuzzer
    - usrsctp_fuzzer_connect
    - muparser_set_eval_fuzzer
    - zstd_stream_decompress
    - mruby-2018-05-23
    - libhevc_hevc_dec_fuzzer
    - file_magic_fuzzer
    - quickjs_eval-2020-01-05
    - libarchive_libarchive_fuzzer
    - arrow_parquet-arrow-fuzz
    - aspell_aspell_fuzzer
    - matio_matio_fuzzer
    - libhtp_fuzz_htp

- experiment: 2022-09-08-centipede
  description: "Another round of centipede experiment"
  fuzzers:
    - honggfuzz
    - aflplusplus
    - eclipser
    - entropic
    - libfuzzer
    - lafintel
    - afl
    - mopt
    - fairfuzz
    - libfuzzer_dataflow
    - centipede

- experiment: 2022-08-29-focus-code
  description: "Focus function experiment -- type: code"
  fuzzers:
    - libfuzzer
    - centipede_function_filter
    - libfuzzer_focus_idx0
    - libfuzzer_focus_idx1
    - libfuzzer_focus_idx2
    - libfuzzer_focus_idx3
    - libfuzzer_focus_idx4
    - libfuzzer_focus_idx5
    - libfuzzer_focus_idx6
    - libfuzzer_focus_idx7
    - libfuzzer_focus_idx8
  benchmarks:
    - curl_curl_fuzzer_http
    - jsoncpp_jsoncpp_fuzzer
    - libjpeg-turbo-07-2017
    - mbedtls_fuzz_dtlsclient
    - openthread-2019-12-23
    - vorbis-2017-12-11
    - freetype2-2017
    - harfbuzz-1.3.2
    - lcms-2017-03-21
    - bloaty_fuzz_target
    - libpng-1.2.56
    - zlib_zlib_uncompress_fuzzer
    - re2-2014-12-09
    - libxml2-v2.9.2
    - libxslt_xpath
    - libpcap_fuzz_both

- experiment: 2022-08-29-focus-bug
  description: "Focus function experiment -- type: bug"
  fuzzers:
    - libfuzzer
    - centipede_function_filter
    - libfuzzer_focus_idx0
    - libfuzzer_focus_idx1
    - libfuzzer_focus_idx2
    - libfuzzer_focus_idx3
    - libfuzzer_focus_idx4
    - libfuzzer_focus_idx5
    - libfuzzer_focus_idx6
    - libfuzzer_focus_idx7
    - libfuzzer_focus_idx8
  type: bug
  benchmarks:
    - stb_stbi_read_fuzzer
    - proj4_standard_fuzzer
    - usrsctp_fuzzer_connect
    - muparser_set_eval_fuzzer
    - zstd_stream_decompress
    - mruby-2018-05-23
    - libhevc_hevc_dec_fuzzer
    - file_magic_fuzzer
    - quickjs_eval-2020-01-05
    - libarchive_libarchive_fuzzer
    - arrow_parquet-arrow-fuzz
    - aspell_aspell_fuzzer
    - matio_matio_fuzzer
    - libhtp_fuzz_htp

- experiment: 2022-08-25-aflpp-um
  description: "afl++ um coverage experiments (compare our fuzzers against afl++)"
  fuzzers:
    - aflplusplus_um_prioritize
    - aflplusplus_um_random
    - aflplusplus

- experiment: 2022-08-18-libfuzzer-focus
  description: "Testing with focus function driven by fuzz introspector results"
  fuzzers:
    - libfuzzer
    - introspector_driven_focus
  type: bug
  benchmarks:
    - libarchive_libarchive_fuzzer

- experiment: 2022-08-18-aflpp
  description: "afl++ tests"
  fuzzers:
    - aflplusplus_cmplog_nocal
    - aflplusplus_cmplog_nocal2
    - aflplusplus_cmplog

- experiment: 2022-08-17-aflpp
  description: "afl++ tests"
  fuzzers:
    - aflplusplus_cmplog_nocal
    - aflplusplus_cmplog_nocal2
    - aflplusplus_cmplog

- experiment: 2022-08-14-aflpp
  description: "afl++ tests"
  fuzzers:
    - aflplusplus_cmplog_nocal
    - aflplusplus_cmplog

- experiment: 2022-08-13-centipede
  description: "Test the latest centipede"
  fuzzers:
    - honggfuzz
    - aflplusplus
    - eclipser
    - entropic
    - libfuzzer
    - lafintel
    - afl
    - mopt
    - fairfuzz
    - libfuzzer_dataflow
    - centipede

- experiment: 2022-08-04-libfuzzer-focus
  description: "Testing with focus function driven by fuzz introspector results"
  fuzzers:
    - libfuzzer
    - introspector_driven_focus
  type: bug
  benchmarks:
    - libarchive_libarchive_fuzzer

- experiment: 2022-08-04-afl-new-splicing
  description: "Test AFL with a new splicing as mutation"
  type: bug
  fuzzers:
    - afl
    - afl_splicing_mutation

- experiment: 2022-08-03-afl-new-splicing
  description: "Test AFL with a new splicing as mutation"
  type: bug
  fuzzers:
    - afl
    - afl_splicing_mutation

- experiment: 2022-07-24-centipede
  description: "Test centipede"
  fuzzers:
    - honggfuzz
    - aflplusplus
    - eclipser
    - entropic
    - libfuzzer
    - lafintel
    - afl
    - mopt
    - fairfuzz
    - libfuzzer_dataflow
    - centipede

- experiment: 2022-07-22-centipede
  description: "Test AFL with a new splicing as mutation"
  fuzzers:
    - honggfuzz
    - aflplusplus
    - eclipser
    - entropic
    - libfuzzer
    - lafintel
    - afl
    - mopt
    - fairfuzz
    - libfuzzer_dataflow
    - centipede

- experiment: 2022-07-21-afl-new-splicing
  description: "Test AFL with a new splicing as mutation"
  type: bug
  fuzzers:
    - afl
    - afl_splicing_mutation

- experiment: 2022-07-20-aflpp
  description: "afl++ libafl tests. Redo 07-13."
  fuzzers:
    - aflplusplus_libafl
    - libafl_aflpp
    - libafl
    - aflplusplus
    - aflplusplus_optimal
    - honggfuzz
    - entropic

- experiment: 2022-07-13-aflpp
  description: "afl++ libafl tests"
  fuzzers:
    - aflplusplus_libafl
    - libafl_aflpp
    - libafl
    - aflplusplus
    - aflplusplus_optimal
    - honggfuzz
    - entropic

- experiment: 2022-06-29-aflpp
  description: "afl++ libafl tests"
  fuzzers:
    - aflplusplus_libafl
    - libafl_aflpp
    - libafl
    - aflplusplus
    - aflplusplus_optimal
    - honggfuzz
    - entropic

- experiment: 2022-06-09-afl-splicing
  description: "Test AFL with splicing as mutation"
  type: bug
  fuzzers:
    - afl
    - afl_splicing_mutation

- experiment: 2022-06-08-dissecting
  description: "Dissecting AFL paper (scheduling)"
  type: bug
  fuzzers:
    - afl
    - afl_scheduling_lifo
    - afl_scheduling_random

- experiment: 2022-06-01-dissecting
  description: "Dissecting AFL paper (scheduling)"
  type: bug
  fuzzers:
    - afl
    - afl_scheduling_lifo
    - afl_scheduling_random

- experiment: 2022-05-13-afl
  description: "afl map tests"
  fuzzers:
    - afl_virginmap
    - afl_maxmap
    - afl

- experiment: 2022-05-06-dissecting
  description: "Dissecting AFL paper"
  type: bug
  fuzzers:
    - afl
    - afl_no_favored
    - afl_collision_free
    - afl_double_timeout
    - afl_no_favfactor
    - afl_no_trim
    - afl_scheduling_lifo
    - afl_scheduling_random
    - afl_score_max
    - afl_score_min
    - afl_score_no_novel_prioritization
    - afl_score_random
    - afl_splicing_mutation

- experiment: 2022-04-19
  description: "Main coverage experiment"
  type: code
  fuzzers:
    - honggfuzz
    - aflplusplus
    - eclipser
    - entropic
    - libfuzzer
    - aflsmart
    - lafintel
    - afl
    - mopt
    - aflfast
    - fairfuzz

- experiment: 2022-04-19-bug
  description: "Main bug experiment"
  type: bug
  fuzzers:
    - honggfuzz
    - aflplusplus
    - eclipser
    - entropic
    - libfuzzer
    - aflsmart
    - lafintel
    - afl
    - mopt
    - aflfast
    - fairfuzz


- experiment: 2022-04-10-aflpp
  description: "afl++ bug ranking"
  type: bug
  fuzzers:
    - aflplusplus
    - aflplusplus_qemu
    - aflplusplus_frida
    - aflplusplus_optimal
    - honggfuzz
    - libafl
    - entropic

- experiment: 2022-04-11-libafl
  description: "libafl new test"
  fuzzers:
    - libafl
    - libafl_new
    - aflplusplus
    - honggfuzz
    - entropic

- experiment: 2022-04-07-aflpp
  description: "afl++ dont throw away timeouts"
  fuzzers:
    - aflplusplus_llvm15
    - aflplusplus

- experiment: 2022-04-22-aflpp
  description: "afl++ new pass manager test"
  fuzzers:
    - aflplusplus_llvm15
    - aflplusplus
    - honggfuzz
    - libafl
    - aflplusplus_optimal
    - entropic

- experiment: 2022-03-04-grammar
  description: "test grammar fuzzers"
  type: bug
  fuzzers:
    - nautilus
    - gramatron
    - grimoire
    - token_level
  benchmarks:
    - quickjs_eval-2020-01-05
    - php_php-fuzz-execute
    - mruby-2018-05-23

- experiment: 2022-02-25-libfuzzer-variants
  description: "Requesting experiment on variants of libfuzzer."
  fuzzers:
    - libfuzzer
    - entropic
    - libfuzzer_exeute_final
    - entropic_execute_final
    - honggfuzz
    - aflplusplus
    - eclipser
    - aflsmart
    - afl
    - aflfast
    - fairfuzz

- experiment: 2022-02-15-grammar
  description: "test grammar fuzzers"
  type: bug
  fuzzers:
    - nautilus
    - gramatron
    - grimoire
    - token_level
  benchmarks:
    - quickjs_eval-2020-01-05
    - php_php-fuzz-execute
    - mruby-2018-05-23

- experiment: 2022-02-18-aflpp
  description: "afl++ frida tests"
  fuzzers:
    - aflplusplus_qemu
    - aflplusplus_frida
    - aflplusplus_frida_cache
    - aflplusplus

- experiment: 2022-02-15-main-fuzzers
  description: "evaluate up-to-date version of main fuzzers"
  fuzzers:
    - honggfuzz
    - aflplusplus
    - eclipser
    - entropic
    - libfuzzer
    - aflsmart
    - lafintel
    - afl
    - mopt
    - aflfast
    - fairfuzz

- experiment: 2022-02-15-aflpp
  description: "afl++ frida tests"
  fuzzers:
    - aflplusplus_qemu
    - aflplusplus_frida
    - aflplusplus_frida_sup
    - aflplusplus_frida_inst
    - aflplusplus_frida_cmov
    - aflplusplus_frida_cache

- experiment: 2022-01-27-libafl
  description: "libafl text test"
  fuzzers:
    - libafl
    - libafl_old
    - libafl_text
    - aflplusplus
    - honggfuzz
    - entropic

- experiment: 2022-01-17-afl-culling-bug
  description: "afl without corpus culling eval"
  type: bug
  fuzzers:
    - afl
    - afl_no_culling

- experiment: 2022-01-15-aflpp
  description: "afl++ test new classify implementation"
  type: bug
  fuzzers:
    - aflplusplus
    - aflplusplus_tmp

- experiment: 2022-01-07-aflpp-collisions
  description: "afl++ edge collision impact on bug finding"
  type: bug
  fuzzers:
    - aflplusplus_pcguard
    - aflplusplus_classic

- experiment: 2021-12-27-aflpp
  description: "afl++ test"
  fuzzers:
    - aflplusplus_havoc1
    - aflplusplus_havoc11
    - aflplusplus_havoc2
    - aflplusplus_havoc22
    - aflplusplus_qemu
    - aflplusplus_frida

- experiment: 2021-12-17-afl-edges
  description: "afl edge coverage only eval"
  fuzzers:
    - afl
    - afl_edges

- experiment: 2021-12-25-libaflpp
  description: "afl++ + libafl test"
  fuzzers:
    - aflplusplus_optimal
    - aflplusplus
    - libafl
    - entropic
    - honggfuzz
    - afl
    - aflplusplus_qemu
    - aflplusplus_frida

- experiment: 2021-12-17-afl-edges-bug
  description: "afl edge coverage only eval"
  type: bug
  fuzzers:
    - afl
    - afl_edges

- experiment: 2021-12-16-afl-fitness-bug
  description: "afl fitness mode eval"
  type: bug
  fuzzers:
    - afl
    - afl_fitness
    - afl_fitness_only

- experiment: 2021-12-15-libafl
  description: "afl++ + libafl test"
  fuzzers:
    - aflplusplus
    - aflplusplus_dfl
    - aflplusplus_class
    - libafl_marc
    - libafl_gsoc
    - libafl_dfl
    - afl
    - afl_marc
    - entropic
    - honggfuzz

- experiment: 2021-12-14-fafuzzer
  description: "Evaluate fuzzer effectiveness on fafuzz and other fuzzers"
  fuzzers:
    - fafuzz
    - afl_2_52_b
    - mopt

- experiment: 2021-12-13-libafl
  description: "libaf test"
  fuzzers:
    - libafl
    - libafl_marc

- experiment: 2021-12-09-aflpp
  description: "afl++ enhancements"
  fuzzers:
    - aflplusplus
    - aflplusplus_dfl
    - aflplusplus_more
    - aflplusplus_andrea1
    - aflplusplus_andrea2

- experiment: 2021-12-06-fafuzzer
  description: "Evaluate fuzzer effectiveness on fafuzz and other fuzzers"
  fuzzers:
    - fafuzz
    - afl
    - mopt

- experiment: 2021-12-01-aflpp
  description: "afl++ enhancements"
  fuzzers:
    - aflplusplus_dfl
    - aflplusplus_sat
    - aflplusplus_more

- experiment: 2021-11-26-aflpp
  description: "afl++ regression tests"
  fuzzers:
    - aflplusplus_r0
    - aflplusplus_r1
    - aflplusplus_r2
    - aflplusplus_r3
    - aflplusplus_r4
    - entropic
    - honggfuzz

- experiment: 2021-11-22-aflbb
  description: "Evaluate fuzzer effectiveness in blackbox mode - experiment 2"
  fuzzers:
    - pythia_bb
    - afl

- experiment: 2021-11-22-aflpp
  description: "afl++ + libafl tests"
  fuzzers:
    - aflplusplus_qemu
    - aflplusplus_frida
    - aflplusplus_frida_orig
    - libafl
    - libafl_gsoc
    - aflplusplus
    - honggfuzz
    - entropic

- experiment: 2021-11-22-zafl-bug
  description: "Compare Zafl to standard source-only and binary-only fuzzers (bug)."
  type: bug
  fuzzers:
    - aflplusplus
    - aflplusplus_dict2file
    - aflplusplus_cmplog
    - aflplusplus_zafl
    - aflplusplus_tracepc
    - aflplusplus_qemu_tracepc
    - aflplusplus_qemu

- experiment: 2021-11-18-zafl-cov
  description: "Compare Zafl to standard source-only and binary-only fuzzers (coverage)."
  fuzzers:
    - aflplusplus
    - aflplusplus_dict2file
    - aflplusplus_cmplog
    - aflplusplus_zafl
    - aflplusplus_tracepc
    - aflplusplus_qemu_tracepc
    - aflplusplus_qemu

- experiment: 2021-11-19-aflpp
  description: "afl++ + libafl tests"
  fuzzers:
    - aflplusplus_qemu
    - aflplusplus_frida
    - aflplusplus_frida_orig
    - libafl
    - libafl_gsoc
    - aflplusplus
    - honggfuzz
    - entropic

- experiment: 2021-11-18-bug
  description: "Compare Zafl to standard source-only and binary-only fuzzers (bug)."
  type: bug
  fuzzers:
    - aflplusplus
    - aflplusplus_dict2file
    - aflplusplus_cmplog
    - aflplusplus_zafl
    - aflplusplus_tracepc
    - aflplusplus_qemu_tracepc
    - aflplusplus_qemu

- experiment: 2021-11-18-coverage
  description: "Compare Zafl to standard source-only and binary-only fuzzers (coverage)."
  fuzzers:
    - aflplusplus
    - aflplusplus_dict2file
    - aflplusplus_cmplog
    - aflplusplus_zafl
    - aflplusplus_tracepc
    - aflplusplus_qemu_tracepc
    - aflplusplus_qemu

- experiment: 2021-11-16-aflbb
  description: "Evaluate fuzzer effectiveness in blackbox mode - experiment 2"
  fuzzers:
    - pythia_bb
    - afl

- experiment: 2021-11-09-aflpp
  description: "afl++ binary-only"
  fuzzers:
    - aflplusplus_qemu
    - aflplusplus_qemu_orig
    - aflplusplus_frida
    - aflplusplus_frida_orig
    - aflplusplus_frida_preperf

- experiment: 2021-11-07-aflpp
  description: "afl++"
  fuzzers:
    - aflplusplus
    - aflplusplus_optimal
    - aflplusplus_qemu
    - aflplusplus_orig
    - aflplusplus_qemu_orig
    - aflplusplus_314
    - aflplusplus_313
    - entropic
    - honggfuzz

- experiment: 2021-11-03-aflpp
  description: "afl++"
  fuzzers:
    - aflplusplus_cmplog_2dictl
    - aflplusplus_cmplog0
    - aflplusplus_cmplogo1
    - aflplusplus_cmplogo2
    - aflplusplus_cmplogo3
    - aflplusplus_cmplogo3orig
    - aflplusplus_cmplog_inst
    - aflplusplus
    - aflplusplus_qemu
    - aflplusplus_frida_huge
    - aflplusplus_frida_huge2

- experiment: 2021-10-29
  description: "Compare Zafl to standard source-only and binary-only fuzzers."
  fuzzers:
    - aflplusplus
    - aflplusplus_zafl
    - aflplusplus_tracepc
    - aflplusplus_qemu_tracepc
    - aflplusplus_qemu

- experiment: 2021-11-01-aflpp
  description: "afl++"
  fuzzers:
    - aflplusplus_cmplog_2dictl
    - aflplusplus_cmplog0
    - aflplusplus_cmplogo1
    - aflplusplus_cmplogo2
    - aflplusplus_cmplogo3
    - aflplusplus_cmplog_inst
    - aflplusplus
    - aflplusplus_qemu
    - aflplusplus_frida
    - aflplusplus_frida_huge
    - aflplusplus_frida_huge2

- experiment: 2021-10-29-aflpp
  description: "afl++"
  fuzzers:
    - aflplusplus_cmplogo0
    - aflplusplus_cmplogo1
    - aflplusplus_cmplogo2
    - aflplusplus_cmplogo3
    - aflplusplus
    - aflplusplus_cmplog_2dictl
    - aflplusplus_cmplog0
    - aflplusplus_frida
    - aflplusplus_frida_huge

- experiment: 2021-10-26-aflpp
  description: "afl++ cmplog dict"
  fuzzers:
    - aflplusplus_cmplog_2dictl
    - aflplusplus
    - aflplusplus_cmplog0
    - aflplusplus_cmplog1
    - aflplusplus_cmplog2
    - aflplusplus_cmplog3
    - aflplusplus_cmplog4

- experiment: 2021-10-22-libafl
  description: "libaf test"
  fuzzers:
    - aflplusplus
    - libafl
    - libafl_gsoc

- experiment: 2021-10-22-libafl
  description: "libaf test"
  fuzzers:
    - aflplusplus
    - libafl
    - libafl_gsoc

- experiment: 2021-10-22-aflpp
  description: "afl++ cmplog dict"
  fuzzers:
    - aflplusplus_cmplog_2dictl
    - aflplusplus
    - aflplusplus_cmplog0
    - aflplusplus_cmplog1
    - aflplusplus_cmplog3
    - aflplusplus_cmplog5
    - aflplusplus_cmplog7
    - aflplusplus_cmplog9
    - aflplusplus_cmplog11
    - aflplusplus_cmplog13
    - aflplusplus_cmplog15

- experiment: 2021-10-19-aflpp-rf
  description: "Benchmark afl++ random fuzzing mode"
  fuzzers:
    - aflpp_random_default
    - aflpp_random_no_favs
    - aflpp_random_wrs
    - aflpp_random_wrs_rf
    - aflpp_random_wrs_rf_rp
    - aflpp_random_wrs_rp

- experiment: 2021-10-19
  description: "Compare Zafl to standard source-only and binary-only fuzzers."
  fuzzers:
    - aflplusplus
    - aflplusplus_zafl
    - aflplusplus_tracepc
    - aflplusplus_qemu_tracepc
    - aflplusplus_qemu

- experiment: 2021-10-15-afpp
  description: "afl++ frida test"
  fuzzers:
    - aflplusplus_frida
    - aflplusplus_frida_huge

- experiment: 2021-10-14
  description: "Compare Zafl to standard source-only and binary-only fuzzers."
  fuzzers:
    - aflplusplus
    - aflplusplus_zafl
    - aflplusplus_qemu

- experiment: 2021-10-13-aflpp
  description: "afl++ cmplog test - rerun"
  fuzzers:
    - aflplusplus_cmplog_2dictl
    - aflplusplus
    - entropic
    - honggfuzz
    - aflplusplus_frida
    - aflplusplus_frida_huge
    - aflplusplus_qemu

- experiment: 2021-10-07-aflpp
  description: "afl++ cmplog test"
  fuzzers:
    - aflplusplus_cmplog_2dictl
    - aflplusplus
    - entropic
    - honggfuzz

- experiment: 2021-10-07-aflpp
  description: "afl++ frida test"
  fuzzers:
    - aflplusplus
    - entropic
    - honggfuzz
    - afl
    - libafl
    - libafl_gsoc
    - aflplusplus_frida
    - aflplusplus_frida_huge
    - aflplusplus_qemu

- experiment: 2021-09-24-libafl
  description: "Libafl experiment with GSOC patches"
  fuzzers:
    - libafl
    - libafl_gsoc
    - aflplusplus
    - entropic
    - honggfuzz
    - afl

- experiment: 2021-09-23-blackboxeffect
  description: "Compare the fuzzer effectiveness of AFL dumb mode"
  fuzzers:
    - afl
    - pythia_effect_bb
    - aflplusplus
    - honggfuzz
    - libfuzzer

- experiment: 2021-09-08-cloning
  description: >
    Benchmark some variants of AFL++ that use different function cloning
    strategies at whole program level to achieve collision-free context
    sensitivity. Use different (smaller) sizes to study the impact of the afl map.
  type: bug
  fuzzers:
    - aflplusplus_classic_ctx
    - aflplusplus_classic_ctx_18
    - aflplusplus_classic_ctx_20
    - aflplusplus_classic_ctx_21
    - cfctx_bottom
    - cfctx_dataflow_seadsa
    - cfctx_dataflow_svf
    - cfctx_randomic
    - cfctx_params
    - cfctx_plain
    - aflplusplus_pcguard
    - cfctx_dataflow_svf_llc
    - cfctx_dataflow_seadsa_llc
    - cfctx_params_llc
    - cfctx_params_512kb
    - cfctx_params_768kb

- experiment: 2021-09-02-datadependency
  description: "Different AFL instrumentations against afldd"
  type: bug
  fuzzers:
    - afldd
    - aflpp_vs_dd

- experiment: 2021-09-01-aflpp
  description: "afl++ regression test"
  fuzzers:
    - aflplusplus
    - aflplusplus_dict2file
    - aflplusplus_dict2file2
    - entropic
    - honggfuzz

- experiment: 2021-08-31-cloning
  description: >
    Benchmark some variants of AFL++ that use different function cloning
    strategies at whole program level to achieve collision-free context
    sensitivity. Use different sizes to study the impact of the afl map.
  type: bug
  fuzzers:
    - aflplusplus_classic_ctx
    - aflplusplus_classic_ctx_18
    - aflplusplus_classic_ctx_20
    - aflplusplus_classic_ctx_23
    - cfctx_bottom
    - cfctx_dataflow_seadsa
    - cfctx_dataflow_svf
    - cfctx_randomic
    - cfctx_params
    - cfctx_plain
    - aflplusplus_pcguard
    - cfctx_dataflow_svf_llc
    - cfctx_dataflow_seadsa_llc
    - cfctx_params_llc
    - cfctx_params_512kb
    - cfctx_params_1mb
    - cfctx_params_2mb
    - cfctx_params_4mb

- experiment: 2021-08-26-aflpp
  description: "afl++ frida bigmap"
  fuzzers:
    - aflplusplus_frida_big
    - aflplusplus_frida_bigbp
    - aflplusplus_frida_bp
    - aflplusplus_frida_plain
    - aflplusplus_qemu

- experiment: 2021-08-24-aflpp
  description: "afl++ frida bigmap"
  fuzzers:
    - aflplusplus_frida_big
    - aflplusplus_frida_bigbp
    - aflplusplus_frida_bp
    - aflplusplus_frida_plain
    - aflplusplus_qemu

- experiment: 2021-08-19-aflpp
  description: "afl++ frida bigmap"
  fuzzers:
    - aflplusplus_frida_big
    - aflplusplus_frida

- experiment: 2021-08-17-aflpp
  description: "afl++ cmplog"
  fuzzers:
    - aflplusplus_frida_big
    - aflplusplus_frida

- experiment: 2021-07-30-random-params
  description: "Evaluate various random parameters for afl"
  fuzzers:
    - afl
    - afl_no_favs
    - afl_rf
    - afl_rf_u
    - afl_rf_u_wrs
    - afl_wrs
    - afl_wrs_rf
    - afl_wrs_rf_rp
    - afl_wrs_rp

- experiment: 2021-07-30-aflpp
  description: "afl++ cmplog"
  fuzzers:
    - aflplusplus
    - honggfuzz
    - aflplusplus_cmplog_2dict
    - aflplusplus_cmplog_2dictl

- experiment: 2021-07-07-aflsmartformat
  description: "aflsmartformat"
  fuzzers:
    - aflsmartformat
    - aflsmart
    - afl

- experiment: 2021-07-08-feedback
  description: "Different feedback mechanisms"
  type: bug
  fuzzers:
    - afldd
    - aflpp_vs_dd

- experiment: 2021-07-09-aflpp
  description: "afl++: frida, cmplog, symbolic"
  fuzzers:
    - aflplusplus
    - aflplusplus_cmplog_double
    - fuzzolic_aflplusplus_z3
    - fuzzolic_aflplusplus_z3dict
    - honggfuzz
    - aflplusplus_313
    - aflplusplus_cmplog_fullskip
    - aflplusplus_cmplog_2dict
    - aflplusplus_frida
    - aflplusplus_frida_better
    - aflplusplus_qemu

- experiment: 2021-07-15-saturated
  description: "Benchmark a new experimental feature for AFL++ (saturated)"
  type: bug
  oss-fuzz-corpus: true
  fuzzers:
    - aflplusplus_unusual_disabled
    - aflplusplus_unusual_enabled

- experiment: 2021-07-09-cloning
  description: >
    Benchmark some variants of AFL++ that use different function cloning
    strategies at whole program level to achieve collision-free context
    sensitivity.
  type: bug
  fuzzers:
    - aflplusplus_classic_ctx
    - cfctx_bottom
    - cfctx_dataflow_seadsa
    - cfctx_dataflow_svf
    - cfctx_randomic
    - cfctx_params
    - cfctx_plain

- experiment: 2021-07-05-saturated
  description: "Benchmark a new experimental feature for AFL++ (saturated)"
  type: bug
  oss-fuzz-corpus: true
  fuzzers:
    - aflplusplus_unusual_disabled
    - aflplusplus_unusual_enabled

- experiment: 2021-07-03-symbolic
  description: "Symbolic solver benchmark."
  fuzzers:
    - aflplusplus_cmplog_double
    - aflplusplus_qemu_double
    - eclipser_aflplusplus
    - fuzzolic_aflplusplus_z3
    - fuzzolic_aflplusplus_fuzzy
    - symcc_aflplusplus_single
    - symqemu_aflplusplus

- experiment: 2021-06-27-symbolic
  description: "Symbolic solver benchmark."
  fuzzers:
    - aflplusplus_cmplog_double
    - aflplusplus_qemu_double
    - eclipser_aflplusplus
    - fuzzolic_aflplusplus_z3
    - fuzzolic_aflplusplus_fuzzy
    - symcc_aflplusplus_single
    - symqemu_aflplusplus

- experiment: 2021-06-25-aflprefix
  description: "Requesting experiments on two new AFL variants."
  fuzzers:
    - aflprefix
    - dropfuzzer
    - afl

- experiment: 2021-06-24-aflpp-bug
  description: "Benchmark afl++ cnt variants"
  type: bug
  fuzzers:
    - aflplusplus
    - aflplusplus_x_default
    - aflplusplus_fcnt
    - aflplusplus_flcnt
    - aflplusplus_lcnt
    - honggfuzz
    - entropic

- experiment: 2021-06-24-libafl
  description: "Libafl experiment"
  fuzzers:
    - libafl
    - aflplusplus
    - aflplusplus_num
    - aflplusplus_select
    - aflplusplus_cmplog_new
    - aflplusplus_cmplog_old
    - aflplusplus_frida
    - aflplusplus_qemu
    - entropic
    - honggfuzz
    - afl

- experiment: 2021-06-23-libafl
  description: "Libafl experiment"
  fuzzers:
    - libafl
    - aflplusplus
    - aflplusplus_num
    - entropic
    - honggfuzz
    - afl

- experiment: 2021-06-18-libafl
  description: "Libafl experiment"
  fuzzers:
    - libafl
    - aflplusplus
    - aflplusplus_x_default
    - aflplusplus_num
    - aflplusplus_select
    - entropic
    - honggfuzz
    - afl

- experiment: 2021-06-17-favored-seeds
  description: "Evaluating experimental methods to favor seeds"
  fuzzers:
    - afl
    - afl_no_favored
    - afl_random_favored

- experiment: 2021-06-12-aflpp-bug
  description: "Benchmark afl++ cnt variants"
  type: bug
  fuzzers:
    - aflplusplus
    - aflplusplus_fcnt
    - aflplusplus_flcnt
    - aflplusplus_lcnt
    - honggfuzz
    - entropic

- experiment: 2021-06-16-aflpp
  description: "Benchmark afl++ and frida regressions"
  fuzzers:
    - aflplusplus
    - aflplusplus_313
    - aflplusplus_311
    - aflplusplus_frida
    - aflplusplus_frida_old
    - aflplusplus_frida_new
    - aflplusplus_qemu
    - honggfuzz
    - entropic
    - afl

- experiment: 2021-06-12-symccafl-pp
  description: "Same as 2021-06-02-symccafl-pp but saturated"
  oss-fuzz-corpus: true
  fuzzers:
    - symcc_afl
    - symcc_afl_single
    - symcc_aflplusplus
    - afl_two_instances
    - afl
    - aflfast
    - aflplusplus
    - aflsmart
    - entropic
    - eclipser
    - fairfuzz
    - honggfuzz
    - lafintel
    - libfuzzer
    - mopt

- experiment: 2021-06-12-aflpp
  description: "Benchmark AFL++ regressions"
  fuzzers:
    - aflplusplus
    - aflplusplus_313
    - aflplusplus_311
    - aflplusplus_frida
    - aflplusplus_frida_old
    - aflplusplus_qemu
    - aflplusplus_fcnt
    - aflplusplus_flcnt
    - aflplusplus_lcnt
    - honggfuzz

- experiment: 2021-06-11-aflpp-sat
  description: "Benchmark AFL++ (saturated)"
  oss-fuzz-corpus: true
  fuzzers:
    - aflplusplus_x
    - aflplusplus_x_c1
    - aflplusplus_x_c1a
    - aflplusplus_x_c1t
    - aflplusplus_x_c2
    - aflplusplus_x_c2a
    - aflplusplus_x_c2t
    - aflplusplus_x_d2f
    - aflplusplus_x_eh
    - aflplusplus_x_trim
    - aflplusplus_x_default
    - honggfuzz
    - aflplusplus

- experiment: 2021-06-07-saturated-fix
  description: "Benchmark a new experimental feature for AFL++ (saturated)"
  type: bug
  oss-fuzz-corpus: true
  fuzzers:
    - aflplusplus_unusual_disabled
    - aflplusplus_unusual_enabled
    - aflplusplus_unusual_partial
    - aflplusplus_unusual_enabled_early
    - aflplusplus_unusual_partial_early

- experiment: 2021-06-07-aflpp
  description: "test threadsafe mode and collect frida cores"
  fuzzers:
    - aflplusplus
    - aflplusplus_313
    - aflplusplus_frida
    - aflplusplus_threadsafe
    - aflplusplus_zero
    - honggfuzz

- experiment: 2021-06-03-aflpp
  description: "Benchmark a new experimental feature for AFL++"
  type: bug
  fuzzers:
    - aflplusplus_unusual_disabled
    - aflplusplus_unusual_enabled
    - aflplusplus_unusual_partial

- experiment: 2021-06-02-symccafl-pp
  description: >
               Symcc experiment. The difference between this and
               2021-06-01-symccafl is that we now have a version of
               symcc in combination with aflplusplus. Some bug fixing in
               symcc has happened, which makes it less prone to crashing.
               The bug fixing is primarily for the aflplusplus hybrid,
               since the bugs that were fixed has not been notable
               (maybe seen once) in the symcc-afl combination.
               Finally, we have added an increase in the timeout
               of how often symcc runs, switching it from every
               5 sec to ever 20 sec. Finally, in the aflplusplus
               hybrid there is no use of afl-showmap, which means
               all seeds created by symcc are pushed into the afl
               queue. This changes the symcc set up as there is no
               filtering done on the seeds pushed to afl.
  fuzzers:
    - symcc_afl
    - symcc_afl_single
    - symcc_aflplusplus
    - afl_two_instances
    - afl
    - aflfast
    - aflplusplus
    - aflsmart
    - entropic
    - eclipser
    - fairfuzz
    - honggfuzz
    - lafintel
    - libfuzzer
    - mopt

- experiment: 2021-06-01-symccafl
  description: >
               Symcc-AFL test. The difference between this and
               2021-05-29-symccafl is that we now have afl benchmarks
               that run multiple instances of afl. This is for
               comparison purposes since symcc also utilises mutliple
               processes. The goal is to try and avoid any bias due
               to more total CPU time.
  fuzzers:
    - symcc_afl
    - symcc_afl_single
    - afl_two_instances
    - afl
    - aflfast
    - aflplusplus
    - aflsmart
    - entropic
    - eclipser
    - fairfuzz
    - honggfuzz
    - lafintel
    - libfuzzer
    - mopt
- experiment: 2021-06-02
  description: "Experiment to compare afl with honggfuzz and libfuzzer"
  fuzzers:
    - afl
    - aflplusplus
    - honggfuzz
    - libfuzzer
    - entropic

- experiment: 2021-05-29-symccafl
  description: "Symcc-AFL test with most benchmarks"
  fuzzers:
    - symcc_afl
    - afl
    - aflfast
    - aflplusplus
    - aflsmart
    - entropic
    - eclipser
    - fairfuzz
    - honggfuzz
    - lafintel
    - libfuzzer
    - mopt

- experiment: 2021-05-25-symccafl
  description: "Symcc-AFL first test"
  fuzzers:
    - symcc_afl
    - afl
    - aflfast
    - aflplusplus
    - aflsmart
    - entropic
    - eclipser
    - fairfuzz
    - honggfuzz
    - lafintel
    - libfuzzer
    - mopt

- experiment: 2021-05-25-cloning
  description: >
    Benchmark some variants of AFL++ that use different function cloning
    strategies at whole program level to achieve collision-free context
    sensitivity.
  type: bug
  fuzzers:
    - aflplusplus_classic
    - aflplusplus_classic_ctx
    - aflplusplus_pcguard
    - aflplusplus_pcguard_bitcode
    - aflplusplus_pcguard_ctx
    - aflplusplus_pcguard_ctx_bfs
    - aflplusplus_pcguard_ctx_randomic
    - aflplusplus_pcguard_ctx_uniform
    - aflplusplus_pcguard_ctx_params

- experiment: 2021-05-25-aflpp
  description: "afl++ release test"
  fuzzers:
    - aflplusplus
    - aflplusplus_optimal
    - aflplusplus_312
    - aflplusplus_311
    - honggfuzz
    - entropic

- experiment: 2021-05-14-aflpp
  description: "afl++ qemu + frida variants"
  fuzzers:
    - honggfuzz_qemu
    - afl_qemu
    - aflplusplus_frida
    - aflplusplus_frida_inmem
    - aflplusplus_qemu

- experiment: 2021-05-09-aflpp
  description: "afl++ qemu + frida variants"
  fuzzers:
    - honggfuzz
    - aflplusplus
    - aflplusplus_optimal
    - aflplusplus_312
    - aflplusplus_311
    - aflplusplus_frida
    - aflplusplus_frida_inmem
    - aflplusplus_qemu
    - aflplusplus_qemu_inmem

- experiment: 2021-04-22-bwhua
  fuzzers:
    - aflplusplus
    - entropic
    - fairfuzz
  description: "A survey for a class project by bwhua"

- experiment: 2021-04-17-aflpp
  description: "afl++ havoc + qemu mode variants"
  fuzzers:
    - honggfuzz
    - aflplusplus
    - aflplusplus_optimal
    - aflplusplus_312
    - aflplusplus_311
    - aflplusplus_qemu_cmplog
    - aflplusplus_qemu
    - aflplusplus_qemu_inmem
    - aflplusplus_qemu_cmplog_inmem
    - afl_qemu
    - honggfuzz_qemu

- experiment: 2021-04-14-aflpp
  description: "afl++ havoc + qemu mode variants"
  fuzzers:
    - aflplusplus
    - aflplusplus_312
    - aflplusplus_311
    - aflplusplus_havoc
    - aflplusplus_havoc2
    - aflplusplus_qemu_cmplog
    - aflplusplus_qemu_plain
    - aflplusplus_qemu
    - aflplusplus_qemu_plaininmem

- experiment: 2021-04-08
  description: >
    Test modified strcmp handling that records the full string arguments in the
    table of recent compares even if they are of different lengths and uses the
    lengths of both arguments for more targeted mutations derived from TORCW.
  fuzzers:
    - libfuzzer
    - libfuzzer_vartorcw

- experiment: 2021-04-08-bug
  description: >
    Test modified strcmp handling that records the full string arguments in the
    table of recent compares even if they are of different lengths and uses the
    lengths of both arguments for more targeted mutations derived from TORCW.
  type: bug
  fuzzers:
    - libfuzzer
    - libfuzzer_vartorcw

- experiment: 2021-03-31
  description: "afl++ collision free context sensitivity"
  fuzzers:
    - aflplusplus_classic
    - aflplusplus_classic_ctx
    - aflplusplus_pcguard
    - aflplusplus_pcguard_ctx
    - aflplusplus_pcguard_ctx_indirects

- experiment: 2021-03-27-aflpp
  description: "afl++ havoc+cmplog variants"
  fuzzers:
    - aflplusplus
    - aflplusplus_312
    - aflplusplus_311
    - aflplusplus_310
    - aflplusplus_havoc
    - aflplusplus_havoc2
    - aflplusplus_havoc3
    - aflplusplus_havoc60
    - aflplusplus_cmplog_add

- experiment: 2021-03-23-aflpp
  description: "afl++ release comparison"
  fuzzers:
    - aflplusplus_optimal_flcnt
    - aflplusplus_flcnt
    - aflplusplus_optimal
    - aflplusplus_havoc
    - aflplusplus
    - aflplusplus_311
    - aflplusplus_310
    - aflplusplus_300
    - entropic
    - honggfuzz

- experiment: 2021-03-16-aflpp
  description: "afl++ release comparison"
  fuzzers:
    - aflplusplus_optimal_flcnt
    - aflplusplus_flcnt
    - aflplusplus_optimal
    - aflplusplus
    - aflplusplus_311
    - aflplusplus_310
    - aflplusplus_300
    - entropic
    - honggfuzz

- experiment: 2021-05-12-aflpp-bug
  description: "afl++ ctx on bugs"
  type: bug
  fuzzers:
    - aflplusplus
    - aflplusplus_classic
    - aflplusplus_ctx
    - aflplusplus_ctx1
    - aflplusplus_ctx2
    - aflplusplus_ctx3
    - aflplusplus_ctx4

- experiment: 2021-05-12-aflpp
  description: "afl++ release comparison"
  fuzzers:
    - aflplusplus_optimal_flcnt
    - aflplusplus_flcnt
    - aflplusplus_optimal
    - aflplusplus
    - aflplusplus_310
    - aflplusplus_300
    - entropic
    - honggfuzz

- experiment: 2021-03-12-aflpp-bug
  description: "afl++ counter test on bugs"
  type: bug
  fuzzers:
    - aflplusplus_cmplog_introspection
    - aflplusplus_optimal_flcnt
    - aflplusplus_flcnt
    - aflplusplus_optimal_lcnt
    - aflplusplus_lcnt
    - aflplusplus_optimal_fcnt
    - aflplusplus_fcnt
    - aflplusplus_optimal
    - aflplusplus
    - aflplusplus_havoc

- experiment: 2021-03-12-aflpp
  description: "afl++ ctx + counter test"
  fuzzers:
    - aflplusplus_cmplog_introspection
    - aflplusplus_optimal_flcnt
    - aflplusplus_flcnt
    - aflplusplus_optimal_lcnt
    - aflplusplus_lcnt
    - aflplusplus_optimal_fcnt
    - aflplusplus_fcnt
    - aflplusplus_optimal
    - aflplusplus
    - aflplusplus_havoc
    - aflplusplus_classic
    - aflplusplus_ctx
    - aflplusplus_ctx1
    - aflplusplus_ctx2
    - aflplusplus_ctx3
    - aflplusplus_ctx4

- experiment: 2021-03-07-aflpp-bug
  description: "afl++ cmplog introspection bug"
  type: bug
  fuzzers:
    - aflplusplus_cmplog_introspection
    - aflplusplus_optimal_flcnt
    - aflplusplus_flcnt
    - aflplusplus_optimal
    - aflplusplus
    - aflplusplus_havoc

- experiment: 2021-03-07-aflpp
  description: "afl++ cmplog introspection"
  fuzzers:
    - aflplusplus
    - aflplusplus_optimal
    - aflplusplus_flcnt
    - aflplusplus_optimal_flcnt
    - aflplusplus_cmplog_introspection
    - aflplusplus_cmplog_fail96
    - aflplusplus_cmplog_4k
    - aflplusplus_cmplog_12k
    - aflplusplus_cmplog_16k
    - aflplusplus_cmplog_24k
    - aflplusplus_havoc

- experiment: 2021-03-05-aflpp-bug
  description: "afl++ cmplog introspection bug"
  type: bug
  fuzzers:
    - aflplusplus_introspection
    - aflplusplus_introspection2
    - aflplusplus_cmplog_introspection
    - aflplusplus_optimal_flcnt
    - aflplusplus_flcnt
    - aflplusplus_optimal
    - aflplusplus

- experiment: 2021-03-05-aflpp
  description: "afl++ cmplog introspection"
  fuzzers:
    - aflplusplus
    - aflplusplus_optimal
    - aflplusplus_flcnt
    - aflplusplus_optimal_flcnt
    - aflplusplus_introspection
    - aflplusplus_introspection2
    - aflplusplus_cmplog_introspection

- experiment: 2021-02-26-aflpp-bug
  description: "optimal test + cmplog variants bug"
  type: bug
  fuzzers:
    - aflplusplus_introspection
    - aflplusplus_introspection2
    - aflplusplus_cmplog_introspection
    - aflplusplus_optimal_flcnt
    - aflplusplus_flcnt
    - aflplusplus_optimal
    - aflplusplus

- experiment: 2021-02-26-aflpp
  description: "optimal test + cmplog variants"
  fuzzers:
    - aflplusplus
    - aflplusplus_optimal
    - aflplusplus_flcnt
    - aflplusplus_optimal_flcnt
    - aflplusplus_cmplog_fail96
    - aflplusplus_cmplog_12k
    - aflplusplus_introspection
    - aflplusplus_introspection2
    - aflplusplus_cmplog_introspection

- experiment: 2021-02-24-aflpp-bug
  description: "test the buffer boundaries feedback (afl_buf)"
  type: bug
  fuzzers:
    - aflplusplus
    - aflplusplus_optimal
    - aflplusplus_flcnt

- experiment: 2021-02-24-aflpp
  description: "optimal test + cmplog variants"
  fuzzers:
    - aflplusplus
    - aflplusplus_optimal
    - aflplusplus_cmplog_per5
    - aflplusplus_cmplog_per15
    - aflplusplus_cmplog_fail192
    - aflplusplus_cmplog_fail256
    - aflplusplus_cmplog_24k
    - aflplusplus_weak
    - aflplusplus_flcnt

- experiment: 2021-02-22-afl-buf
  description: "test the buffer boundaries feedback (afl_buf)"
  type: bug
  fuzzers:
    - afl
    - aflplusplus
    - aflplusplus_optimal
    - afl_buf
    - weizz_qemu

- experiment: 2021-02-22-aflpp
  description: "optimal test + cmplog variants"
  fuzzers:
    - aflplusplus
    - aflplusplus_optimal
    - aflplusplus_explore
    - aflplusplus_coe
    - aflplusplus_arith
    - aflplusplus_cmplog_per10
    - aflplusplus_cmplog_per30
    - aflplusplus_cmplog_fail64
    - aflplusplus_cmplog_fail128
    - aflplusplus_cmplog_8k
    - aflplusplus_u16

- experiment: 2021-02-17-aflpp
  description: "make optimal optimal again"
  fuzzers:
    - aflplusplus_plain
    - aflplusplus_lto
    - aflplusplus_lto_2mb
    - aflplusplus_lto_500mb
    - aflplusplus_lto_cmplog
    - aflplusplus_lto_laf
    - aflplusplus_lto_mopt

- experiment: 2021-02-09-aflpp
  description: "cmplog variants"
  fuzzers:
    - aflplusplus
    - aflplusplus_cmplog
    - aflplusplus_cmplog_1
    - aflplusplus_cmplog_max4k
    - aflplusplus_cmplog_transform
    - aflplusplus_cmplog_old
    - aflplusplus_v300c

- experiment: 2021-02-04-aflpp
  description: "cmplog variants + auto map size"
  fuzzers:
    - aflplusplus
    - aflplusplus_cmplog
    - aflplusplus_cmplog_1
    - aflplusplus_cmplog_old
    - aflplusplus_cmplog_max4k
    - aflplusplus_cmplog_transform
    - aflplusplus_v300c

- experiment: 2021-02-01-aflpp
  description: "cmplog variants + auto map size"
  fuzzers:
    - aflplusplus
    - aflplusplus_cmplog
    - aflplusplus_cmplog_1
    - aflplusplus_cmplog_old
    - aflplusplus_cmplog_max4k
    - aflplusplus_cmplog_transform
    - aflplusplus_v300c

- experiment: 2021-01-30-aflpp-afl
  description: "cmplog variants"
  fuzzers:
    - aflplusplus_cmplog
    - aflplusplus_cmplog_60
    - aflplusplus_cmplog_300
    - aflplusplus_cmplog_select
    - aflplusplus_cmplog_arith
    - aflplusplus_cmplog_lowfail

- experiment: 2021-01-27-aflpp-afl
  description: "plain afl++ vs afl"
  fuzzers:
    - aflplusplus_trim
    - afl

- experiment: 2021-01-27-aflpp-bug
  description: "afl++ trim vs notrim bug"
  type: bug
  fuzzers:
    - aflplusplus_trim
    - aflplusplus_notrim

- experiment: 2021-01-25-aflpp
  description: "afl++ cmplog"
  fuzzers:
    - aflplusplus_cmplog
    - aflplusplus_cmplog12_1
    - aflplusplus_cmplog12_2
    - aflplusplus_cmplog12_transform_1
    - aflplusplus_cmplog12_transform_2
    - aflplusplus_cmplog123_1
    - aflplusplus_cmplog123_2
    - aflplusplus_cmplog123_transform_1
    - aflplusplus_cmplog123_transform_2

- experiment: 2021-01-22-aflpp
  description: "afl++ cmplog + notrim"
  fuzzers:
    - aflplusplus
    - aflplusplus_notrim
    - aflplusplus_cmplog_v1
    - aflplusplus_cmplog_v2
    - aflplusplus_cmplog_v3
    - aflplusplus_cmplog_v2_comb
    - aflplusplus_cmplog_v2_arith
    - aflplusplus_cmplog_v1_0
    - aflplusplus_cmplog_v1_5
    - aflplusplus_cmplog_v1_2
    - aflplusplus_cmplog_v2_transform
    - aflplusplus_cmplog_v2_transform2

- experiment: 2021-01-21-aflpp
  description: "afl++ cmplog + notrim"
  fuzzers:
    - aflplusplus
    - aflplusplus_notrim
    - aflplusplus_cmplog_v1
    - aflplusplus_cmplog_v2
    - aflplusplus_cmplog_v3
    - aflplusplus_cmplog_v2_comb
    - aflplusplus_cmplog_v2_arith
    - aflplusplus_cmplog_v1_0
    - aflplusplus_cmplog_v1_5
    - aflplusplus_cmplog_v1_2
    - aflplusplus_cmplog_v2_transform
    - aflplusplus_cmplog_v2_transform2

- experiment: 2021-01-20-aflpp
  description: "afl++ cmplog + notrim"
  fuzzers:
    - aflplusplus
    - aflplusplus_notrim
    - aflplusplus_cmplog_stable
    - aflplusplus_cmplog_dev
    - aflplusplus_cmplog_v1
    - aflplusplus_cmplog_v2
    - aflplusplus_cmplog_v3
    - aflplusplus_cmplog_v2_comb
    - aflplusplus_cmplog_v2_arith

- experiment: 2021-01-19-aflpp
  description: "afl++ cmplog + schedule weighting"
  fuzzers:
    - aflplusplus
    - aflplusplus_notrim
    - aflplusplus_cmplog_stable
    - aflplusplus_cmplog_dev
    - aflplusplus_cmplog_v1
    - aflplusplus_cmplog_v2
    - aflplusplus_cmplog_v3
    - aflplusplus_cmplog_v2_comb
    - aflplusplus_cmplog_v2_arith

- experiment: 2021-01-18-aflpp
  description: "afl++ cmplog + schedule weighting"
  fuzzers:
    - aflplusplus
    - aflplusplus_notrim
    - aflplusplus_cmplog_stable
    - aflplusplus_cmplog_dev
    - aflplusplus_cmplog_v1
    - aflplusplus_cmplog_v2
    - aflplusplus_cmplog_v3
    - aflplusplus_cmplog_v2_comb
    - aflplusplus_cmplog_v2_arith

- experiment: 2021-01-11-aflpp
  description: "afl++ cmplog + schedule weighting"
  fuzzers:
    - aflplusplus
    - aflplusplus_cmplog
    - aflplusplus_cmplog_new
    - aflplusplus_cmplog_variant
    - aflplusplus_cmplog_variant2
    - aflplusplus_cmplog_variant3
    - aflplusplus_schedule
    - aflplusplus_schedule_explore

- experiment: 2021-01-08-aflpp
  description: "afl++ cmplog + schedule weighting"
  fuzzers:
    - aflplusplus
    - aflplusplus_cmplog
    - aflplusplus_cmplog_new
    - aflplusplus_cmplog_variant
    - aflplusplus_cmplog_variant2
    - aflplusplus_schedule
    - aflplusplus_schedule_explore

- experiment: 2021-01-06-aflpp
  description: "afl++ cmplog + schedule weighting"
  fuzzers:
    - aflplusplus
    - aflplusplus_cmplog
    - aflplusplus_cmplog_new
    - aflplusplus_cmplog_variant
    - aflplusplus_schedule
    - aflplusplus_schedule_explore

- experiment: 2021-01-02
  description: "afl++ schedule weighting"
  fuzzers:
    - aflplusplus
    - aflplusplus_schedule
    - aflplusplus_schedule_explore

- experiment: 2020-12-29-bug
  description: "afl++ introspection bug"
  type: bug
  fuzzers:
    - aflplusplus_introspection
    - aflplusplus_introspection2

- experiment: 2020-12-29
  description: "afl++ introspection"
  fuzzers:
    - aflplusplus
    - aflplusplus_schedule
    - aflplusplus_optimal
    - aflplusplus_introspection
    - aflplusplus_introspection2

- experiment: 2020-12-28-bug
  description: "afl++ introspection bug"
  type: bug
  fuzzers:
    - aflplusplus_introspection
    - aflplusplus_introspection2

- experiment: 2020-12-28
  description: "afl++ introspection"
  fuzzers:
    - aflplusplus
    - aflplusplus_schedule
    - aflplusplus_optimal
    - aflplusplus_introspection
    - aflplusplus_introspection2

- experiment: 2020-12-26
  description: "compare aflplusplus_eclipser vs aflplusplus_double"
  fuzzers:
    - aflplusplus
    - aflplusplus_eclipser
    - aflplusplus_double

- experiment: 2020-12-25
  description: "best of current state"
  fuzzers:
    - aflplusplus
    - aflplusplus_optimal
    - entropic
    - honggfuzz
    - eclipser
    - afl
    - aflplusplus_eclipser

- experiment: 2020-12-23
  description: "best of current state"
  fuzzers:
    - aflplusplus
    - aflplusplus_optimal
    - entropic
    - honggfuzz
    - eclipser
    - afl

- experiment: 2020-12-22-bug
  description: "afl++ bugs benchmarking"
  type: bug
  fuzzers:
    - aflplusplus
    - aflplusplus_optimal
    - aflplusplus_bug_laf
    - aflplusplus_bug_dict

- experiment: 2020-12-18
  description: "benchmark romu and skim"
  fuzzers:
    - aflplusplus
    - aflplusplus_optimal
    - aflplusplus_bug_laf
    - aflplusplus_bug_dict
    - aflplusplus_skim_romu_fixed
    - aflplusplus_skim_romu
    - aflplusplus_romu_fixed
    - aflplusplus_romu
    - aflplusplus_skim_fixed
    - aflplusplus_skim

- experiment: 2020-12-11
  description: "release comparison: afl++ 2.68c vs 3.00c"
  fuzzers:
    - aflplusplus_268c
    - aflplusplus_300c
    - aflplusplus_268c_qemu
    - aflplusplus_300c_qemu

- experiment: 2020-12-09
  description: "test afl++ schedule changes, 2nd"
  fuzzers:
    - aflplusplus_explore
    - aflplusplus_exploit
    - aflplusplus_explore_weight
    - aflplusplus_exploit_weight
    - aflplusplus_fast_new
    - aflplusplus_coe_new

- experiment: 2020-12-08
  description: "test afl++ schedule changes"
  fuzzers:
    - aflplusplus_explore
    - aflplusplus_exploit
    - aflplusplus_explore_weight
    - aflplusplus_exploit_weight
    - aflplusplus_fast_old
    - aflplusplus_coe_old
    - aflplusplus_fast_new
    - aflplusplus_coe_new

- experiment: 2020-12-05
  description: "AFL++ schedules"
  fuzzers:
    - aflplusplus
    - aflplusplus_fast_v2
    - aflplusplus_fast_v2_branches
    - aflplusplus_fast_v2_noperf
    - aflplusplus_fast_v2_nolog
    - aflplusplus_coe_v2_cutoff
    - aflplusplus_coe_v2

- experiment: 2020-12-04
  description: "AFL++ 2.68c qemu mode"
  fuzzers:
    - aflplusplus_268c_qemu
    - aflplusplus_qemu

- experiment: 2020-12-03
  description: "AFL++ some fast variants"
  fuzzers:
    - aflplusplus
    - aflplusplus_fast_v2
    - aflplusplus_fast_v2_add
    - aflplusplus_fast_v2_depth
    - aflplusplus_fast_v2_cutoff
    - aflplusplus_fast_v2_lessperf
    - aflplusplus_fast_v2_moreperf
    - aflplusplus_fast_v2_fuzzlevel

- experiment: 2020-11-08
  description: "AFL++ seed selection test + introspection"
  fuzzers:
    - aflplusplus
    - aflplusplus_oldnew
    - aflplusplus_introspection

- experiment: 2020-11-05
  description: "AFL++ mutator experiments (retry failed 2020-11-02)"
  fuzzers:
    - aflplusplus
    - aflplusplus_268c
    - aflplusplus_havoc
    - aflplusplus_libfuzzer
    - aflplusplus_honggfuzz
    - aflplusplus_mopt
    - aflplusplus_mopt_both
    - aflplusplus_noextrasplice
    - afl

- experiment: 2020-11-04
  description: "AFL++ mutator experiments (again)"
  fuzzers:
    - aflplusplus
    - aflplusplus_mopt
    - aflplusplus_mopt_both
    - aflplusplus_noextrasplice
    - aflplusplus_nofavskip
    - aflplusplus_introspection

- experiment: 2020-11-02
  description: "AFL++ mutator experiments"
  fuzzers:
    - aflplusplus
    - aflplusplus_268c
    - aflplusplus_havoc
    - aflplusplus_libfuzzer
    - aflplusplus_honggfuzz
    - aflplusplus_mopt
    - aflplusplus_mopt_both
    - aflplusplus_noextrasplice
    - afl

- experiment: 2020-11-01
  description: "AFL++ time-based schedules."
  fuzzers:
    - aflplusplus
    - aflplusplus_fast_v1
    - aflplusplus_fast_v2
    - aflplusplus_fast_v1_time
    - aflplusplus_fast_v2_time

- experiment: 2020-10-27
  description: "Official experiment"
  fuzzers:
    - afl
    - aflfast
    - aflplusplus
    - aflplusplus_optimal
    - aflsmart
    - entropic
    - eclipser
    - fairfuzz
    - honggfuzz
    - lafintel
    - libaflfuzzer
    - libfuzzer
    - mopt


- experiment: 2020-10-26
  description: "test new memcache algorithm, hopefully for the last time"
  fuzzers:
    - aflplusplus_fixed
    - aflplusplus_memcache_2mb
    - aflplusplus_memcache_20mb
    - aflplusplus_memcache_200mb


- experiment: 2020-10-25
  description: >
    These are AFLPlusplus experiments. Using Marc's implementation of the Vose
    alias algorithm to implement v2. Our previous AFL implementation overflowed
    the AFL 32-bit random number generator (UR) and was highly inefficient,
    requiring on random number for each element in the queue until one element
    is chosen. This is also to test an upcoming pull request to reduce the
    AFL++ memory footprint (u32* -> u8*). Evaluations of v1 points to a lower
    bound on perf_score. In the previous experiments, there was an integer
    division error which assigned perf_score=1 to seeds that were already
    fuzzed. If the perf_score for seeds is below a certain threshold,
    the overhead from switching between seeds becomes noticeable, resulting in
    less execs/sec. Generally, with rapid in-process fuzzing (>10k execs/sec),
    we need to minimize the time spent in the fuzzer. Perf_score allows to
    distribute some of this overhead across perf_score many execs.
  fuzzers:
    - aflplusplus_fast_v1
    - aflplusplus_fast_v2
    - aflplusplus_coe_lessmem
    - aflplusplus_fast_lessmem
    - aflplusplus_fast_v2_late
    - aflplusplus_fast_branches_v2
    - aflplusplus


- experiment: 2020-10-24
  description: >
    There are mainly two versions; one boosts via perf_score and one that
    boosts via selection probability (v2). The one that boosts via perf_score
    spends 4x more time per seed compared to vanilla AFL at the beginning of the
    campaign when most seeds are still rare. In the previous experiment, it was
    activated only from the third queue cycle (unsuccessfully). Now, it will
    reduce perf_score to match vanilla AFL at the beginning, and increase as the
    seed is chosen more often, but is still rare. For the version that boosts
    via selection score (v2), the opposite is done. We reduce the probability
    for seeds that have already been chosen several times. In the previous
    experiment, There was also a bug in choosing based on hit counts. We have
    two late boosting schedules that prioritize seeds added later (late). There
    are two additional schedules; nohandicap disables the handicap bonus (as
    we already penalize seeds that have been chosen several times) while
    spliceless reduces energy on splicing even further.
  fuzzers:
    - afl_fast_branches_v2_late
    - afl_fast_branches_v2
    - afl_fast_v2_nohandicap
    - afl_fast_v2_spliceless
    - afl_fast_v2_late
    - afl_fast_v2
    - afl_fast
    - afl


- experiment: 2020-10-23-2
  description: >
    Experiment aflplusplus_cmplog and aflplusplus_dict2file variants with other fuzzers
  fuzzers:
    - aflplusplus_cmplog
    - aflplusplus_dict2file
    - afl
    - aflfast
    - aflsmart
    - lafintel
    - fairfuzz
    - libfuzzer
    - entropic
    - honggfuzz

- experiment: 2020-10-23
  description: "test new memcache algorithm"
  fuzzers:
    - aflplusplus_fixed
    - aflplusplus_memcache_2mb
    - aflplusplus_memcache_2mb_old
    - aflplusplus_memcache_2mb_new
    - aflplusplus_memcache_20mb
    - aflplusplus_memcache_200mb
    - aflplusplus_memcache_200mb_old

- experiment: 2020-10-22-2
  description: "Fix bugs in v2-schedules and tune others."
  fuzzers:
    - afl
    - afl_fast
    - afl_fast_v2
    - afl_fast_agg
    - afl_fast_quick
    - afl_fast_branches_v2

- experiment: 2020-10-20
  description: >
    The last experiment (afl_fast_nocycle vs afl_fast) where we modified the
    queue_cycle to facilitate a rapid progression through the queue without
    penalty was successful. In this experiment, we move the power schedule from
    the modifying perf_score to modifying the probability to select a seed.
    For all of afl_fast_*_v2, AFL will not proceed through the queue from
    first to last seed, but rather jump to the most interesting seeds first.
    In the last experiment, afl_fast_branches_u8 and afl_fast_branches_u16
    contained a bug, where we never progressed beyond the first cycle.
    Trying a fixed version, that is also integrated with the moved fast
    power schedule.
  fuzzers:
    - afl
    - afl_fast
    - afl_coe_v2
    - afl_fast_v2
    - afl_fast_v2_exp
    - afl_fast_branches_v2

- experiment: 2020-10-21
  description: "further memcache tests with fixed random"
  fuzzers:
    - aflplusplus_fixed
    - aflplusplus_optimal
    - aflplusplus_memcache_2mb
    - aflplusplus_memcache_5mb
    - aflplusplus_memcache_20mb
    - aflplusplus_memcache_200mb

- experiment: 2020-10-19
  description: >
    Experiments from 2020-10-17 showed quite some overhead [afl vs afl_nofast].
    Checking overhead of xxh3 (afl_xxh3). Reduced overhead of addressing 8MB
    of memory for hit counts (afl_fast, etc. u8* instead of u32*). After some
    debugging, I found that schedules that speed up cycles are penalized,
    because queue_cycle determines a seed's handicap (fuzzed 4x longer) and the
    size of the mutated blocks in the seed (larger blocks for later cycles).
    For schedules afl_fast_no_cycles, afl_oldfast_1, afl_fast_branches_u8/16,
    the current cycle is computed as "fuzzed_paths / queued_paths".
  fuzzers:
    - afl
    - afl_fast
    - afl_xxh3
    - afl_oldfast_1
    - afl_fast_nocycle
    - afl_fast_branches_u8
    - afl_fast_branches_u16

- experiment: 2020-10-18
  description: "further memcache tests and test current vs 2.68c"
  fuzzers:
    - aflplusplus
    - aflplusplus_268c
    - aflplusplus_optimal
    - aflplusplus_memcache_2mb
    - aflplusplus_memcache_20mb
    - aflplusplus_memcache_50mb
    - aflplusplus_memcache_200mb

- experiment: 2020-10-17
  description: >
    Evaluating several AFL schedules. There are two edge-count-based boosting
    schedules (afl_branches_u8, afl_branches_16). For each edge, AFL already
    maintains favourite seeds (the fastest and smallest seed). We choose
    identify rarely executed edges and mark those favourites as 'champions',
    and skip most non-champions as long as some champions exist. There are two
    FAST schedules that also consider the number of times a seed is fuzzed
    (afl_old_fast_1, afl_old_fast_025). There are two schedules that further
    de-prioritize slow seeds (afl_quick, afl_fast_quick). In previous
    experiments, we observed that AFL doesn't get through the entire queue in
    23 hours. There are five baselines (afl, afl_shuffled, afl_nofast,
    afl_fast, and afl_coe) where afl_shuffled starts with a shuffled queue,
    and afl_nofast uses xxh3 for hashing.

  fuzzers:
    - afl
    - afl_coe
    - afl_fast
    - afl_quick
    - afl_nofast
    - afl_shuffled
    - afl_oldfast_1
    - afl_fast_quick
    - afl_oldfast_025
    - afl_fast_branches_u8
    - afl_fast_branches_u16

- experiment: 2020-10-16
  description: "memcache test"
  fuzzers:
    - aflplusplus
    - aflplusplus_optimal
    - aflplusplus_memcache_2000mb
    - aflplusplus_memcache_2mb
    - aflplusplus_memcache_pre

- experiment: 2020-10-15
  fuzzers:
    - aflplusplus
    - aflplusplus_optimal
    - aflplusplus_memcache_2000mb
    - aflplusplus_memcache_2mb
    - aflplusplus_memcache_pre

- experiment: 2020-10-13-2
  fuzzers:
    - afl
    - afl_coe
    - afl_fast_32
    - afl_oldcoe_16
    - afl_oldfast_4
    - afl_oldfast_16
    - afl_fast_nofav
    - afl_fast_branches
    - afl_fast_branches2

- experiment: 2020-10-13
  fuzzers:
    - aflplusplus
    - aflplusplus_explore
    - aflplusplus_coe_z
    - aflplusplus_explore_z
    - aflplusplus_memcache
    - aflplusplus_memcache_inf

- experiment: 2020-10-12
  fuzzers:
    - aflplusplus
    - aflplusplus_optimal
    - aflplusplus_nocycles
    - aflplusplus_explore
    - honggfuzz
    - entropic
    - entropic_magicbytes

- experiment: 2020-10-10
  fuzzers:
    - afl
    - afl_fast_32
    - afl_fast_xxh3
    - afl_fast_branches
    - afl_fast_spliceless
    - afl_fast_spliceless2
    - afl_fast_nohits_srsly
    - afl_nohandicap_spliceless
    - afl_nohandicap_spliceless2

- experiment: 2020-10-09
  fuzzers:
    - aflplusplus
    - aflplusplus_nocycles
    - aflplusplus_memcache
    - aflplusplus_memcache_inf

- experiment: 2020-10-07
  fuzzers:
    - afl
    - afl_32
    - afl_fast
    - afl_fast_32
    - afl_fast_late_32
    - afl_fast_coll_32
    - afl_fast_nohits_32
    - afl_fast_nohandicap_late_32

- experiment: 2020-10-05-aflfast
  fuzzers:
    - aflplusplus_explore
    - aflplusplus_coe
    - aflplusplus_coe_24
    - aflplusplus_coe_48
    - aflplusplus_coe_64
    - aflplusplus_fast
    - aflplusplus_fast_24
    - aflplusplus_fast_48
    - aflplusplus_fast_64

- experiment: 2020-10-05
  fuzzers:
    - afl
    - afl_fast
    - afl_fast_nohandicap
    - afl_fast_nohandicap_late
    - afl_fast_nohandicap_late_2
    - afl_fast_nohandicap_late_s
    - afl_fast_nohandicap_late_o
    - afl_fast_nohandicap_late_32

- experiment: 2020-10-01-lightweizz
  fuzzers:
    - aflplusplus
    - aflplusplus_lightweizz
    - weizz_qemu
    - aflsmart
    - afl

- experiment: 2020-10-01
  fuzzers:
    - aflplusplus_coe
    - aflplusplus_fast
    - aflplusplus_coe_skip
    - aflplusplus_fast_skip
    - aflplusplus_coe_nofav
    - aflplusplus_fast_nofav
    - aflplusplus_coe_rareoften
    - aflplusplus_fast_rareoften
    - aflplusplus_coe_maxfactor
    - aflplusplus_fast_maxfactor

- experiment: 2020-09-30
  fuzzers:
    - aflplusplus_coe
    - aflplusplus_fast
    - aflplusplus_rare
    - aflplusplus_exploit
    - aflplusplus_explore
    - aflplusplus_exploit_48
    - aflplusplus_exploit_64
    - aflplusplus_explore_min8
    - aflplusplus_explore_min16
    - aflplusplus_explore_pow3
    - aflplusplus_explore_pow5
    - libaflfuzzer

- experiment: 2020-09-26
  fuzzers:
    - aflplusplus_exploit # baseline
    - aflplusplus_explore # baseline
    - aflplusplus_coe2
    - aflplusplus_coe3
    - aflplusplus_coe4
    - aflplusplus_fast2
    - aflplusplus_fast3
    - aflplusplus_fast4
    - aflplusplus_coe2_shorthandicap
    - aflplusplus_fast2_shorthandicap

- experiment: 2020-09-25
  fuzzers:
    - libaflfuzzer
    - aflplusplus_coe3
    - aflplusplus_exploit
    - aflplusplus_exploit_12
    - aflplusplus_exploit_16
    - aflplusplus_exploit_24
    - aflplusplus_exploit_28
    - aflplusplus_explore_pow4
    - aflplusplus_explore_pow5
    - aflplusplus_explore
    - aflplusplus_mmopt

- experiment: 2020-09-24
  fuzzers:
    - aflcc
    - klee
    - aflcc_no_orig_dict

- experiment: 2020-09-23
  fuzzers:
    - aflplusplus_coe3
    - aflplusplus_fast3
    - aflplusplus_coe2_fastcount
    - aflplusplus_fast2_fastcount
    - aflplusplus_coe2_lateboost
    - aflplusplus_fast2_lateboost
    - aflplusplus_coe2_shortcycles
    - aflplusplus_fast2_shortcycles
    - aflplusplus_coe2_shorthandicap
    - aflplusplus_fast2_shorthandicap
    - aflplusplus_explore_32
    - aflplusplus_fast2
    - aflplusplus_coe2

- experiment: 2020-09-22
  fuzzers:
    - aflplusplus_coe
    - aflplusplus_coe2
    - aflplusplus_exploit
    - aflplusplus_exploit_28
    - aflplusplus_exploit_48
    - aflplusplus_exploit_pow4
    - aflplusplus_exploit_pow5
    - aflplusplus_explore
    - aflplusplus_mmopt
    - aflplusplus_rare

- experiment: 2020-09-20
  fuzzers:
    - aflplusplus_explore_32
    - aflplusplus_fast2
    - aflplusplus_coe2

- experiment: 2020-09-19
  fuzzers:
    - aflplusplus
    - afl
    - libaflfuzzer
    - libfuzzer
    - lafintel
    - aflplusplus_exploit
    - aflplusplus_exploit_28
    - aflplusplus_exploit_48
    - aflplusplus_exploit_64
    - aflplusplus_exploit_pow5
    - aflplusplus_exploit_pow7
    - aflplusplus_explore
    - aflplusplus_explore2exploit
    - aflplusplus_seek

- experiment: 2020-09-18
  fuzzers:
    - aflsmart

- experiment: 2020-09-16
  fuzzers:
    - aflplusplus_coe_12
    - aflplusplus_coe_24
    - aflplusplus_coe_32
    - aflplusplus_exploit_12
    - aflplusplus_exploit_24
    - aflplusplus_exploit_32
    - aflplusplus_explore_12
    - aflplusplus_explore_24
    - aflplusplus_explore_32
    - aflplusplus_explore_min12
    - aflplusplus_explore_min24
    - aflplusplus_explore_pow6
    - aflplusplus_explore_pow8
    - aflplusplus_fast_12
    - aflplusplus_fast_24
    - aflplusplus_fast_32

- experiment: 2020-09-15
  fuzzers:
    - aflplusplus
    - aflplusplus_no_mopt
    - aflplusplus_coe
    - aflplusplus_exploit
    - aflplusplus_explore
    - aflplusplus_fast
    - aflplusplus_lin
    - aflplusplus_mmopt
    - aflplusplus_quad
    - aflplusplus_rare
    - aflplusplus_oldseek

- experiment: 2020-09-11
  fuzzers:
    - libfuzzer
    - libfuzzer_norestart
    - entropic
    - entropic_norestart_noexectime
    - entropic_norestart_yesexectime
    - aflplusplus
    - honggfuzz

- experiment: 2020-09-10
  fuzzers:
    - aflplusplus_same1
    - aflplusplus_same2
    - aflplusplus_same3
    - aflplusplus_pre3
    - aflplusplus_pre3_fix
    - aflplusplus_pre3_fix_p
    - aflplusplus_optimal_pre3
    - aflplusplus_optimal_pre3_fix
    - aflplusplus_optimal_pre3_fix_p
    - aflplusplus
    - aflplusplus_fix
    - aflplusplus_fix_p
    - aflplusplus_optimal
    - aflplusplus_optimal_fix
    - aflplusplus_optimal_fix_p

- experiment: 2020-09-08
  fuzzers:
    - aflplusplus
    - aflplusplus_pre3
    - aflplusplus_optimal
    - aflplusplus_optimal_pre3
    - aflplusplus_pre3_dict
    - aflplusplus_pre3_simple
    - aflplusplus_pre3_simple_dict
    - aflplusplus_qemu
    - aflplusplus_qemu5
    - honggfuzz
    - entropic_after
    - entropic_keepseed

- experiment: 2020-09-05
  fuzzers:
    - aflplusplus_optimal
    - aflplusplus
    - aflplusplus_pre3
    - aflplusplus_pre3_dict
    - aflplusplus_pre3_cull
    - aflplusplus_nounstable

- experiment: 2020-09-02
  fuzzers:
    - aflplusplus
    - aflplusplus_nounstable
    - aflplusplus_qemu
    - aflplusplus_qemu5
    - aflplusplus_qemu5_cmplog

- experiment: 2020-08-30
  fuzzers:
    - libfuzzer_before
    - libfuzzer_after
    - entropic_before
    - entropic_after

- experiment: 2020-08-25
  fuzzers:
    - libfuzzer_magicbytes
    - entropic_magicbytes

- experiment: 2020-08-21
  fuzzers:
    - entropic_keepseed

- experiment: 2020-08-20
  fuzzers:
    - aflplusplus
    - aflplusplus_optimal
    - aflplusplus_lto_fixed
    - aflplusplus_lto
    - aflplusplus_lto_pcguard
    - aflplusplus_lto_cmplog
    - aflplusplus_lto_laf
    - aflplusplus_classic
    - entropic_exectime

- experiment: 2020-08-15
  fuzzers:
    - libfuzzer_fixcrossover
    - entropic_fixcrossover
    - libfuzzer_keepseed
    - entropic_keepseed

- experiment: 2020-08-14
  fuzzers:
    - aflplusplus
    - aflplusplus_optimal
    - aflplusplus_qemu
    - aflplusplus_same1
    - aflplusplus_same2
    - aflplusplus_same3
    - honggfuzz
    - weizz
    - aflplusplus_taint
    - aflplusplus_laf

- experiment: 2020-08-10
  fuzzers:
    - libfuzzer_fixcrossover
    - entropic_fixcrossover

- experiment: 2020-08-07
  fuzzers:
    - aflplusplus_datalenrand
    - aflplusplus_havoc
    - aflplusplus_coe
    - aflplusplus_exploit
    - aflplusplus_explore
    - aflplusplus_fast
    - aflplusplus_lin
    - aflplusplus_mmopt
    - aflplusplus_quad
    - aflplusplus_rare
    - aflplusplus_seek

- experiment: 2020-08-03
  fuzzers:
    - afl
    - aflfast
    - aflplusplus
    - aflplusplus_optimal
    - aflplusplus_qemu
    - afl_qemu
    - aflsmart
    - eclipser
    - entropic
    - fairfuzz
    - fastcgs_lm
    - honggfuzz
    - honggfuzz_qemu
    - lafintel
    - libfuzzer
    - manul
    - mopt
    - libfuzzer_keepseed
    - entropic_keepseed
    - libfuzzer_interceptors
    - entropic_interceptors

- experiment: 2020-07-30
  fuzzers:
    - libfuzzer
    - libfuzzer_interceptors
    - entropic
    - entropic_interceptors

- experiment: 2020-07-29
  fuzzers:
    - afl
    - honggfuzz
    - libfuzzer
    - entropic

- experiment: 2020-07-27
  fuzzers:
    - afl
    - aflplusplus
    - honggfuzz
    - aflplusplus_honggfuzz
    - aflplusplus_cmplog
    - aflplusplus_havoc_cmplog
    - aflplusplus_havoc2
    - aflplusplus_havoc
    - aflplusplus_laf
    - aflplusplus_laf_cmplog

- experiment: 2020-07-25
  fuzzers:
    - aflplusplus
    - aflplusplus_havoc
    - aflplusplus_hybrid
    - aflplusplus_honggfuzz
    - afl
    - afl_qemu
    - honggfuzz
    - honggfuzz_qemu
    - mopt

- experiment: 2020-07-22
  fuzzers:
    - libfuzzer

- experiment: 2020-07-20
  fuzzers:
    - libfuzzer

- experiment: 2020-07-13
  fuzzers:
    - aflplusplus_ctx_default
    - aflplusplus_ctx_nosingle
    - aflplusplus_ctx_nozero
    - aflplusplus_ctx_nozerosingle
    - aflplusplus_ngram4
    - aflplusplus_ngram6
    - aflplusplus_ngram8

- experiment: 2020-07-09
  fuzzers:
    - aflplusplus_lto_dict
    - aflplusplus_lto
    - aflplusplus_ltoinstrim
    - aflplusplus_ctx
    - aflplusplus_ngram2
    - aflplusplus_optimal
    - aflplusplus_qemu
    - aflplusplus

- experiment: 2020-06-30
  fuzzers:
    - aflplusplus_qemu
    - afl_qemu
    - honggfuzz_qemu
    - aflplusplus_optimal_shmem

- experiment: 2020-06-26
  fuzzers:
    - aflplusplus
    - aflplusplus_optimal
    - aflplusplus_optimal_shmem
    - aflplusplus_shmem
    - entropic

- experiment: 2020-06-18
  fuzzers:
    - aflplusplus
    - aflplusplus_optimal
    - aflplusplus_optimal_shmem
    - aflplusplus_qemu
    - aflplusplus_shmem

- experiment: 2020-06-17
  fuzzers:
    - aflplusplus
    - aflplusplus_optimal
    - aflplusplus_optimal_shmem
    - aflplusplus_qemu
    - aflplusplus_shmem

- experiment: 2020-06-12
  fuzzers:
    - aflcc
    - aflplusplus
    - aflplusplus_optimal
    - aflplusplus_optimal_shmem
    - aflplusplus_qemu
    - aflplusplus_shmem
    - libfuzzer_nocmp
    - manul

- experiment: 2020-06-08
  fuzzers:
    - aflplusplus
    - libfuzzer<|MERGE_RESOLUTION|>--- conflicted
+++ resolved
@@ -19,7 +19,6 @@
 # You can run "make presubmit" to do basic validation on this file.
 # Please add new experiment requests towards the top of this file.
 #
-<<<<<<< HEAD
 - experiment: 2022-12-05-rerun
   description: "Wingfuzz coverage experiment (compare against core fuzzers)"
   fuzzers:
@@ -35,14 +34,12 @@
     - libfuzzer
     - mopt
     - wingfuzz
-=======
 
 - experiment: 2022-12-05-aflpp-cmplog
   description: "afl++ cmplog enhancements"
   fuzzers:
     - aflplusplus_cmplog
     - aflplusplus_cmplog_r
->>>>>>> 79aff3eb
 
 - experiment: 2022-12-01-um
   description: "Try out um prioritize 75 and random again"
