# Experiment requests have the following format:
#
# - experiment: 2020-06-08  # The name of the experiment
#   fuzzers:  # The fuzzers to run in the experiment.
#     - aflplusplus
#     - libfuzzer
#   description: "Explain the intent of the experiment"
#   # type: bug  # Set to use bug based benchmarks, otherwise coverage (default).
#   # oss-fuzz-corpus: true  # Set to use latest saturated corpora from OSS-Fuzz.
#
# The name of the experiment must begin with a date using this format:
# YYYY-MM-DD (year-month-day). It's not important what timezone is used in
# deciding the date or if this is a day or two off. The most important thing is
# that is unique.
# If there already is an experiment for a particular date in this file, you can
# either: add a suffix (e.g. "-aflplusplus" or "-2") to the experiment name, or
# use the next date.
#
# You can run "make presubmit" to do basic validation on this file.
# Please add new experiment requests towards the top of this file.
#

<<<<<<< HEAD
- experiment: 2022-02-15-grammar
  description: "test grammar fuzzers"
  type: bug
  fuzzers:
    - nautilus
    - gramatron
    - grimoire
    - token_level
  benchmarks:
    - quickjs_eval-2020-01-05
    - php_php-fuzz-execute
    - mruby-2018-05-23
 
=======
- experiment: 2022-02-18-aflpp
  description: "afl++ frida tests"
  fuzzers:
    - aflplusplus_qemu
    - aflplusplus_frida
    - aflplusplus_frida_cache
    - aflplusplus

>>>>>>> e4034bfd
- experiment: 2022-02-15-main-fuzzers
  description: "evaluate up-to-date version of main fuzzers"
  fuzzers:
    - honggfuzz
    - aflplusplus
    - eclipser
    - entropic
    - libfuzzer
    - aflsmart
    - lafintel
    - afl
    - mopt
    - aflfast
    - fairfuzz

- experiment: 2022-02-15-aflpp
  description: "afl++ frida tests"
  fuzzers:
    - aflplusplus_qemu
    - aflplusplus_frida
    - aflplusplus_frida_sup
    - aflplusplus_frida_inst
    - aflplusplus_frida_cmov
    - aflplusplus_frida_cache

- experiment: 2022-01-27-libafl
  description: "libafl text test"
  fuzzers:
    - libafl
    - libafl_old
    - libafl_text
    - aflplusplus
    - honggfuzz
    - entropic

- experiment: 2022-01-17-afl-culling-bug
  description: "afl without corpus culling eval"
  type: bug
  fuzzers:
    - afl
    - afl_no_culling

- experiment: 2022-01-15-aflpp
  description: "afl++ test new classify implementation"
  type: bug
  fuzzers:
    - aflplusplus
    - aflplusplus_tmp

- experiment: 2022-01-07-aflpp-collisions
  description: "afl++ edge collision impact on bug finding"
  type: bug
  fuzzers:
    - aflplusplus_pcguard
    - aflplusplus_classic

- experiment: 2021-12-27-aflpp
  description: "afl++ test"
  fuzzers:
    - aflplusplus_havoc1
    - aflplusplus_havoc11
    - aflplusplus_havoc2
    - aflplusplus_havoc22
    - aflplusplus_qemu
    - aflplusplus_frida

- experiment: 2021-12-17-afl-edges
  description: "afl edge coverage only eval"
  fuzzers:
    - afl
    - afl_edges

- experiment: 2021-12-25-libaflpp
  description: "afl++ + libafl test"
  fuzzers:
    - aflplusplus_optimal
    - aflplusplus
    - libafl
    - entropic
    - honggfuzz
    - afl
    - aflplusplus_qemu
    - aflplusplus_frida

- experiment: 2021-12-17-afl-edges-bug
  description: "afl edge coverage only eval"
  type: bug
  fuzzers:
    - afl
    - afl_edges

- experiment: 2021-12-16-afl-fitness-bug
  description: "afl fitness mode eval"
  type: bug
  fuzzers:
    - afl
    - afl_fitness
    - afl_fitness_only

- experiment: 2021-12-15-libafl
  description: "afl++ + libafl test"
  fuzzers:
    - aflplusplus
    - aflplusplus_dfl
    - aflplusplus_class
    - libafl_marc
    - libafl_gsoc
    - libafl_dfl
    - afl
    - afl_marc
    - entropic
    - honggfuzz

- experiment: 2021-12-14-fafuzzer
  description: "Evaluate fuzzer effectiveness on fafuzz and other fuzzers"
  fuzzers:
    - fafuzz
    - afl_2_52_b
    - mopt

- experiment: 2021-12-13-libafl
  description: "libaf test"
  fuzzers:
    - libafl
    - libafl_marc

- experiment: 2021-12-09-aflpp
  description: "afl++ enhancements"
  fuzzers:
    - aflplusplus
    - aflplusplus_dfl
    - aflplusplus_more
    - aflplusplus_andrea1
    - aflplusplus_andrea2

- experiment: 2021-12-06-fafuzzer
  description: "Evaluate fuzzer effectiveness on fafuzz and other fuzzers"
  fuzzers:
    - fafuzz
    - afl
    - mopt

- experiment: 2021-12-01-aflpp
  description: "afl++ enhancements"
  fuzzers:
    - aflplusplus_dfl
    - aflplusplus_sat
    - aflplusplus_more

- experiment: 2021-11-26-aflpp
  description: "afl++ regression tests"
  fuzzers:
    - aflplusplus_r0
    - aflplusplus_r1
    - aflplusplus_r2
    - aflplusplus_r3
    - aflplusplus_r4
    - entropic
    - honggfuzz

- experiment: 2021-11-22-aflbb
  description: "Evaluate fuzzer effectiveness in blackbox mode - experiment 2"
  fuzzers:
    - pythia_bb
    - afl

- experiment: 2021-11-22-aflpp
  description: "afl++ + libafl tests"
  fuzzers:
    - aflplusplus_qemu
    - aflplusplus_frida
    - aflplusplus_frida_orig
    - libafl
    - libafl_gsoc
    - aflplusplus
    - honggfuzz
    - entropic

- experiment: 2021-11-22-zafl-bug
  description: "Compare Zafl to standard source-only and binary-only fuzzers (bug)."
  type: bug
  fuzzers:
    - aflplusplus
    - aflplusplus_dict2file
    - aflplusplus_cmplog
    - aflplusplus_zafl
    - aflplusplus_tracepc
    - aflplusplus_qemu_tracepc
    - aflplusplus_qemu

- experiment: 2021-11-18-zafl-cov
  description: "Compare Zafl to standard source-only and binary-only fuzzers (coverage)."
  fuzzers:
    - aflplusplus
    - aflplusplus_dict2file
    - aflplusplus_cmplog
    - aflplusplus_zafl
    - aflplusplus_tracepc
    - aflplusplus_qemu_tracepc
    - aflplusplus_qemu

- experiment: 2021-11-19-aflpp
  description: "afl++ + libafl tests"
  fuzzers:
    - aflplusplus_qemu
    - aflplusplus_frida
    - aflplusplus_frida_orig
    - libafl
    - libafl_gsoc
    - aflplusplus
    - honggfuzz
    - entropic

- experiment: 2021-11-18-bug
  description: "Compare Zafl to standard source-only and binary-only fuzzers (bug)."
  type: bug
  fuzzers:
    - aflplusplus
    - aflplusplus_dict2file
    - aflplusplus_cmplog
    - aflplusplus_zafl
    - aflplusplus_tracepc
    - aflplusplus_qemu_tracepc
    - aflplusplus_qemu

- experiment: 2021-11-18-coverage
  description: "Compare Zafl to standard source-only and binary-only fuzzers (coverage)."
  fuzzers:
    - aflplusplus
    - aflplusplus_dict2file
    - aflplusplus_cmplog
    - aflplusplus_zafl
    - aflplusplus_tracepc
    - aflplusplus_qemu_tracepc
    - aflplusplus_qemu

- experiment: 2021-11-16-aflbb
  description: "Evaluate fuzzer effectiveness in blackbox mode - experiment 2"
  fuzzers:
    - pythia_bb
    - afl

- experiment: 2021-11-09-aflpp
  description: "afl++ binary-only"
  fuzzers:
    - aflplusplus_qemu
    - aflplusplus_qemu_orig
    - aflplusplus_frida
    - aflplusplus_frida_orig
    - aflplusplus_frida_preperf

- experiment: 2021-11-07-aflpp
  description: "afl++"
  fuzzers:
    - aflplusplus
    - aflplusplus_optimal
    - aflplusplus_qemu
    - aflplusplus_orig
    - aflplusplus_qemu_orig
    - aflplusplus_314
    - aflplusplus_313
    - entropic
    - honggfuzz

- experiment: 2021-11-03-aflpp
  description: "afl++"
  fuzzers:
    - aflplusplus_cmplog_2dictl
    - aflplusplus_cmplog0
    - aflplusplus_cmplogo1
    - aflplusplus_cmplogo2
    - aflplusplus_cmplogo3
    - aflplusplus_cmplogo3orig
    - aflplusplus_cmplog_inst
    - aflplusplus
    - aflplusplus_qemu
    - aflplusplus_frida_huge
    - aflplusplus_frida_huge2

- experiment: 2021-10-29
  description: "Compare Zafl to standard source-only and binary-only fuzzers."
  fuzzers:
    - aflplusplus
    - aflplusplus_zafl
    - aflplusplus_tracepc
    - aflplusplus_qemu_tracepc
    - aflplusplus_qemu

- experiment: 2021-11-01-aflpp
  description: "afl++"
  fuzzers:
    - aflplusplus_cmplog_2dictl
    - aflplusplus_cmplog0
    - aflplusplus_cmplogo1
    - aflplusplus_cmplogo2
    - aflplusplus_cmplogo3
    - aflplusplus_cmplog_inst
    - aflplusplus
    - aflplusplus_qemu
    - aflplusplus_frida
    - aflplusplus_frida_huge
    - aflplusplus_frida_huge2

- experiment: 2021-10-29-aflpp
  description: "afl++"
  fuzzers:
    - aflplusplus_cmplogo0
    - aflplusplus_cmplogo1
    - aflplusplus_cmplogo2
    - aflplusplus_cmplogo3
    - aflplusplus
    - aflplusplus_cmplog_2dictl
    - aflplusplus_cmplog0
    - aflplusplus_frida
    - aflplusplus_frida_huge

- experiment: 2021-10-26-aflpp
  description: "afl++ cmplog dict"
  fuzzers:
    - aflplusplus_cmplog_2dictl
    - aflplusplus
    - aflplusplus_cmplog0
    - aflplusplus_cmplog1
    - aflplusplus_cmplog2
    - aflplusplus_cmplog3
    - aflplusplus_cmplog4

- experiment: 2021-10-22-libafl
  description: "libaf test"
  fuzzers:
    - aflplusplus
    - libafl
    - libafl_gsoc

- experiment: 2021-10-22-libafl
  description: "libaf test"
  fuzzers:
    - aflplusplus
    - libafl
    - libafl_gsoc

- experiment: 2021-10-22-aflpp
  description: "afl++ cmplog dict"
  fuzzers:
    - aflplusplus_cmplog_2dictl
    - aflplusplus
    - aflplusplus_cmplog0
    - aflplusplus_cmplog1
    - aflplusplus_cmplog3
    - aflplusplus_cmplog5
    - aflplusplus_cmplog7
    - aflplusplus_cmplog9
    - aflplusplus_cmplog11
    - aflplusplus_cmplog13
    - aflplusplus_cmplog15

- experiment: 2021-10-19-aflpp-rf
  description: "Benchmark afl++ random fuzzing mode"
  fuzzers:
    - aflpp_random_default
    - aflpp_random_no_favs
    - aflpp_random_wrs
    - aflpp_random_wrs_rf
    - aflpp_random_wrs_rf_rp
    - aflpp_random_wrs_rp

- experiment: 2021-10-19
  description: "Compare Zafl to standard source-only and binary-only fuzzers."
  fuzzers:
    - aflplusplus
    - aflplusplus_zafl
    - aflplusplus_tracepc
    - aflplusplus_qemu_tracepc
    - aflplusplus_qemu

- experiment: 2021-10-15-afpp
  description: "afl++ frida test"
  fuzzers:
    - aflplusplus_frida
    - aflplusplus_frida_huge

- experiment: 2021-10-14
  description: "Compare Zafl to standard source-only and binary-only fuzzers."
  fuzzers:
    - aflplusplus
    - aflplusplus_zafl
    - aflplusplus_qemu

- experiment: 2021-10-13-aflpp
  description: "afl++ cmplog test - rerun"
  fuzzers:
    - aflplusplus_cmplog_2dictl
    - aflplusplus
    - entropic
    - honggfuzz
    - aflplusplus_frida
    - aflplusplus_frida_huge
    - aflplusplus_qemu

- experiment: 2021-10-07-aflpp
  description: "afl++ cmplog test"
  fuzzers:
    - aflplusplus_cmplog_2dictl
    - aflplusplus
    - entropic
    - honggfuzz

- experiment: 2021-10-07-aflpp
  description: "afl++ frida test"
  fuzzers:
    - aflplusplus
    - entropic
    - honggfuzz
    - afl
    - libafl
    - libafl_gsoc
    - aflplusplus_frida
    - aflplusplus_frida_huge
    - aflplusplus_qemu

- experiment: 2021-09-24-libafl
  description: "Libafl experiment with GSOC patches"
  fuzzers:
    - libafl
    - libafl_gsoc
    - aflplusplus
    - entropic
    - honggfuzz
    - afl

- experiment: 2021-09-23-blackboxeffect
  description: "Compare the fuzzer effectiveness of AFL dumb mode"
  fuzzers:
    - afl
    - pythia_effect_bb
    - aflplusplus
    - honggfuzz
    - libfuzzer

- experiment: 2021-09-08-cloning
  description: >
    Benchmark some variants of AFL++ that use different function cloning
    strategies at whole program level to achieve collision-free context
    sensitivity. Use different (smaller) sizes to study the impact of the afl map.
  type: bug
  fuzzers:
    - aflplusplus_classic_ctx
    - aflplusplus_classic_ctx_18
    - aflplusplus_classic_ctx_20
    - aflplusplus_classic_ctx_21
    - cfctx_bottom
    - cfctx_dataflow_seadsa
    - cfctx_dataflow_svf
    - cfctx_randomic
    - cfctx_params
    - cfctx_plain
    - aflplusplus_pcguard
    - cfctx_dataflow_svf_llc
    - cfctx_dataflow_seadsa_llc
    - cfctx_params_llc
    - cfctx_params_512kb
    - cfctx_params_768kb
    
    
- experiment: 2021-09-02-datadependency
  description: "Different AFL instrumentations against afldd"
  type: bug
  fuzzers:
    - afldd
    - aflpp_vs_dd

- experiment: 2021-09-01-aflpp
  description: "afl++ regression test"
  fuzzers:
    - aflplusplus
    - aflplusplus_dict2file
    - aflplusplus_dict2file2
    - entropic
    - honggfuzz

- experiment: 2021-08-31-cloning
  description: >
    Benchmark some variants of AFL++ that use different function cloning
    strategies at whole program level to achieve collision-free context
    sensitivity. Use different sizes to study the impact of the afl map.
  type: bug
  fuzzers:
    - aflplusplus_classic_ctx
    - aflplusplus_classic_ctx_18
    - aflplusplus_classic_ctx_20
    - aflplusplus_classic_ctx_23
    - cfctx_bottom
    - cfctx_dataflow_seadsa
    - cfctx_dataflow_svf
    - cfctx_randomic
    - cfctx_params
    - cfctx_plain
    - aflplusplus_pcguard
    - cfctx_dataflow_svf_llc
    - cfctx_dataflow_seadsa_llc
    - cfctx_params_llc
    - cfctx_params_512kb
    - cfctx_params_1mb
    - cfctx_params_2mb
    - cfctx_params_4mb

- experiment: 2021-08-26-aflpp
  description: "afl++ frida bigmap"
  fuzzers:
    - aflplusplus_frida_big
    - aflplusplus_frida_bigbp
    - aflplusplus_frida_bp
    - aflplusplus_frida_plain
    - aflplusplus_qemu

- experiment: 2021-08-24-aflpp
  description: "afl++ frida bigmap"
  fuzzers:
    - aflplusplus_frida_big
    - aflplusplus_frida_bigbp
    - aflplusplus_frida_bp
    - aflplusplus_frida_plain
    - aflplusplus_qemu

- experiment: 2021-08-19-aflpp
  description: "afl++ frida bigmap"
  fuzzers:
    - aflplusplus_frida_big
    - aflplusplus_frida

- experiment: 2021-08-17-aflpp
  description: "afl++ cmplog"
  fuzzers:
    - aflplusplus_frida_big
    - aflplusplus_frida

- experiment: 2021-07-30-random-params
  description: "Evaluate various random parameters for afl"
  fuzzers:
    - afl
    - afl_no_favs
    - afl_rf
    - afl_rf_u
    - afl_rf_u_wrs
    - afl_wrs
    - afl_wrs_rf
    - afl_wrs_rf_rp
    - afl_wrs_rp

- experiment: 2021-07-30-aflpp
  description: "afl++ cmplog"
  fuzzers:
    - aflplusplus
    - honggfuzz
    - aflplusplus_cmplog_2dict
    - aflplusplus_cmplog_2dictl

- experiment: 2021-07-07-aflsmartformat
  description: "aflsmartformat"
  fuzzers:
    - aflsmartformat
    - aflsmart
    - afl
- experiment: 2021-07-08-feedback
  description: "Different feedback mechanisms"
  type: bug
  fuzzers:
    - afldd
    - aflpp_vs_dd
- experiment: 2021-07-09-aflpp
  description: "afl++: frida, cmplog, symbolic"
  fuzzers:
    - aflplusplus
    - aflplusplus_cmplog_double
    - fuzzolic_aflplusplus_z3
    - fuzzolic_aflplusplus_z3dict
    - honggfuzz
    - aflplusplus_313
    - aflplusplus_cmplog_fullskip
    - aflplusplus_cmplog_2dict
    - aflplusplus_frida
    - aflplusplus_frida_better
    - aflplusplus_qemu
    
- experiment: 2021-07-15-saturated
  description: "Benchmark a new experimental feature for AFL++ (saturated)"
  type: bug
  oss-fuzz-corpus: true
  fuzzers:
    - aflplusplus_unusual_disabled
    - aflplusplus_unusual_enabled
    
- experiment: 2021-07-09-cloning
  description: >
    Benchmark some variants of AFL++ that use different function cloning
    strategies at whole program level to achieve collision-free context
    sensitivity.
  type: bug
  fuzzers:
    - aflplusplus_classic_ctx
    - cfctx_bottom
    - cfctx_dataflow_seadsa
    - cfctx_dataflow_svf
    - cfctx_randomic
    - cfctx_params
    - cfctx_plain

- experiment: 2021-07-05-saturated
  description: "Benchmark a new experimental feature for AFL++ (saturated)"
  type: bug
  oss-fuzz-corpus: true
  fuzzers:
    - aflplusplus_unusual_disabled
    - aflplusplus_unusual_enabled

- experiment: 2021-07-03-symbolic
  description: "Symbolic solver benchmark."
  fuzzers:
    - aflplusplus_cmplog_double
    - aflplusplus_qemu_double
    - eclipser_aflplusplus
    - fuzzolic_aflplusplus_z3
    - fuzzolic_aflplusplus_fuzzy
    - symcc_aflplusplus_single
    - symqemu_aflplusplus

- experiment: 2021-06-27-symbolic
  description: "Symbolic solver benchmark."
  fuzzers:
    - aflplusplus_cmplog_double
    - aflplusplus_qemu_double
    - eclipser_aflplusplus
    - fuzzolic_aflplusplus_z3
    - fuzzolic_aflplusplus_fuzzy
    - symcc_aflplusplus_single
    - symqemu_aflplusplus

- experiment: 2021-06-25-aflprefix
  description: "Requesting experiments on two new AFL variants."
  fuzzers:
    - aflprefix
    - dropfuzzer
    - afl

- experiment: 2021-06-24-aflpp-bug
  description: "Benchmark afl++ cnt variants"
  type: bug
  fuzzers:
    - aflplusplus
    - aflplusplus_x_default
    - aflplusplus_fcnt
    - aflplusplus_flcnt
    - aflplusplus_lcnt
    - honggfuzz
    - entropic

- experiment: 2021-06-24-libafl
  description: "Libafl experiment"
  fuzzers:
    - libafl
    - aflplusplus
    - aflplusplus_num
    - aflplusplus_select
    - aflplusplus_cmplog_new
    - aflplusplus_cmplog_old
    - aflplusplus_frida
    - aflplusplus_qemu
    - entropic
    - honggfuzz
    - afl

- experiment: 2021-06-23-libafl
  description: "Libafl experiment"
  fuzzers:
    - libafl
    - aflplusplus
    - aflplusplus_num
    - entropic
    - honggfuzz
    - afl

- experiment: 2021-06-18-libafl
  description: "Libafl experiment"
  fuzzers:
    - libafl
    - aflplusplus
    - aflplusplus_x_default
    - aflplusplus_num
    - aflplusplus_select
    - entropic
    - honggfuzz
    - afl

- experiment: 2021-06-17-favored-seeds
  description: "Evaluating experimental methods to favor seeds"
  fuzzers:
    - afl
    - afl_no_favored
    - afl_random_favored

- experiment: 2021-06-12-aflpp-bug
  description: "Benchmark afl++ cnt variants"
  type: bug
  fuzzers:
    - aflplusplus
    - aflplusplus_fcnt
    - aflplusplus_flcnt
    - aflplusplus_lcnt
    - honggfuzz
    - entropic

- experiment: 2021-06-16-aflpp
  description: "Benchmark afl++ and frida regressions"
  fuzzers:
    - aflplusplus
    - aflplusplus_313
    - aflplusplus_311
    - aflplusplus_frida
    - aflplusplus_frida_old
    - aflplusplus_frida_new
    - aflplusplus_qemu
    - honggfuzz
    - entropic
    - afl

- experiment: 2021-06-12-symccafl-pp
  description: "Same as 2021-06-02-symccafl-pp but saturated"
  oss-fuzz-corpus: true
  fuzzers:
    - symcc_afl
    - symcc_afl_single
    - symcc_aflplusplus
    - afl_two_instances
    - afl
    - aflfast
    - aflplusplus
    - aflsmart
    - entropic
    - eclipser
    - fairfuzz
    - honggfuzz
    - lafintel
    - libfuzzer
    - mopt    

- experiment: 2021-06-12-aflpp
  description: "Benchmark AFL++ regressions"
  fuzzers:
    - aflplusplus
    - aflplusplus_313
    - aflplusplus_311
    - aflplusplus_frida
    - aflplusplus_frida_old
    - aflplusplus_qemu
    - aflplusplus_fcnt
    - aflplusplus_flcnt
    - aflplusplus_lcnt
    - honggfuzz

- experiment: 2021-06-11-aflpp-sat
  description: "Benchmark AFL++ (saturated)"
  oss-fuzz-corpus: true
  fuzzers:
    - aflplusplus_x
    - aflplusplus_x_c1
    - aflplusplus_x_c1a
    - aflplusplus_x_c1t
    - aflplusplus_x_c2
    - aflplusplus_x_c2a
    - aflplusplus_x_c2t
    - aflplusplus_x_d2f
    - aflplusplus_x_eh
    - aflplusplus_x_trim
    - aflplusplus_x_default
    - honggfuzz
    - aflplusplus

- experiment: 2021-06-07-saturated-fix
  description: "Benchmark a new experimental feature for AFL++ (saturated)"
  type: bug
  oss-fuzz-corpus: true
  fuzzers:
    - aflplusplus_unusual_disabled
    - aflplusplus_unusual_enabled
    - aflplusplus_unusual_partial
    - aflplusplus_unusual_enabled_early
    - aflplusplus_unusual_partial_early

- experiment: 2021-06-07-aflpp
  description: "test threadsafe mode and collect frida cores"
  fuzzers:
    - aflplusplus
    - aflplusplus_313
    - aflplusplus_frida
    - aflplusplus_threadsafe
    - aflplusplus_zero
    - honggfuzz

- experiment: 2021-06-03-aflpp
  description: "Benchmark a new experimental feature for AFL++"
  type: bug
  fuzzers:
    - aflplusplus_unusual_disabled
    - aflplusplus_unusual_enabled
    - aflplusplus_unusual_partial

- experiment: 2021-06-02-symccafl-pp
  description: >
               Symcc experiment. The difference between this and 
               2021-06-01-symccafl is that we now have a version of
               symcc in combination with aflplusplus. Some bug fixing in
               symcc has happened, which makes it less prone to crashing.
               The bug fixing is primarily for the aflplusplus hybrid,
               since the bugs that were fixed has not been notable
               (maybe seen once) in the symcc-afl combination.
               Finally, we have added an increase in the timeout
               of how often symcc runs, switching it from every
               5 sec to ever 20 sec. Finally, in the aflplusplus
               hybrid there is no use of afl-showmap, which means
               all seeds created by symcc are pushed into the afl
               queue. This changes the symcc set up as there is no
               filtering done on the seeds pushed to afl.
  fuzzers:
    - symcc_afl
    - symcc_afl_single
    - symcc_aflplusplus
    - afl_two_instances
    - afl
    - aflfast
    - aflplusplus
    - aflsmart
    - entropic
    - eclipser
    - fairfuzz
    - honggfuzz
    - lafintel
    - libfuzzer
    - mopt    

- experiment: 2021-06-01-symccafl
  description: >
               Symcc-AFL test. The difference between this and 
               2021-05-29-symccafl is that we now have afl benchmarks
               that run multiple instances of afl. This is for 
               comparison purposes since symcc also utilises mutliple
               processes. The goal is to try and avoid any bias due
               to more total CPU time.
  fuzzers:
    - symcc_afl
    - symcc_afl_single
    - afl_two_instances
    - afl
    - aflfast
    - aflplusplus
    - aflsmart
    - entropic
    - eclipser
    - fairfuzz
    - honggfuzz
    - lafintel
    - libfuzzer
    - mopt    
- experiment: 2021-06-02
  description: "Experiment to compare afl with honggfuzz and libfuzzer"
  fuzzers:
    - afl
    - aflplusplus
    - honggfuzz
    - libfuzzer
    - entropic

- experiment: 2021-05-29-symccafl
  description: "Symcc-AFL test with most benchmarks"
  fuzzers:
    - symcc_afl
    - afl
    - aflfast
    - aflplusplus
    - aflsmart
    - entropic
    - eclipser
    - fairfuzz
    - honggfuzz
    - lafintel
    - libfuzzer
    - mopt    

- experiment: 2021-05-25-symccafl
  description: "Symcc-AFL first test"
  fuzzers:
    - symcc_afl
    - afl
    - aflfast
    - aflplusplus
    - aflsmart
    - entropic
    - eclipser
    - fairfuzz
    - honggfuzz
    - lafintel
    - libfuzzer
    - mopt    

- experiment: 2021-05-25-cloning
  description: >
    Benchmark some variants of AFL++ that use different function cloning
    strategies at whole program level to achieve collision-free context
    sensitivity.
  type: bug
  fuzzers:
    - aflplusplus_classic
    - aflplusplus_classic_ctx
    - aflplusplus_pcguard
    - aflplusplus_pcguard_bitcode
    - aflplusplus_pcguard_ctx
    - aflplusplus_pcguard_ctx_bfs
    - aflplusplus_pcguard_ctx_randomic
    - aflplusplus_pcguard_ctx_uniform
    - aflplusplus_pcguard_ctx_params

- experiment: 2021-05-25-aflpp
  description: "afl++ release test"
  fuzzers:
    - aflplusplus
    - aflplusplus_optimal
    - aflplusplus_312
    - aflplusplus_311
    - honggfuzz
    - entropic

- experiment: 2021-05-14-aflpp
  description: "afl++ qemu + frida variants"
  fuzzers:
    - honggfuzz_qemu
    - afl_qemu
    - aflplusplus_frida
    - aflplusplus_frida_inmem
    - aflplusplus_qemu

- experiment: 2021-05-09-aflpp
  description: "afl++ qemu + frida variants"
  fuzzers:
    - honggfuzz
    - aflplusplus
    - aflplusplus_optimal
    - aflplusplus_312
    - aflplusplus_311
    - aflplusplus_frida
    - aflplusplus_frida_inmem
    - aflplusplus_qemu
    - aflplusplus_qemu_inmem

- experiment: 2021-04-22-bwhua
  fuzzers:  
    - aflplusplus
    - entropic
    - fairfuzz
  description: "A survey for a class project by bwhua"

- experiment: 2021-04-17-aflpp
  description: "afl++ havoc + qemu mode variants"
  fuzzers:
    - honggfuzz
    - aflplusplus
    - aflplusplus_optimal
    - aflplusplus_312
    - aflplusplus_311
    - aflplusplus_qemu_cmplog
    - aflplusplus_qemu
    - aflplusplus_qemu_inmem
    - aflplusplus_qemu_cmplog_inmem
    - afl_qemu
    - honggfuzz_qemu

- experiment: 2021-04-14-aflpp
  description: "afl++ havoc + qemu mode variants"
  fuzzers:
    - aflplusplus
    - aflplusplus_312
    - aflplusplus_311
    - aflplusplus_havoc
    - aflplusplus_havoc2
    - aflplusplus_qemu_cmplog
    - aflplusplus_qemu_plain
    - aflplusplus_qemu
    - aflplusplus_qemu_plaininmem

- experiment: 2021-04-08
  description: >
    Test modified strcmp handling that records the full string arguments in the
    table of recent compares even if they are of different lengths and uses the
    lengths of both arguments for more targeted mutations derived from TORCW.
  fuzzers:
    - libfuzzer
    - libfuzzer_vartorcw

- experiment: 2021-04-08-bug
  description: >
    Test modified strcmp handling that records the full string arguments in the
    table of recent compares even if they are of different lengths and uses the
    lengths of both arguments for more targeted mutations derived from TORCW.
  type: bug
  fuzzers:
    - libfuzzer
    - libfuzzer_vartorcw

- experiment: 2021-03-31
  description: "afl++ collision free context sensitivity"
  fuzzers:
    - aflplusplus_classic
    - aflplusplus_classic_ctx
    - aflplusplus_pcguard
    - aflplusplus_pcguard_ctx
    - aflplusplus_pcguard_ctx_indirects

- experiment: 2021-03-27-aflpp
  description: "afl++ havoc+cmplog variants"
  fuzzers:
    - aflplusplus
    - aflplusplus_312
    - aflplusplus_311
    - aflplusplus_310
    - aflplusplus_havoc
    - aflplusplus_havoc2
    - aflplusplus_havoc3
    - aflplusplus_havoc60
    - aflplusplus_cmplog_add

- experiment: 2021-03-23-aflpp
  description: "afl++ release comparison"
  fuzzers:
    - aflplusplus_optimal_flcnt
    - aflplusplus_flcnt
    - aflplusplus_optimal
    - aflplusplus_havoc
    - aflplusplus
    - aflplusplus_311
    - aflplusplus_310
    - aflplusplus_300
    - entropic
    - honggfuzz

- experiment: 2021-03-16-aflpp
  description: "afl++ release comparison"
  fuzzers:
    - aflplusplus_optimal_flcnt
    - aflplusplus_flcnt
    - aflplusplus_optimal
    - aflplusplus
    - aflplusplus_311
    - aflplusplus_310
    - aflplusplus_300
    - entropic
    - honggfuzz

- experiment: 2021-05-12-aflpp-bug
  description: "afl++ ctx on bugs"
  type: bug
  fuzzers:
    - aflplusplus
    - aflplusplus_classic
    - aflplusplus_ctx
    - aflplusplus_ctx1
    - aflplusplus_ctx2
    - aflplusplus_ctx3
    - aflplusplus_ctx4

- experiment: 2021-05-12-aflpp
  description: "afl++ release comparison"
  fuzzers:
    - aflplusplus_optimal_flcnt
    - aflplusplus_flcnt
    - aflplusplus_optimal
    - aflplusplus
    - aflplusplus_310
    - aflplusplus_300
    - entropic
    - honggfuzz

- experiment: 2021-03-12-aflpp-bug
  description: "afl++ counter test on bugs"
  type: bug
  fuzzers:
    - aflplusplus_cmplog_introspection
    - aflplusplus_optimal_flcnt
    - aflplusplus_flcnt
    - aflplusplus_optimal_lcnt
    - aflplusplus_lcnt
    - aflplusplus_optimal_fcnt
    - aflplusplus_fcnt
    - aflplusplus_optimal
    - aflplusplus
    - aflplusplus_havoc

- experiment: 2021-03-12-aflpp
  description: "afl++ ctx + counter test"
  fuzzers:
    - aflplusplus_cmplog_introspection
    - aflplusplus_optimal_flcnt
    - aflplusplus_flcnt
    - aflplusplus_optimal_lcnt
    - aflplusplus_lcnt
    - aflplusplus_optimal_fcnt
    - aflplusplus_fcnt
    - aflplusplus_optimal
    - aflplusplus
    - aflplusplus_havoc
    - aflplusplus_classic
    - aflplusplus_ctx
    - aflplusplus_ctx1
    - aflplusplus_ctx2
    - aflplusplus_ctx3
    - aflplusplus_ctx4

- experiment: 2021-03-07-aflpp-bug
  description: "afl++ cmplog introspection bug"
  type: bug
  fuzzers:
    - aflplusplus_cmplog_introspection
    - aflplusplus_optimal_flcnt
    - aflplusplus_flcnt
    - aflplusplus_optimal
    - aflplusplus
    - aflplusplus_havoc

- experiment: 2021-03-07-aflpp
  description: "afl++ cmplog introspection"
  fuzzers:
    - aflplusplus
    - aflplusplus_optimal
    - aflplusplus_flcnt
    - aflplusplus_optimal_flcnt
    - aflplusplus_cmplog_introspection
    - aflplusplus_cmplog_fail96
    - aflplusplus_cmplog_4k
    - aflplusplus_cmplog_12k
    - aflplusplus_cmplog_16k
    - aflplusplus_cmplog_24k
    - aflplusplus_havoc

- experiment: 2021-03-05-aflpp-bug
  description: "afl++ cmplog introspection bug"
  type: bug
  fuzzers:
    - aflplusplus_introspection
    - aflplusplus_introspection2
    - aflplusplus_cmplog_introspection
    - aflplusplus_optimal_flcnt
    - aflplusplus_flcnt
    - aflplusplus_optimal
    - aflplusplus

- experiment: 2021-03-05-aflpp
  description: "afl++ cmplog introspection"
  fuzzers:
    - aflplusplus
    - aflplusplus_optimal
    - aflplusplus_flcnt
    - aflplusplus_optimal_flcnt
    - aflplusplus_introspection
    - aflplusplus_introspection2
    - aflplusplus_cmplog_introspection

- experiment: 2021-02-26-aflpp-bug
  description: "optimal test + cmplog variants bug"
  type: bug
  fuzzers:
    - aflplusplus_introspection
    - aflplusplus_introspection2
    - aflplusplus_cmplog_introspection
    - aflplusplus_optimal_flcnt
    - aflplusplus_flcnt
    - aflplusplus_optimal
    - aflplusplus

- experiment: 2021-02-26-aflpp
  description: "optimal test + cmplog variants"
  fuzzers:
    - aflplusplus
    - aflplusplus_optimal
    - aflplusplus_flcnt
    - aflplusplus_optimal_flcnt
    - aflplusplus_cmplog_fail96
    - aflplusplus_cmplog_12k
    - aflplusplus_introspection
    - aflplusplus_introspection2
    - aflplusplus_cmplog_introspection

- experiment: 2021-02-24-aflpp-bug
  description: "test the buffer boundaries feedback (afl_buf)"
  type: bug
  fuzzers:
    - aflplusplus
    - aflplusplus_optimal
    - aflplusplus_flcnt

- experiment: 2021-02-24-aflpp
  description: "optimal test + cmplog variants"
  fuzzers:
    - aflplusplus
    - aflplusplus_optimal
    - aflplusplus_cmplog_per5
    - aflplusplus_cmplog_per15
    - aflplusplus_cmplog_fail192
    - aflplusplus_cmplog_fail256
    - aflplusplus_cmplog_24k
    - aflplusplus_weak
    - aflplusplus_flcnt

- experiment: 2021-02-22-afl-buf
  description: "test the buffer boundaries feedback (afl_buf)"
  type: bug
  fuzzers:
    - afl
    - aflplusplus
    - aflplusplus_optimal
    - afl_buf
    - weizz_qemu

- experiment: 2021-02-22-aflpp
  description: "optimal test + cmplog variants"
  fuzzers:
    - aflplusplus
    - aflplusplus_optimal
    - aflplusplus_explore
    - aflplusplus_coe
    - aflplusplus_arith
    - aflplusplus_cmplog_per10
    - aflplusplus_cmplog_per30
    - aflplusplus_cmplog_fail64
    - aflplusplus_cmplog_fail128
    - aflplusplus_cmplog_8k
    - aflplusplus_u16

- experiment: 2021-02-17-aflpp
  description: "make optimal optimal again"
  fuzzers:
    - aflplusplus_plain
    - aflplusplus_lto
    - aflplusplus_lto_2mb
    - aflplusplus_lto_500mb
    - aflplusplus_lto_cmplog
    - aflplusplus_lto_laf
    - aflplusplus_lto_mopt

- experiment: 2021-02-09-aflpp
  description: "cmplog variants"
  fuzzers:
    - aflplusplus
    - aflplusplus_cmplog
    - aflplusplus_cmplog_1
    - aflplusplus_cmplog_max4k
    - aflplusplus_cmplog_transform
    - aflplusplus_cmplog_old
    - aflplusplus_v300c

- experiment: 2021-02-04-aflpp
  description: "cmplog variants + auto map size"
  fuzzers:
    - aflplusplus
    - aflplusplus_cmplog
    - aflplusplus_cmplog_1
    - aflplusplus_cmplog_old
    - aflplusplus_cmplog_max4k
    - aflplusplus_cmplog_transform
    - aflplusplus_v300c

- experiment: 2021-02-01-aflpp
  description: "cmplog variants + auto map size"
  fuzzers:
    - aflplusplus
    - aflplusplus_cmplog
    - aflplusplus_cmplog_1
    - aflplusplus_cmplog_old
    - aflplusplus_cmplog_max4k
    - aflplusplus_cmplog_transform
    - aflplusplus_v300c

- experiment: 2021-01-30-aflpp-afl
  description: "cmplog variants"
  fuzzers:
    - aflplusplus_cmplog
    - aflplusplus_cmplog_60
    - aflplusplus_cmplog_300
    - aflplusplus_cmplog_select
    - aflplusplus_cmplog_arith
    - aflplusplus_cmplog_lowfail

- experiment: 2021-01-27-aflpp-afl
  description: "plain afl++ vs afl"
  fuzzers:
    - aflplusplus_trim
    - afl

- experiment: 2021-01-27-aflpp-bug
  description: "afl++ trim vs notrim bug"
  type: bug
  fuzzers:
    - aflplusplus_trim
    - aflplusplus_notrim

- experiment: 2021-01-25-aflpp
  description: "afl++ cmplog"
  fuzzers:
    - aflplusplus_cmplog
    - aflplusplus_cmplog12_1
    - aflplusplus_cmplog12_2
    - aflplusplus_cmplog12_transform_1
    - aflplusplus_cmplog12_transform_2
    - aflplusplus_cmplog123_1
    - aflplusplus_cmplog123_2
    - aflplusplus_cmplog123_transform_1
    - aflplusplus_cmplog123_transform_2

- experiment: 2021-01-22-aflpp
  description: "afl++ cmplog + notrim"
  fuzzers:
    - aflplusplus
    - aflplusplus_notrim
    - aflplusplus_cmplog_v1
    - aflplusplus_cmplog_v2
    - aflplusplus_cmplog_v3
    - aflplusplus_cmplog_v2_comb
    - aflplusplus_cmplog_v2_arith
    - aflplusplus_cmplog_v1_0
    - aflplusplus_cmplog_v1_5
    - aflplusplus_cmplog_v1_2
    - aflplusplus_cmplog_v2_transform
    - aflplusplus_cmplog_v2_transform2

- experiment: 2021-01-21-aflpp
  description: "afl++ cmplog + notrim"
  fuzzers:
    - aflplusplus
    - aflplusplus_notrim
    - aflplusplus_cmplog_v1
    - aflplusplus_cmplog_v2
    - aflplusplus_cmplog_v3
    - aflplusplus_cmplog_v2_comb
    - aflplusplus_cmplog_v2_arith
    - aflplusplus_cmplog_v1_0
    - aflplusplus_cmplog_v1_5
    - aflplusplus_cmplog_v1_2
    - aflplusplus_cmplog_v2_transform
    - aflplusplus_cmplog_v2_transform2

- experiment: 2021-01-20-aflpp
  description: "afl++ cmplog + notrim"
  fuzzers:
    - aflplusplus
    - aflplusplus_notrim
    - aflplusplus_cmplog_stable
    - aflplusplus_cmplog_dev
    - aflplusplus_cmplog_v1
    - aflplusplus_cmplog_v2
    - aflplusplus_cmplog_v3
    - aflplusplus_cmplog_v2_comb
    - aflplusplus_cmplog_v2_arith

- experiment: 2021-01-19-aflpp
  description: "afl++ cmplog + schedule weighting"
  fuzzers:
    - aflplusplus
    - aflplusplus_notrim
    - aflplusplus_cmplog_stable
    - aflplusplus_cmplog_dev
    - aflplusplus_cmplog_v1
    - aflplusplus_cmplog_v2
    - aflplusplus_cmplog_v3
    - aflplusplus_cmplog_v2_comb
    - aflplusplus_cmplog_v2_arith

- experiment: 2021-01-18-aflpp
  description: "afl++ cmplog + schedule weighting"
  fuzzers:
    - aflplusplus
    - aflplusplus_notrim
    - aflplusplus_cmplog_stable
    - aflplusplus_cmplog_dev
    - aflplusplus_cmplog_v1
    - aflplusplus_cmplog_v2
    - aflplusplus_cmplog_v3
    - aflplusplus_cmplog_v2_comb
    - aflplusplus_cmplog_v2_arith

- experiment: 2021-01-11-aflpp
  description: "afl++ cmplog + schedule weighting"
  fuzzers:
    - aflplusplus
    - aflplusplus_cmplog
    - aflplusplus_cmplog_new
    - aflplusplus_cmplog_variant
    - aflplusplus_cmplog_variant2
    - aflplusplus_cmplog_variant3
    - aflplusplus_schedule
    - aflplusplus_schedule_explore

- experiment: 2021-01-08-aflpp
  description: "afl++ cmplog + schedule weighting"
  fuzzers:
    - aflplusplus
    - aflplusplus_cmplog
    - aflplusplus_cmplog_new
    - aflplusplus_cmplog_variant
    - aflplusplus_cmplog_variant2
    - aflplusplus_schedule
    - aflplusplus_schedule_explore

- experiment: 2021-01-06-aflpp
  description: "afl++ cmplog + schedule weighting"
  fuzzers:
    - aflplusplus
    - aflplusplus_cmplog
    - aflplusplus_cmplog_new
    - aflplusplus_cmplog_variant
    - aflplusplus_schedule
    - aflplusplus_schedule_explore

- experiment: 2021-01-02
  description: "afl++ schedule weighting"
  fuzzers:
    - aflplusplus
    - aflplusplus_schedule
    - aflplusplus_schedule_explore

- experiment: 2020-12-29-bug
  description: "afl++ introspection bug"
  type: bug
  fuzzers:
    - aflplusplus_introspection
    - aflplusplus_introspection2

- experiment: 2020-12-29
  description: "afl++ introspection"
  fuzzers:
    - aflplusplus
    - aflplusplus_schedule
    - aflplusplus_optimal
    - aflplusplus_introspection
    - aflplusplus_introspection2

- experiment: 2020-12-28-bug
  description: "afl++ introspection bug"
  type: bug
  fuzzers:
    - aflplusplus_introspection
    - aflplusplus_introspection2

- experiment: 2020-12-28
  description: "afl++ introspection"
  fuzzers:
    - aflplusplus
    - aflplusplus_schedule
    - aflplusplus_optimal
    - aflplusplus_introspection
    - aflplusplus_introspection2

- experiment: 2020-12-26
  description: "compare aflplusplus_eclipser vs aflplusplus_double"
  fuzzers:
    - aflplusplus
    - aflplusplus_eclipser
    - aflplusplus_double

- experiment: 2020-12-25
  description: "best of current state"
  fuzzers:
    - aflplusplus
    - aflplusplus_optimal
    - entropic
    - honggfuzz
    - eclipser
    - afl
    - aflplusplus_eclipser

- experiment: 2020-12-23
  description: "best of current state"
  fuzzers:
    - aflplusplus
    - aflplusplus_optimal
    - entropic
    - honggfuzz
    - eclipser
    - afl

- experiment: 2020-12-22-bug
  description: "afl++ bugs benchmarking"
  type: bug
  fuzzers:
    - aflplusplus
    - aflplusplus_optimal
    - aflplusplus_bug_laf
    - aflplusplus_bug_dict

- experiment: 2020-12-18
  description: "benchmark romu and skim"
  fuzzers:
    - aflplusplus
    - aflplusplus_optimal
    - aflplusplus_bug_laf
    - aflplusplus_bug_dict
    - aflplusplus_skim_romu_fixed
    - aflplusplus_skim_romu
    - aflplusplus_romu_fixed
    - aflplusplus_romu
    - aflplusplus_skim_fixed
    - aflplusplus_skim

- experiment: 2020-12-11
  description: "release comparison: afl++ 2.68c vs 3.00c"
  fuzzers:
    - aflplusplus_268c
    - aflplusplus_300c
    - aflplusplus_268c_qemu
    - aflplusplus_300c_qemu

- experiment: 2020-12-09
  description: "test afl++ schedule changes, 2nd"
  fuzzers:
    - aflplusplus_explore
    - aflplusplus_exploit
    - aflplusplus_explore_weight
    - aflplusplus_exploit_weight
    - aflplusplus_fast_new
    - aflplusplus_coe_new

- experiment: 2020-12-08
  description: "test afl++ schedule changes"
  fuzzers:
    - aflplusplus_explore
    - aflplusplus_exploit
    - aflplusplus_explore_weight
    - aflplusplus_exploit_weight
    - aflplusplus_fast_old
    - aflplusplus_coe_old
    - aflplusplus_fast_new
    - aflplusplus_coe_new

- experiment: 2020-12-05
  description: "AFL++ schedules"
  fuzzers:
    - aflplusplus
    - aflplusplus_fast_v2
    - aflplusplus_fast_v2_branches
    - aflplusplus_fast_v2_noperf
    - aflplusplus_fast_v2_nolog
    - aflplusplus_coe_v2_cutoff
    - aflplusplus_coe_v2

- experiment: 2020-12-04
  description: "AFL++ 2.68c qemu mode"
  fuzzers:
    - aflplusplus_268c_qemu
    - aflplusplus_qemu
    
- experiment: 2020-12-03
  description: "AFL++ some fast variants"
  fuzzers:
    - aflplusplus
    - aflplusplus_fast_v2
    - aflplusplus_fast_v2_add
    - aflplusplus_fast_v2_depth
    - aflplusplus_fast_v2_cutoff
    - aflplusplus_fast_v2_lessperf
    - aflplusplus_fast_v2_moreperf
    - aflplusplus_fast_v2_fuzzlevel

- experiment: 2020-11-08
  description: "AFL++ seed selection test + introspection"
  fuzzers:
    - aflplusplus
    - aflplusplus_oldnew
    - aflplusplus_introspection

- experiment: 2020-11-05
  description: "AFL++ mutator experiments (retry failed 2020-11-02)"
  fuzzers:
    - aflplusplus
    - aflplusplus_268c
    - aflplusplus_havoc
    - aflplusplus_libfuzzer
    - aflplusplus_honggfuzz
    - aflplusplus_mopt
    - aflplusplus_mopt_both
    - aflplusplus_noextrasplice
    - afl

- experiment: 2020-11-04
  description: "AFL++ mutator experiments (again)"
  fuzzers:
    - aflplusplus
    - aflplusplus_mopt
    - aflplusplus_mopt_both
    - aflplusplus_noextrasplice
    - aflplusplus_nofavskip
    - aflplusplus_introspection

- experiment: 2020-11-02
  description: "AFL++ mutator experiments"
  fuzzers:
    - aflplusplus
    - aflplusplus_268c
    - aflplusplus_havoc
    - aflplusplus_libfuzzer
    - aflplusplus_honggfuzz
    - aflplusplus_mopt
    - aflplusplus_mopt_both
    - aflplusplus_noextrasplice
    - afl

- experiment: 2020-11-01
  description: "AFL++ time-based schedules."
  fuzzers:
    - aflplusplus
    - aflplusplus_fast_v1
    - aflplusplus_fast_v2
    - aflplusplus_fast_v1_time
    - aflplusplus_fast_v2_time

- experiment: 2020-10-27
  description: "Official experiment"
  fuzzers:
    - afl
    - aflfast
    - aflplusplus
    - aflplusplus_optimal
    - aflsmart
    - entropic
    - eclipser
    - fairfuzz
    - honggfuzz
    - lafintel
    - libaflfuzzer
    - libfuzzer
    - mopt


- experiment: 2020-10-26
  description: "test new memcache algorithm, hopefully for the last time"
  fuzzers:
    - aflplusplus_fixed
    - aflplusplus_memcache_2mb
    - aflplusplus_memcache_20mb
    - aflplusplus_memcache_200mb


- experiment: 2020-10-25
  description: >
    These are AFLPlusplus experiments. Using Marc's implementation of the Vose
    alias algorithm to implement v2. Our previous AFL implementation overflowed
    the AFL 32-bit random number generator (UR) and was highly inefficient,
    requiring on random number for each element in the queue until one element
    is chosen. This is also to test an upcoming pull request to reduce the
    AFL++ memory footprint (u32* -> u8*). Evaluations of v1 points to a lower
    bound on perf_score. In the previous experiments, there was an integer
    division error which assigned perf_score=1 to seeds that were already
    fuzzed. If the perf_score for seeds is below a certain threshold,
    the overhead from switching between seeds becomes noticeable, resulting in
    less execs/sec. Generally, with rapid in-process fuzzing (>10k execs/sec),
    we need to minimize the time spent in the fuzzer. Perf_score allows to
    distribute some of this overhead across perf_score many execs.
  fuzzers:
    - aflplusplus_fast_v1
    - aflplusplus_fast_v2
    - aflplusplus_coe_lessmem
    - aflplusplus_fast_lessmem
    - aflplusplus_fast_v2_late
    - aflplusplus_fast_branches_v2
    - aflplusplus


- experiment: 2020-10-24
  description: >
    There are mainly two versions; one boosts via perf_score and one that
    boosts via selection probability (v2). The one that boosts via perf_score
    spends 4x more time per seed compared to vanilla AFL at the beginning of the
    campaign when most seeds are still rare. In the previous experiment, it was
    activated only from the third queue cycle (unsuccessfully). Now, it will
    reduce perf_score to match vanilla AFL at the beginning, and increase as the
    seed is chosen more often, but is still rare. For the version that boosts
    via selection score (v2), the opposite is done. We reduce the probability
    for seeds that have already been chosen several times. In the previous
    experiment, There was also a bug in choosing based on hit counts. We have
    two late boosting schedules that prioritize seeds added later (late). There
    are two additional schedules; nohandicap disables the handicap bonus (as
    we already penalize seeds that have been chosen several times) while
    spliceless reduces energy on splicing even further.
  fuzzers:
    - afl_fast_branches_v2_late
    - afl_fast_branches_v2
    - afl_fast_v2_nohandicap
    - afl_fast_v2_spliceless
    - afl_fast_v2_late
    - afl_fast_v2
    - afl_fast
    - afl


- experiment: 2020-10-23-2
  description: >
    Experiment aflplusplus_cmplog and aflplusplus_dict2file variants with other fuzzers
  fuzzers:
    - aflplusplus_cmplog
    - aflplusplus_dict2file
    - afl
    - aflfast
    - aflsmart
    - lafintel
    - fairfuzz
    - libfuzzer
    - entropic
    - honggfuzz

- experiment: 2020-10-23
  description: "test new memcache algorithm"
  fuzzers:
    - aflplusplus_fixed
    - aflplusplus_memcache_2mb
    - aflplusplus_memcache_2mb_old
    - aflplusplus_memcache_2mb_new
    - aflplusplus_memcache_20mb
    - aflplusplus_memcache_200mb
    - aflplusplus_memcache_200mb_old

- experiment: 2020-10-22-2
  description: "Fix bugs in v2-schedules and tune others."
  fuzzers:
    - afl
    - afl_fast
    - afl_fast_v2
    - afl_fast_agg
    - afl_fast_quick
    - afl_fast_branches_v2

- experiment: 2020-10-20
  description: >
    The last experiment (afl_fast_nocycle vs afl_fast) where we modified the
    queue_cycle to facilitate a rapid progression through the queue without
    penalty was successful. In this experiment, we move the power schedule from
    the modifying perf_score to modifying the probability to select a seed.
    For all of afl_fast_*_v2, AFL will not proceed through the queue from
    first to last seed, but rather jump to the most interesting seeds first.
    In the last experiment, afl_fast_branches_u8 and afl_fast_branches_u16
    contained a bug, where we never progressed beyond the first cycle.
    Trying a fixed version, that is also integrated with the moved fast
    power schedule.
  fuzzers:
    - afl
    - afl_fast
    - afl_coe_v2
    - afl_fast_v2
    - afl_fast_v2_exp
    - afl_fast_branches_v2
     
- experiment: 2020-10-21
  description: "further memcache tests with fixed random"
  fuzzers:
    - aflplusplus_fixed
    - aflplusplus_optimal
    - aflplusplus_memcache_2mb
    - aflplusplus_memcache_5mb
    - aflplusplus_memcache_20mb
    - aflplusplus_memcache_200mb

- experiment: 2020-10-19
  description: >
    Experiments from 2020-10-17 showed quite some overhead [afl vs afl_nofast].
    Checking overhead of xxh3 (afl_xxh3). Reduced overhead of addressing 8MB
    of memory for hit counts (afl_fast, etc. u8* instead of u32*). After some
    debugging, I found that schedules that speed up cycles are penalized,
    because queue_cycle determines a seed's handicap (fuzzed 4x longer) and the
    size of the mutated blocks in the seed (larger blocks for later cycles).
    For schedules afl_fast_no_cycles, afl_oldfast_1, afl_fast_branches_u8/16,
    the current cycle is computed as "fuzzed_paths / queued_paths".
  fuzzers:
    - afl
    - afl_fast
    - afl_xxh3
    - afl_oldfast_1
    - afl_fast_nocycle
    - afl_fast_branches_u8
    - afl_fast_branches_u16

- experiment: 2020-10-18
  description: "further memcache tests and test current vs 2.68c"
  fuzzers:
    - aflplusplus
    - aflplusplus_268c
    - aflplusplus_optimal
    - aflplusplus_memcache_2mb
    - aflplusplus_memcache_20mb
    - aflplusplus_memcache_50mb
    - aflplusplus_memcache_200mb

- experiment: 2020-10-17
  description: > 
    Evaluating several AFL schedules. There are two edge-count-based boosting
    schedules (afl_branches_u8, afl_branches_16). For each edge, AFL already
    maintains favourite seeds (the fastest and smallest seed). We choose 
    identify rarely executed edges and mark those favourites as 'champions',
    and skip most non-champions as long as some champions exist. There are two
    FAST schedules that also consider the number of times a seed is fuzzed
    (afl_old_fast_1, afl_old_fast_025). There are two schedules that further
    de-prioritize slow seeds (afl_quick, afl_fast_quick). In previous
    experiments, we observed that AFL doesn't get through the entire queue in
    23 hours. There are five baselines (afl, afl_shuffled, afl_nofast,
    afl_fast, and afl_coe) where afl_shuffled starts with a shuffled queue,
    and afl_nofast uses xxh3 for hashing.
 
  fuzzers:
    - afl
    - afl_coe
    - afl_fast
    - afl_quick
    - afl_nofast
    - afl_shuffled
    - afl_oldfast_1
    - afl_fast_quick
    - afl_oldfast_025
    - afl_fast_branches_u8
    - afl_fast_branches_u16

- experiment: 2020-10-16
  description: "memcache test"
  fuzzers:
    - aflplusplus
    - aflplusplus_optimal
    - aflplusplus_memcache_2000mb
    - aflplusplus_memcache_2mb
    - aflplusplus_memcache_pre

- experiment: 2020-10-15
  fuzzers:
    - aflplusplus
    - aflplusplus_optimal
    - aflplusplus_memcache_2000mb
    - aflplusplus_memcache_2mb
    - aflplusplus_memcache_pre

- experiment: 2020-10-13-2
  fuzzers:
    - afl
    - afl_coe
    - afl_fast_32
    - afl_oldcoe_16
    - afl_oldfast_4
    - afl_oldfast_16
    - afl_fast_nofav
    - afl_fast_branches
    - afl_fast_branches2

- experiment: 2020-10-13
  fuzzers:
    - aflplusplus
    - aflplusplus_explore
    - aflplusplus_coe_z
    - aflplusplus_explore_z
    - aflplusplus_memcache
    - aflplusplus_memcache_inf

- experiment: 2020-10-12
  fuzzers:
    - aflplusplus
    - aflplusplus_optimal
    - aflplusplus_nocycles
    - aflplusplus_explore
    - honggfuzz
    - entropic
    - entropic_magicbytes

- experiment: 2020-10-10
  fuzzers:
    - afl
    - afl_fast_32
    - afl_fast_xxh3
    - afl_fast_branches
    - afl_fast_spliceless
    - afl_fast_spliceless2
    - afl_fast_nohits_srsly
    - afl_nohandicap_spliceless
    - afl_nohandicap_spliceless2

- experiment: 2020-10-09
  fuzzers:
    - aflplusplus
    - aflplusplus_nocycles
    - aflplusplus_memcache
    - aflplusplus_memcache_inf

- experiment: 2020-10-07
  fuzzers:
    - afl
    - afl_32
    - afl_fast
    - afl_fast_32
    - afl_fast_late_32
    - afl_fast_coll_32
    - afl_fast_nohits_32
    - afl_fast_nohandicap_late_32

- experiment: 2020-10-05-aflfast
  fuzzers:
    - aflplusplus_explore
    - aflplusplus_coe
    - aflplusplus_coe_24
    - aflplusplus_coe_48
    - aflplusplus_coe_64
    - aflplusplus_fast
    - aflplusplus_fast_24
    - aflplusplus_fast_48
    - aflplusplus_fast_64

- experiment: 2020-10-05
  fuzzers:
    - afl
    - afl_fast
    - afl_fast_nohandicap
    - afl_fast_nohandicap_late
    - afl_fast_nohandicap_late_2
    - afl_fast_nohandicap_late_s
    - afl_fast_nohandicap_late_o
    - afl_fast_nohandicap_late_32

- experiment: 2020-10-01-lightweizz
  fuzzers:
    - aflplusplus
    - aflplusplus_lightweizz
    - weizz_qemu
    - aflsmart
    - afl

- experiment: 2020-10-01
  fuzzers:
    - aflplusplus_coe
    - aflplusplus_fast
    - aflplusplus_coe_skip
    - aflplusplus_fast_skip
    - aflplusplus_coe_nofav
    - aflplusplus_fast_nofav
    - aflplusplus_coe_rareoften
    - aflplusplus_fast_rareoften
    - aflplusplus_coe_maxfactor
    - aflplusplus_fast_maxfactor

- experiment: 2020-09-30
  fuzzers:
    - aflplusplus_coe
    - aflplusplus_fast
    - aflplusplus_rare
    - aflplusplus_exploit
    - aflplusplus_explore
    - aflplusplus_exploit_48
    - aflplusplus_exploit_64
    - aflplusplus_explore_min8
    - aflplusplus_explore_min16
    - aflplusplus_explore_pow3
    - aflplusplus_explore_pow5
    - libaflfuzzer

- experiment: 2020-09-26
  fuzzers:
    - aflplusplus_exploit # baseline
    - aflplusplus_explore # baseline
    - aflplusplus_coe2
    - aflplusplus_coe3
    - aflplusplus_coe4
    - aflplusplus_fast2
    - aflplusplus_fast3
    - aflplusplus_fast4
    - aflplusplus_coe2_shorthandicap
    - aflplusplus_fast2_shorthandicap

- experiment: 2020-09-25
  fuzzers:
    - libaflfuzzer
    - aflplusplus_coe3
    - aflplusplus_exploit
    - aflplusplus_exploit_12
    - aflplusplus_exploit_16
    - aflplusplus_exploit_24
    - aflplusplus_exploit_28
    - aflplusplus_explore_pow4
    - aflplusplus_explore_pow5
    - aflplusplus_explore
    - aflplusplus_mmopt

- experiment: 2020-09-24
  fuzzers:
    - aflcc
    - klee
    - aflcc_no_orig_dict

- experiment: 2020-09-23
  fuzzers:
    - aflplusplus_coe3
    - aflplusplus_fast3
    - aflplusplus_coe2_fastcount
    - aflplusplus_fast2_fastcount
    - aflplusplus_coe2_lateboost
    - aflplusplus_fast2_lateboost
    - aflplusplus_coe2_shortcycles
    - aflplusplus_fast2_shortcycles
    - aflplusplus_coe2_shorthandicap
    - aflplusplus_fast2_shorthandicap
    - aflplusplus_explore_32
    - aflplusplus_fast2
    - aflplusplus_coe2

- experiment: 2020-09-22
  fuzzers:
    - aflplusplus_coe
    - aflplusplus_coe2
    - aflplusplus_exploit
    - aflplusplus_exploit_28
    - aflplusplus_exploit_48
    - aflplusplus_exploit_pow4
    - aflplusplus_exploit_pow5
    - aflplusplus_explore
    - aflplusplus_mmopt
    - aflplusplus_rare

- experiment: 2020-09-20
  fuzzers:
    - aflplusplus_explore_32
    - aflplusplus_fast2
    - aflplusplus_coe2

- experiment: 2020-09-19
  fuzzers:
    - aflplusplus
    - afl
    - libaflfuzzer
    - libfuzzer
    - lafintel
    - aflplusplus_exploit
    - aflplusplus_exploit_28
    - aflplusplus_exploit_48
    - aflplusplus_exploit_64
    - aflplusplus_exploit_pow5
    - aflplusplus_exploit_pow7
    - aflplusplus_explore
    - aflplusplus_explore2exploit
    - aflplusplus_seek

- experiment: 2020-09-18
  fuzzers:
    - aflsmart

- experiment: 2020-09-16
  fuzzers:
    - aflplusplus_coe_12
    - aflplusplus_coe_24
    - aflplusplus_coe_32
    - aflplusplus_exploit_12
    - aflplusplus_exploit_24
    - aflplusplus_exploit_32
    - aflplusplus_explore_12
    - aflplusplus_explore_24
    - aflplusplus_explore_32
    - aflplusplus_explore_min12
    - aflplusplus_explore_min24
    - aflplusplus_explore_pow6
    - aflplusplus_explore_pow8
    - aflplusplus_fast_12
    - aflplusplus_fast_24
    - aflplusplus_fast_32

- experiment: 2020-09-15
  fuzzers:
    - aflplusplus
    - aflplusplus_no_mopt
    - aflplusplus_coe
    - aflplusplus_exploit
    - aflplusplus_explore
    - aflplusplus_fast
    - aflplusplus_lin
    - aflplusplus_mmopt
    - aflplusplus_quad
    - aflplusplus_rare
    - aflplusplus_oldseek

- experiment: 2020-09-11
  fuzzers:
    - libfuzzer
    - libfuzzer_norestart
    - entropic
    - entropic_norestart_noexectime
    - entropic_norestart_yesexectime
    - aflplusplus
    - honggfuzz

- experiment: 2020-09-10
  fuzzers:
    - aflplusplus_same1
    - aflplusplus_same2
    - aflplusplus_same3
    - aflplusplus_pre3
    - aflplusplus_pre3_fix
    - aflplusplus_pre3_fix_p
    - aflplusplus_optimal_pre3
    - aflplusplus_optimal_pre3_fix
    - aflplusplus_optimal_pre3_fix_p
    - aflplusplus
    - aflplusplus_fix
    - aflplusplus_fix_p
    - aflplusplus_optimal
    - aflplusplus_optimal_fix
    - aflplusplus_optimal_fix_p

- experiment: 2020-09-08
  fuzzers:
    - aflplusplus
    - aflplusplus_pre3
    - aflplusplus_optimal
    - aflplusplus_optimal_pre3
    - aflplusplus_pre3_dict
    - aflplusplus_pre3_simple
    - aflplusplus_pre3_simple_dict
    - aflplusplus_qemu
    - aflplusplus_qemu5
    - honggfuzz
    - entropic_after
    - entropic_keepseed

- experiment: 2020-09-05
  fuzzers:
    - aflplusplus_optimal
    - aflplusplus
    - aflplusplus_pre3
    - aflplusplus_pre3_dict
    - aflplusplus_pre3_cull
    - aflplusplus_nounstable

- experiment: 2020-09-02
  fuzzers:
    - aflplusplus
    - aflplusplus_nounstable
    - aflplusplus_qemu
    - aflplusplus_qemu5
    - aflplusplus_qemu5_cmplog

- experiment: 2020-08-30
  fuzzers:
    - libfuzzer_before
    - libfuzzer_after
    - entropic_before
    - entropic_after

- experiment: 2020-08-25
  fuzzers:
    - libfuzzer_magicbytes
    - entropic_magicbytes

- experiment: 2020-08-21
  fuzzers:
    - entropic_keepseed

- experiment: 2020-08-20
  fuzzers:
    - aflplusplus
    - aflplusplus_optimal
    - aflplusplus_lto_fixed
    - aflplusplus_lto
    - aflplusplus_lto_pcguard
    - aflplusplus_lto_cmplog
    - aflplusplus_lto_laf
    - aflplusplus_classic
    - entropic_exectime

- experiment: 2020-08-15
  fuzzers:
    - libfuzzer_fixcrossover
    - entropic_fixcrossover
    - libfuzzer_keepseed
    - entropic_keepseed

- experiment: 2020-08-14
  fuzzers:
    - aflplusplus
    - aflplusplus_optimal
    - aflplusplus_qemu
    - aflplusplus_same1
    - aflplusplus_same2
    - aflplusplus_same3
    - honggfuzz
    - weizz
    - aflplusplus_taint
    - aflplusplus_laf

- experiment: 2020-08-10
  fuzzers:
    - libfuzzer_fixcrossover
    - entropic_fixcrossover

- experiment: 2020-08-07
  fuzzers:
    - aflplusplus_datalenrand
    - aflplusplus_havoc
    - aflplusplus_coe
    - aflplusplus_exploit
    - aflplusplus_explore
    - aflplusplus_fast
    - aflplusplus_lin
    - aflplusplus_mmopt
    - aflplusplus_quad
    - aflplusplus_rare
    - aflplusplus_seek

- experiment: 2020-08-03
  fuzzers:
    - afl
    - aflfast
    - aflplusplus
    - aflplusplus_optimal
    - aflplusplus_qemu
    - afl_qemu
    - aflsmart
    - eclipser
    - entropic
    - fairfuzz
    - fastcgs_lm
    - honggfuzz
    - honggfuzz_qemu
    - lafintel
    - libfuzzer
    - manul
    - mopt
    - libfuzzer_keepseed
    - entropic_keepseed
    - libfuzzer_interceptors
    - entropic_interceptors

- experiment: 2020-07-30
  fuzzers:
    - libfuzzer
    - libfuzzer_interceptors
    - entropic
    - entropic_interceptors

- experiment: 2020-07-29
  fuzzers:
    - afl
    - honggfuzz
    - libfuzzer
    - entropic

- experiment: 2020-07-27
  fuzzers:
    - afl
    - aflplusplus
    - honggfuzz
    - aflplusplus_honggfuzz
    - aflplusplus_cmplog
    - aflplusplus_havoc_cmplog
    - aflplusplus_havoc2
    - aflplusplus_havoc
    - aflplusplus_laf
    - aflplusplus_laf_cmplog

- experiment: 2020-07-25
  fuzzers:
    - aflplusplus
    - aflplusplus_havoc
    - aflplusplus_hybrid
    - aflplusplus_honggfuzz
    - afl
    - afl_qemu
    - honggfuzz
    - honggfuzz_qemu
    - mopt

- experiment: 2020-07-22
  fuzzers:
    - libfuzzer

- experiment: 2020-07-20
  fuzzers:
    - libfuzzer

- experiment: 2020-07-13
  fuzzers:
    - aflplusplus_ctx_default
    - aflplusplus_ctx_nosingle
    - aflplusplus_ctx_nozero
    - aflplusplus_ctx_nozerosingle
    - aflplusplus_ngram4
    - aflplusplus_ngram6
    - aflplusplus_ngram8

- experiment: 2020-07-09
  fuzzers:
    - aflplusplus_lto_dict
    - aflplusplus_lto
    - aflplusplus_ltoinstrim
    - aflplusplus_ctx
    - aflplusplus_ngram2
    - aflplusplus_optimal
    - aflplusplus_qemu
    - aflplusplus

- experiment: 2020-06-30
  fuzzers:
    - aflplusplus_qemu
    - afl_qemu
    - honggfuzz_qemu
    - aflplusplus_optimal_shmem

- experiment: 2020-06-26
  fuzzers:
    - aflplusplus
    - aflplusplus_optimal
    - aflplusplus_optimal_shmem
    - aflplusplus_shmem
    - entropic

- experiment: 2020-06-18
  fuzzers:
    - aflplusplus
    - aflplusplus_optimal
    - aflplusplus_optimal_shmem
    - aflplusplus_qemu
    - aflplusplus_shmem

- experiment: 2020-06-17
  fuzzers:
    - aflplusplus
    - aflplusplus_optimal
    - aflplusplus_optimal_shmem
    - aflplusplus_qemu
    - aflplusplus_shmem

- experiment: 2020-06-12
  fuzzers:
    - aflcc
    - aflplusplus
    - aflplusplus_optimal
    - aflplusplus_optimal_shmem
    - aflplusplus_qemu
    - aflplusplus_shmem
    - libfuzzer_nocmp
    - manul

- experiment: 2020-06-08
  fuzzers:
    - aflplusplus
    - libfuzzer<|MERGE_RESOLUTION|>--- conflicted
+++ resolved
@@ -20,7 +20,6 @@
 # Please add new experiment requests towards the top of this file.
 #
 
-<<<<<<< HEAD
 - experiment: 2022-02-15-grammar
   description: "test grammar fuzzers"
   type: bug
@@ -34,7 +33,6 @@
     - php_php-fuzz-execute
     - mruby-2018-05-23
  
-=======
 - experiment: 2022-02-18-aflpp
   description: "afl++ frida tests"
   fuzzers:
@@ -43,7 +41,6 @@
     - aflplusplus_frida_cache
     - aflplusplus
 
->>>>>>> e4034bfd
 - experiment: 2022-02-15-main-fuzzers
   description: "evaluate up-to-date version of main fuzzers"
   fuzzers:
