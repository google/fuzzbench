--- conflicted
+++ resolved
@@ -19,7 +19,14 @@
 # You can run "make presubmit" to do basic validation on this file.
 # Please add new experiment requests towards the top of this file.
 
-<<<<<<< HEAD
+- experiment: 2021-07-15-saturated
+  description: "Benchmark a new experimental feature for AFL++ (saturated)"
+  type: bug
+  oss-fuzz-corpus: true
+  fuzzers:
+    - aflplusplus_unusual_disabled
+    - aflplusplus_unusual_enabled
+    
 - experiment: 2021-07-09-cloning
   description: >
     Benchmark some variants of AFL++ that use different function cloning
@@ -34,15 +41,6 @@
     - cfctx_randomic
     - cfctx_params
     - cfctx_plain
-=======
-- experiment: 2021-07-15-saturated
-  description: "Benchmark a new experimental feature for AFL++ (saturated)"
-  type: bug
-  oss-fuzz-corpus: true
-  fuzzers:
-    - aflplusplus_unusual_disabled
-    - aflplusplus_unusual_enabled
->>>>>>> 3100d797
 
 - experiment: 2021-07-05-saturated
   description: "Benchmark a new experimental feature for AFL++ (saturated)"
