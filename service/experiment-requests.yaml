# Experiment requests have the following format:
#
# - experiment: 2020-06-08  # The name of the experiment
#   fuzzers:  # The fuzzers to run in the experiment.
#     - aflplusplus
#     - libfuzzer
#   description: "Explain the intent of the experiment"
#   # type: bug  # Set to use bug based benchmarks, otherwise coverage (default).
#   # oss-fuzz-corpus: true  # Set to use latest saturated corpora from OSS-Fuzz.
#
# The name of the experiment must begin with a date using this format:
# YYYY-MM-DD (year-month-day). It's not important what timezone is used in
# deciding the date or if this is a day or two off. The most important thing is
# that is unique.
# If there already is an experiment for a particular date in this file, you can
# either: add a suffix (e.g. "-aflplusplus" or "-2") to the experiment name, or
# use the next date.
#
# You can run "make presubmit" to do basic validation on this file.
# Please add new experiment requests towards the top of this file.
#

<<<<<<< HEAD
=======
- experiment: 2022-11-12-muttfuzz
  description: "Try out muttfuzz and compare against afl"
  fuzzers:
    - aflplusplus
    - aflplusplus_muttfuzz

- experiment: 2022-11-12-um-prioritize
  description: "Try out um prioritize again"
  fuzzers:
    - aflplusplus
    - aflplusplus_um_prioritize

- experiment: 2022-11-11-muttfuzz
  description: "Try out muttfuzz and compare against afl"
  fuzzers:
    - aflplusplus
    - aflplusplus_muttfuzz

- experiment: 2022-11-11-um-prioritize
  description: "Try out um prioritize again"
  fuzzers:
    - aflplusplus
    - aflplusplus_um_prioritize

- experiment: 2022-11-06-muttfuzz
  description: "Try out muttfuzz and compare against afl"
  fuzzers:
    - aflplusplus
    - aflplusplus_muttfuzz

- experiment: 2022-11-06-um-prioritize
  description: "Try out um prioritize again"
  fuzzers:
    - aflplusplus
    - aflplusplus_um_prioritize

- experiment: 2022-10-31-update-libfuzzer-2
  description: "Compare and consider replacing Entropic with Centipede"
  fuzzers:
    - libfuzzer
    - entropic
    - centipede

>>>>>>> abfaec6a
- experiment: 2022-11-06-muttfuzz
  description: "Try out muttfuzz and compare against afl"
  fuzzers:
    - aflplusplus
    - aflplusplus_muttfuzz

- experiment: 2022-11-06-um-prioritize
  description: "Try out um prioritize again"
  fuzzers:
    - aflplusplus
    - aflplusplus_um_prioritize

- experiment: 2022-10-31-update-libfuzzer-2
  description: "Compare and consider replacing Entropic with Centipede"
  fuzzers:
    - libfuzzer
    - entropic
    - centipede

- experiment: 2022-10-19-um-full
  description: "Add parallel experiments and libfuzzer ones too"
  fuzzers:
    - aflplusplus_um_parallel
    - honggfuzz_um_parallel
    - libfuzzer
    - libfuzzer_um_random
    - libfuzzer_um_random_75
    - libfuzzer_um_parallel
    - libfuzzer_um_prioritize
    - libfuzzer_um_prioritize_75

- experiment: 2022-10-17-update-libfuzzer
  description: "Compare and consider replacing Entropic with Centipede"
  fuzzers:
    - libfuzzer
    - entropic
    - centipede

- experiment: 2022-10-13-um-final-5
  description: "UM fuzzer experiment (honggfuzz)"
  fuzzers:
    - honggfuzz_um_prioritize_75
    - honggfuzz_um_prioritize

- experiment: 2022-10-13-um-final-4
  description: "UM fuzzer experiment (honggfuzz)"
  fuzzers:
    - honggfuzz_um_random_75
    - honggfuzz_um_random

- experiment: 2022-10-13-um-final-3
  description: "UM fuzzer experiment (aflplusplus/honggfuzz)"
  fuzzers:
    - aflplusplus_um_prioritize_75
    - honggfuzz

- experiment: 2022-10-13-um-final-2
  description: "UM fuzzer experiment (aflplusplus)"
  fuzzers:
    - aflplusplus_um_random_75
    - aflplusplus_um_prioritize

- experiment: 2022-10-13-um-final-1
  description: "UM fuzzer experiment (aflplusplus)"
  fuzzers:
    - aflplusplus
    - aflplusplus_um_random

- experiment: 2022-10-12-um-full-10
  description: "UM fuzzer experiment (eclipser_um_prioritize, eclipser_um_parallel)"
  fuzzers:
    - eclipser_um_prioritize
    - eclipser_um_parallel

- experiment: 2022-10-12-um-full-9
  description: "UM fuzzer experiment (eclipser, eclipser_um_random)"
  fuzzers:
    - eclipser
    - eclipser_um_random

- experiment: 2022-10-12-um-full-8
  description: "UM fuzzer experiment (libfuzzer_um_prioritize, libfuzzer_um_parallel)"
  fuzzers:
    - libfuzzer_um_prioritize
    - libfuzzer_um_parallel

- experiment: 2022-10-12-um-full-7
  description: "UM fuzzer experiment (libfuzzer, libfuzzer_um_random)"
  fuzzers:
    - libfuzzer
    - libfuzzer_um_random

- experiment: 2022-10-12-um-full-6
  description: "UM fuzzer experiment (honggfuzz_um_prioritize, honggfuzz_um_parallel)"
  fuzzers:
    - honggfuzz_um_prioritize
    - honggfuzz_um_parallel

- experiment: 2022-10-12-um-full-5
  description: "UM fuzzer experiment (honggfuzz, honggfuzz_um_random)"
  fuzzers:
    - honggfuzz
    - honggfuzz_um_random

- experiment: 2022-10-12-um-full-4
  description: "UM fuzzer experiment (aflplusplus_um_prioritize, aflplusplus_um_parallel)"
  fuzzers:
    - aflplusplus_um_prioritize
    - aflplusplus_um_parallel

- experiment: 2022-10-12-um-full-3
  description: "UM fuzzer experiment (aflplusplus, aflplusplus_um_random)"
  fuzzers:
    - aflplusplus
    - aflplusplus_um_random

- experiment: 2022-10-12-um-full-2
  description: "UM fuzzer experiment (afl_um_prioritize, afl_um_parallel)"
  fuzzers:
    - afl_um_prioritize
    - afl_um_parallel

- experiment: 2022-10-12-um-full-1
  description: "UM fuzzer experiment (afl, afl_um_random)"
  fuzzers:
    - afl
    - afl_um_random

- experiment: 2022-10-11-um-3
  description: "UM fuzzer experiment"
  fuzzers:
    - aflplusplus
    - aflplusplus_um_random_3
  benchmarks:
    - bloaty_fuzz_target
    - curl_curl_fuzzer_http
    - harfbuzz-1.3.2
    - lcms-2017-03-21
    - libjpeg-turbo-07-2017
    - mbedtls_fuzz_dtlsclient 
    - openthread-2019-12-23
    - proj4-2017-08-14
    - re2-2014-12-09
    - sqlite3_ossfuzz
    - vorbis-2017-12-11
    - zlib_zlib_uncompress_fuzzer 

- experiment: 2022-10-07-um-3b
  description: "UM fuzzer experiment"
  fuzzers:
    - aflplusplus
    - aflplusplus_um_random_3

- experiment: 2022-10-08-wingfuzz
  description: "Wingfuzz coverage experiment (compare against core fuzzers)"
  fuzzers:
    - afl
    - aflfast
    - aflplusplus
    - aflsmart
    - entropic
    - eclipser
    - fairfuzz
    - honggfuzz
    - lafintel
    - libfuzzer
    - mopt
    - wingfuzz

- experiment: 2022-10-07-um-full
  description: "UM fuzzer experiment"
  fuzzers:
    - aflplusplus
    - aflplusplus_um_parallel
    - aflplusplus
    - libfuzzer_um_prioritize
    - libfuzzer_um_random
    - libfuzzer_um_parallel
    - libfuzzer
    - afl_um_prioritize
    - afl_um_random
    - afl_um_parallel
    - afl
    - eclipser_um_prioritize
    - eclipser_um_random
    - eclipser_um_parallel
    - eclipser
    - honggfuzz_um_prioritize
    - honggfuzz_um_random
    - honggfuzz_um_parallel
    - honggfuzz

- experiment: 2022-10-07-um-3
  description: "UM fuzzer experiment"
  fuzzers:
    - aflplusplus
    - aflplusplus_um_random_3

- experiment: 2022-10-06-um-full
  description: "UM fuzzer experiment"
  fuzzers:
    - aflplusplus
    - aflplusplus_um_parallel
    - aflplusplus
    - libfuzzer_um_prioritize
    - libfuzzer_um_random
    - libfuzzer_um_parallel
    - libfuzzer
    - afl_um_prioritize
    - afl_um_random
    - afl_um_parallel
    - afl
    - eclipser_um_prioritize
    - eclipser_um_random
    - eclipser_um_parallel
    - eclipser
    - honggfuzz_um_prioritize
    - honggfuzz_um_random
    - honggfuzz_um_parallel
    - honggfuzz

- experiment: 2022-10-05-um-3
  description: "UM fuzzer experiment"
  fuzzers:
    - aflplusplus
    - aflplusplus_um_random_3

- experiment: 2022-06-08-dissecting-repro
  description: "Dissecting AFL paper (scheduling)"
  type: bug
  fuzzers:
    - afl
    - afl_scheduling_lifo
    - afl_scheduling_random

- experiment: 2022-10-04-um-6-12
  description: "UM fuzzer experiment"
  fuzzers:
    - aflplusplus
    - aflplusplus_um_random_6
    - aflplusplus_um_random_12

- experiment: 2022-10-04-um
  description: "UM fuzzer experiment"
  fuzzers:
    - aflplusplus
    - aflplusplus_um_random
  
- experiment: 2022-09-29-wingfuzz
  description: "Wingfuzz coverage experiment (compare against core fuzzers)"
  fuzzers:
    - afl
    - aflfast
    - aflplusplus
    - aflsmart
    - entropic
    - eclipser
    - fairfuzz
    - honggfuzz
    - lafintel
    - libfuzzer
    - mopt
    - wingfuzz
    
- experiment: 2022-09-29
  description: "Main coverage experiment"
  type: code
  fuzzers:
    - honggfuzz
    - aflplusplus
    - eclipser
    - entropic
    - libfuzzer
    - aflsmart
    - lafintel
    - afl
    - mopt
    - aflfast
    - fairfuzz
    - libafl

- experiment: 2022-05-06-dissecting-repro
  description: "Reproduce: Dissecting AFL paper"
  type: bug
  fuzzers:
    - afl
    - afl_no_favored
    - afl_collision_free
    - afl_double_timeout
    - afl_no_favfactor
    - afl_no_trim
    - afl_scheduling_lifo
    - afl_scheduling_random
    - afl_score_max
    - afl_score_min
    - afl_score_no_novel_prioritization
    - afl_score_random
    - afl_splicing_mutation

- experiment: 2022-09-27-centipede-corpus
  description: "Centipede Focus function experiment -- type: code"
  oss-fuzz-corpus: true
  fuzzers:
    - centipede
    - centipede_function_filter
  benchmarks:
    - curl_curl_fuzzer_http
    - jsoncpp_jsoncpp_fuzzer
    - libjpeg-turbo-07-2017
    - mbedtls_fuzz_dtlsclient
    - openthread-2019-12-23
    - vorbis-2017-12-11
    - freetype2-2017
    - harfbuzz-1.3.2
    - lcms-2017-03-21
    - bloaty_fuzz_target
    - libpng-1.2.56
    - zlib_zlib_uncompress_fuzzer
    - re2-2014-12-09
    - libxml2-v2.9.2
    - libxslt_xpath
    - libpcap_fuzz_both

- experiment: 2022-09-26-aflpp-um
  description: "afl++ and libfuzzer um coverage experiments (compare our fuzzers against afl++)"
  fuzzers:
    - aflplusplus_um_prioritize
    - aflplusplus_um_random
    - aflplusplus_um_parallel
    - aflplusplus
    - libfuzzer_um_prioritize
    - libfuzzer_um_random
    - libfuzzer_um_parallel
    - libfuzzer

- experiment: 2022-09-22-aflpp-um
  description: "afl++ um coverage experiments (compare our fuzzers against afl++)"
  fuzzers:
    - aflplusplus_um_prioritize
    - aflplusplus_um_random
    - aflplusplus

- experiment: 2022-09-18-aflpp-um
  description: "afl++ um coverage experiments (compare our fuzzers against afl++)"
  fuzzers:
    - aflplusplus_um_prioritize
    - aflplusplus_um_random
    - aflplusplus

- experiment: 2022-08-31-aflpp-um
  description: "afl++ um coverage experiments (compare our fuzzers against afl++)"
  fuzzers:
    - aflplusplus_um_prioritize
    - aflplusplus_um_random
    - aflplusplus

- experiment: 2022-08-25-aflpp-um
  description: "afl++ um coverage experiments (compare our fuzzers against afl++)"
  fuzzers:
    - aflplusplus_um_prioritize
    - aflplusplus_um_random
    - aflplusplus

- experiment: 2022-09-12-centipede-code
  description: "Centipede Focus function experiment -- type: code"
  fuzzers:
    - centipede
    - centipede_function_filter
  benchmarks:
    - curl_curl_fuzzer_http
    - jsoncpp_jsoncpp_fuzzer
    - libjpeg-turbo-07-2017
    - mbedtls_fuzz_dtlsclient
    - openthread-2019-12-23
    - vorbis-2017-12-11
    - freetype2-2017
    - harfbuzz-1.3.2
    - lcms-2017-03-21
    - bloaty_fuzz_target
    - libpng-1.2.56
    - zlib_zlib_uncompress_fuzzer
    - re2-2014-12-09
    - libxml2-v2.9.2
    - libxslt_xpath
    - libpcap_fuzz_both

- experiment: 2022-09-12-centipede-bug
  description: "Centipede Focus function experiment -- type: bug"
  fuzzers:
    - centipede
    - centipede_function_filter
  type: bug
  benchmarks:
    - stb_stbi_read_fuzzer
    - proj4_standard_fuzzer
    - usrsctp_fuzzer_connect
    - muparser_set_eval_fuzzer
    - zstd_stream_decompress
    - mruby-2018-05-23
    - libhevc_hevc_dec_fuzzer
    - file_magic_fuzzer
    - quickjs_eval-2020-01-05
    - libarchive_libarchive_fuzzer
    - arrow_parquet-arrow-fuzz
    - aspell_aspell_fuzzer
    - matio_matio_fuzzer
    - libhtp_fuzz_htp

- experiment: 2022-09-08-centipede
  description: "Another round of centipede experiment"
  fuzzers:
    - honggfuzz
    - aflplusplus
    - eclipser
    - entropic
    - libfuzzer
    - lafintel
    - afl
    - mopt
    - fairfuzz
    - libfuzzer_dataflow
    - centipede

- experiment: 2022-08-29-focus-code
  description: "Focus function experiment -- type: code"
  fuzzers:
    - libfuzzer
    - centipede_function_filter
    - libfuzzer_focus_idx0
    - libfuzzer_focus_idx1
    - libfuzzer_focus_idx2
    - libfuzzer_focus_idx3
    - libfuzzer_focus_idx4
    - libfuzzer_focus_idx5
    - libfuzzer_focus_idx6
    - libfuzzer_focus_idx7
    - libfuzzer_focus_idx8
  benchmarks:
    - curl_curl_fuzzer_http
    - jsoncpp_jsoncpp_fuzzer
    - libjpeg-turbo-07-2017
    - mbedtls_fuzz_dtlsclient
    - openthread-2019-12-23
    - vorbis-2017-12-11
    - freetype2-2017
    - harfbuzz-1.3.2
    - lcms-2017-03-21
    - bloaty_fuzz_target
    - libpng-1.2.56
    - zlib_zlib_uncompress_fuzzer
    - re2-2014-12-09
    - libxml2-v2.9.2
    - libxslt_xpath
    - libpcap_fuzz_both

- experiment: 2022-08-29-focus-bug
  description: "Focus function experiment -- type: bug"
  fuzzers:
    - libfuzzer
    - centipede_function_filter
    - libfuzzer_focus_idx0
    - libfuzzer_focus_idx1
    - libfuzzer_focus_idx2
    - libfuzzer_focus_idx3
    - libfuzzer_focus_idx4
    - libfuzzer_focus_idx5
    - libfuzzer_focus_idx6
    - libfuzzer_focus_idx7
    - libfuzzer_focus_idx8
  type: bug
  benchmarks:
    - stb_stbi_read_fuzzer
    - proj4_standard_fuzzer
    - usrsctp_fuzzer_connect
    - muparser_set_eval_fuzzer
    - zstd_stream_decompress
    - mruby-2018-05-23
    - libhevc_hevc_dec_fuzzer
    - file_magic_fuzzer
    - quickjs_eval-2020-01-05
    - libarchive_libarchive_fuzzer
    - arrow_parquet-arrow-fuzz
    - aspell_aspell_fuzzer
    - matio_matio_fuzzer
    - libhtp_fuzz_htp

- experiment: 2022-08-25-aflpp-um
  description: "afl++ um coverage experiments (compare our fuzzers against afl++)"
  fuzzers:
    - aflplusplus_um_prioritize
    - aflplusplus_um_random
    - aflplusplus

- experiment: 2022-08-18-libfuzzer-focus
  description: "Testing with focus function driven by fuzz introspector results"
  fuzzers:
    - libfuzzer
    - introspector_driven_focus
  type: bug
  benchmarks:
    - libarchive_libarchive_fuzzer

- experiment: 2022-08-18-aflpp
  description: "afl++ tests"
  fuzzers:
    - aflplusplus_cmplog_nocal
    - aflplusplus_cmplog_nocal2
    - aflplusplus_cmplog

- experiment: 2022-08-17-aflpp
  description: "afl++ tests"
  fuzzers:
    - aflplusplus_cmplog_nocal
    - aflplusplus_cmplog_nocal2
    - aflplusplus_cmplog

- experiment: 2022-08-14-aflpp
  description: "afl++ tests"
  fuzzers:
    - aflplusplus_cmplog_nocal
    - aflplusplus_cmplog

- experiment: 2022-08-13-centipede
  description: "Test the latest centipede"
  fuzzers:
    - honggfuzz
    - aflplusplus
    - eclipser
    - entropic
    - libfuzzer
    - lafintel
    - afl
    - mopt
    - fairfuzz
    - libfuzzer_dataflow
    - centipede

- experiment: 2022-08-04-libfuzzer-focus
  description: "Testing with focus function driven by fuzz introspector results"
  fuzzers:
    - libfuzzer
    - introspector_driven_focus
  type: bug
  benchmarks:
    - libarchive_libarchive_fuzzer

- experiment: 2022-08-04-afl-new-splicing
  description: "Test AFL with a new splicing as mutation"
  type: bug
  fuzzers:
    - afl
    - afl_splicing_mutation

- experiment: 2022-08-03-afl-new-splicing
  description: "Test AFL with a new splicing as mutation"
  type: bug
  fuzzers:
    - afl
    - afl_splicing_mutation

- experiment: 2022-07-24-centipede
  description: "Test centipede"
  fuzzers:
    - honggfuzz
    - aflplusplus
    - eclipser
    - entropic
    - libfuzzer
    - lafintel
    - afl
    - mopt
    - fairfuzz
    - libfuzzer_dataflow
    - centipede

- experiment: 2022-07-22-centipede
  description: "Test AFL with a new splicing as mutation"
  fuzzers:
    - honggfuzz
    - aflplusplus
    - eclipser
    - entropic
    - libfuzzer
    - lafintel
    - afl
    - mopt
    - fairfuzz
    - libfuzzer_dataflow
    - centipede

- experiment: 2022-07-21-afl-new-splicing
  description: "Test AFL with a new splicing as mutation"
  type: bug
  fuzzers:
    - afl
    - afl_splicing_mutation

- experiment: 2022-07-20-aflpp
  description: "afl++ libafl tests. Redo 07-13."
  fuzzers:
    - aflplusplus_libafl
    - libafl_aflpp
    - libafl
    - aflplusplus
    - aflplusplus_optimal
    - honggfuzz
    - entropic

- experiment: 2022-07-13-aflpp
  description: "afl++ libafl tests"
  fuzzers:
    - aflplusplus_libafl
    - libafl_aflpp
    - libafl
    - aflplusplus
    - aflplusplus_optimal
    - honggfuzz
    - entropic

- experiment: 2022-06-29-aflpp
  description: "afl++ libafl tests"
  fuzzers:
    - aflplusplus_libafl
    - libafl_aflpp
    - libafl
    - aflplusplus
    - aflplusplus_optimal
    - honggfuzz
    - entropic

- experiment: 2022-06-09-afl-splicing
  description: "Test AFL with splicing as mutation"
  type: bug
  fuzzers:
    - afl
    - afl_splicing_mutation

- experiment: 2022-06-08-dissecting
  description: "Dissecting AFL paper (scheduling)"
  type: bug
  fuzzers:
    - afl
    - afl_scheduling_lifo
    - afl_scheduling_random

- experiment: 2022-06-01-dissecting
  description: "Dissecting AFL paper (scheduling)"
  type: bug
  fuzzers:
    - afl
    - afl_scheduling_lifo
    - afl_scheduling_random

- experiment: 2022-05-13-afl
  description: "afl map tests"
  fuzzers:
    - afl_virginmap
    - afl_maxmap
    - afl

- experiment: 2022-05-06-dissecting
  description: "Dissecting AFL paper"
  type: bug
  fuzzers:
    - afl
    - afl_no_favored
    - afl_collision_free
    - afl_double_timeout
    - afl_no_favfactor
    - afl_no_trim
    - afl_scheduling_lifo
    - afl_scheduling_random
    - afl_score_max
    - afl_score_min
    - afl_score_no_novel_prioritization
    - afl_score_random
    - afl_splicing_mutation

- experiment: 2022-04-19
  description: "Main coverage experiment"
  type: code
  fuzzers:
    - honggfuzz
    - aflplusplus
    - eclipser
    - entropic
    - libfuzzer
    - aflsmart
    - lafintel
    - afl
    - mopt
    - aflfast
    - fairfuzz

- experiment: 2022-04-19-bug
  description: "Main bug experiment"
  type: bug
  fuzzers:
    - honggfuzz
    - aflplusplus
    - eclipser
    - entropic
    - libfuzzer
    - aflsmart
    - lafintel
    - afl
    - mopt
    - aflfast
    - fairfuzz


- experiment: 2022-04-10-aflpp
  description: "afl++ bug ranking"
  type: bug
  fuzzers:
    - aflplusplus
    - aflplusplus_qemu
    - aflplusplus_frida
    - aflplusplus_optimal
    - honggfuzz
    - libafl
    - entropic

- experiment: 2022-04-11-libafl
  description: "libafl new test"
  fuzzers:
    - libafl
    - libafl_new
    - aflplusplus
    - honggfuzz
    - entropic

- experiment: 2022-04-07-aflpp
  description: "afl++ dont throw away timeouts"
  fuzzers:
    - aflplusplus_llvm15
    - aflplusplus

- experiment: 2022-04-22-aflpp
  description: "afl++ new pass manager test"
  fuzzers:
    - aflplusplus_llvm15
    - aflplusplus
    - honggfuzz
    - libafl
    - aflplusplus_optimal
    - entropic

- experiment: 2022-03-04-grammar
  description: "test grammar fuzzers"
  type: bug
  fuzzers:
    - nautilus
    - gramatron
    - grimoire
    - token_level
  benchmarks:
    - quickjs_eval-2020-01-05
    - php_php-fuzz-execute
    - mruby-2018-05-23

- experiment: 2022-02-25-libfuzzer-variants
  description: "Requesting experiment on variants of libfuzzer."
  fuzzers:
    - libfuzzer
    - entropic
    - libfuzzer_exeute_final
    - entropic_execute_final
    - honggfuzz
    - aflplusplus
    - eclipser
    - aflsmart
    - afl
    - aflfast
    - fairfuzz

- experiment: 2022-02-15-grammar
  description: "test grammar fuzzers"
  type: bug
  fuzzers:
    - nautilus
    - gramatron
    - grimoire
    - token_level
  benchmarks:
    - quickjs_eval-2020-01-05
    - php_php-fuzz-execute
    - mruby-2018-05-23

- experiment: 2022-02-18-aflpp
  description: "afl++ frida tests"
  fuzzers:
    - aflplusplus_qemu
    - aflplusplus_frida
    - aflplusplus_frida_cache
    - aflplusplus

- experiment: 2022-02-15-main-fuzzers
  description: "evaluate up-to-date version of main fuzzers"
  fuzzers:
    - honggfuzz
    - aflplusplus
    - eclipser
    - entropic
    - libfuzzer
    - aflsmart
    - lafintel
    - afl
    - mopt
    - aflfast
    - fairfuzz

- experiment: 2022-02-15-aflpp
  description: "afl++ frida tests"
  fuzzers:
    - aflplusplus_qemu
    - aflplusplus_frida
    - aflplusplus_frida_sup
    - aflplusplus_frida_inst
    - aflplusplus_frida_cmov
    - aflplusplus_frida_cache

- experiment: 2022-01-27-libafl
  description: "libafl text test"
  fuzzers:
    - libafl
    - libafl_old
    - libafl_text
    - aflplusplus
    - honggfuzz
    - entropic

- experiment: 2022-01-17-afl-culling-bug
  description: "afl without corpus culling eval"
  type: bug
  fuzzers:
    - afl
    - afl_no_culling

- experiment: 2022-01-15-aflpp
  description: "afl++ test new classify implementation"
  type: bug
  fuzzers:
    - aflplusplus
    - aflplusplus_tmp

- experiment: 2022-01-07-aflpp-collisions
  description: "afl++ edge collision impact on bug finding"
  type: bug
  fuzzers:
    - aflplusplus_pcguard
    - aflplusplus_classic

- experiment: 2021-12-27-aflpp
  description: "afl++ test"
  fuzzers:
    - aflplusplus_havoc1
    - aflplusplus_havoc11
    - aflplusplus_havoc2
    - aflplusplus_havoc22
    - aflplusplus_qemu
    - aflplusplus_frida

- experiment: 2021-12-17-afl-edges
  description: "afl edge coverage only eval"
  fuzzers:
    - afl
    - afl_edges

- experiment: 2021-12-25-libaflpp
  description: "afl++ + libafl test"
  fuzzers:
    - aflplusplus_optimal
    - aflplusplus
    - libafl
    - entropic
    - honggfuzz
    - afl
    - aflplusplus_qemu
    - aflplusplus_frida

- experiment: 2021-12-17-afl-edges-bug
  description: "afl edge coverage only eval"
  type: bug
  fuzzers:
    - afl
    - afl_edges

- experiment: 2021-12-16-afl-fitness-bug
  description: "afl fitness mode eval"
  type: bug
  fuzzers:
    - afl
    - afl_fitness
    - afl_fitness_only

- experiment: 2021-12-15-libafl
  description: "afl++ + libafl test"
  fuzzers:
    - aflplusplus
    - aflplusplus_dfl
    - aflplusplus_class
    - libafl_marc
    - libafl_gsoc
    - libafl_dfl
    - afl
    - afl_marc
    - entropic
    - honggfuzz

- experiment: 2021-12-14-fafuzzer
  description: "Evaluate fuzzer effectiveness on fafuzz and other fuzzers"
  fuzzers:
    - fafuzz
    - afl_2_52_b
    - mopt

- experiment: 2021-12-13-libafl
  description: "libaf test"
  fuzzers:
    - libafl
    - libafl_marc

- experiment: 2021-12-09-aflpp
  description: "afl++ enhancements"
  fuzzers:
    - aflplusplus
    - aflplusplus_dfl
    - aflplusplus_more
    - aflplusplus_andrea1
    - aflplusplus_andrea2

- experiment: 2021-12-06-fafuzzer
  description: "Evaluate fuzzer effectiveness on fafuzz and other fuzzers"
  fuzzers:
    - fafuzz
    - afl
    - mopt

- experiment: 2021-12-01-aflpp
  description: "afl++ enhancements"
  fuzzers:
    - aflplusplus_dfl
    - aflplusplus_sat
    - aflplusplus_more

- experiment: 2021-11-26-aflpp
  description: "afl++ regression tests"
  fuzzers:
    - aflplusplus_r0
    - aflplusplus_r1
    - aflplusplus_r2
    - aflplusplus_r3
    - aflplusplus_r4
    - entropic
    - honggfuzz

- experiment: 2021-11-22-aflbb
  description: "Evaluate fuzzer effectiveness in blackbox mode - experiment 2"
  fuzzers:
    - pythia_bb
    - afl

- experiment: 2021-11-22-aflpp
  description: "afl++ + libafl tests"
  fuzzers:
    - aflplusplus_qemu
    - aflplusplus_frida
    - aflplusplus_frida_orig
    - libafl
    - libafl_gsoc
    - aflplusplus
    - honggfuzz
    - entropic

- experiment: 2021-11-22-zafl-bug
  description: "Compare Zafl to standard source-only and binary-only fuzzers (bug)."
  type: bug
  fuzzers:
    - aflplusplus
    - aflplusplus_dict2file
    - aflplusplus_cmplog
    - aflplusplus_zafl
    - aflplusplus_tracepc
    - aflplusplus_qemu_tracepc
    - aflplusplus_qemu

- experiment: 2021-11-18-zafl-cov
  description: "Compare Zafl to standard source-only and binary-only fuzzers (coverage)."
  fuzzers:
    - aflplusplus
    - aflplusplus_dict2file
    - aflplusplus_cmplog
    - aflplusplus_zafl
    - aflplusplus_tracepc
    - aflplusplus_qemu_tracepc
    - aflplusplus_qemu

- experiment: 2021-11-19-aflpp
  description: "afl++ + libafl tests"
  fuzzers:
    - aflplusplus_qemu
    - aflplusplus_frida
    - aflplusplus_frida_orig
    - libafl
    - libafl_gsoc
    - aflplusplus
    - honggfuzz
    - entropic

- experiment: 2021-11-18-bug
  description: "Compare Zafl to standard source-only and binary-only fuzzers (bug)."
  type: bug
  fuzzers:
    - aflplusplus
    - aflplusplus_dict2file
    - aflplusplus_cmplog
    - aflplusplus_zafl
    - aflplusplus_tracepc
    - aflplusplus_qemu_tracepc
    - aflplusplus_qemu

- experiment: 2021-11-18-coverage
  description: "Compare Zafl to standard source-only and binary-only fuzzers (coverage)."
  fuzzers:
    - aflplusplus
    - aflplusplus_dict2file
    - aflplusplus_cmplog
    - aflplusplus_zafl
    - aflplusplus_tracepc
    - aflplusplus_qemu_tracepc
    - aflplusplus_qemu

- experiment: 2021-11-16-aflbb
  description: "Evaluate fuzzer effectiveness in blackbox mode - experiment 2"
  fuzzers:
    - pythia_bb
    - afl

- experiment: 2021-11-09-aflpp
  description: "afl++ binary-only"
  fuzzers:
    - aflplusplus_qemu
    - aflplusplus_qemu_orig
    - aflplusplus_frida
    - aflplusplus_frida_orig
    - aflplusplus_frida_preperf

- experiment: 2021-11-07-aflpp
  description: "afl++"
  fuzzers:
    - aflplusplus
    - aflplusplus_optimal
    - aflplusplus_qemu
    - aflplusplus_orig
    - aflplusplus_qemu_orig
    - aflplusplus_314
    - aflplusplus_313
    - entropic
    - honggfuzz

- experiment: 2021-11-03-aflpp
  description: "afl++"
  fuzzers:
    - aflplusplus_cmplog_2dictl
    - aflplusplus_cmplog0
    - aflplusplus_cmplogo1
    - aflplusplus_cmplogo2
    - aflplusplus_cmplogo3
    - aflplusplus_cmplogo3orig
    - aflplusplus_cmplog_inst
    - aflplusplus
    - aflplusplus_qemu
    - aflplusplus_frida_huge
    - aflplusplus_frida_huge2

- experiment: 2021-10-29
  description: "Compare Zafl to standard source-only and binary-only fuzzers."
  fuzzers:
    - aflplusplus
    - aflplusplus_zafl
    - aflplusplus_tracepc
    - aflplusplus_qemu_tracepc
    - aflplusplus_qemu

- experiment: 2021-11-01-aflpp
  description: "afl++"
  fuzzers:
    - aflplusplus_cmplog_2dictl
    - aflplusplus_cmplog0
    - aflplusplus_cmplogo1
    - aflplusplus_cmplogo2
    - aflplusplus_cmplogo3
    - aflplusplus_cmplog_inst
    - aflplusplus
    - aflplusplus_qemu
    - aflplusplus_frida
    - aflplusplus_frida_huge
    - aflplusplus_frida_huge2

- experiment: 2021-10-29-aflpp
  description: "afl++"
  fuzzers:
    - aflplusplus_cmplogo0
    - aflplusplus_cmplogo1
    - aflplusplus_cmplogo2
    - aflplusplus_cmplogo3
    - aflplusplus
    - aflplusplus_cmplog_2dictl
    - aflplusplus_cmplog0
    - aflplusplus_frida
    - aflplusplus_frida_huge

- experiment: 2021-10-26-aflpp
  description: "afl++ cmplog dict"
  fuzzers:
    - aflplusplus_cmplog_2dictl
    - aflplusplus
    - aflplusplus_cmplog0
    - aflplusplus_cmplog1
    - aflplusplus_cmplog2
    - aflplusplus_cmplog3
    - aflplusplus_cmplog4

- experiment: 2021-10-22-libafl
  description: "libaf test"
  fuzzers:
    - aflplusplus
    - libafl
    - libafl_gsoc

- experiment: 2021-10-22-libafl
  description: "libaf test"
  fuzzers:
    - aflplusplus
    - libafl
    - libafl_gsoc

- experiment: 2021-10-22-aflpp
  description: "afl++ cmplog dict"
  fuzzers:
    - aflplusplus_cmplog_2dictl
    - aflplusplus
    - aflplusplus_cmplog0
    - aflplusplus_cmplog1
    - aflplusplus_cmplog3
    - aflplusplus_cmplog5
    - aflplusplus_cmplog7
    - aflplusplus_cmplog9
    - aflplusplus_cmplog11
    - aflplusplus_cmplog13
    - aflplusplus_cmplog15

- experiment: 2021-10-19-aflpp-rf
  description: "Benchmark afl++ random fuzzing mode"
  fuzzers:
    - aflpp_random_default
    - aflpp_random_no_favs
    - aflpp_random_wrs
    - aflpp_random_wrs_rf
    - aflpp_random_wrs_rf_rp
    - aflpp_random_wrs_rp

- experiment: 2021-10-19
  description: "Compare Zafl to standard source-only and binary-only fuzzers."
  fuzzers:
    - aflplusplus
    - aflplusplus_zafl
    - aflplusplus_tracepc
    - aflplusplus_qemu_tracepc
    - aflplusplus_qemu

- experiment: 2021-10-15-afpp
  description: "afl++ frida test"
  fuzzers:
    - aflplusplus_frida
    - aflplusplus_frida_huge

- experiment: 2021-10-14
  description: "Compare Zafl to standard source-only and binary-only fuzzers."
  fuzzers:
    - aflplusplus
    - aflplusplus_zafl
    - aflplusplus_qemu

- experiment: 2021-10-13-aflpp
  description: "afl++ cmplog test - rerun"
  fuzzers:
    - aflplusplus_cmplog_2dictl
    - aflplusplus
    - entropic
    - honggfuzz
    - aflplusplus_frida
    - aflplusplus_frida_huge
    - aflplusplus_qemu

- experiment: 2021-10-07-aflpp
  description: "afl++ cmplog test"
  fuzzers:
    - aflplusplus_cmplog_2dictl
    - aflplusplus
    - entropic
    - honggfuzz

- experiment: 2021-10-07-aflpp
  description: "afl++ frida test"
  fuzzers:
    - aflplusplus
    - entropic
    - honggfuzz
    - afl
    - libafl
    - libafl_gsoc
    - aflplusplus_frida
    - aflplusplus_frida_huge
    - aflplusplus_qemu

- experiment: 2021-09-24-libafl
  description: "Libafl experiment with GSOC patches"
  fuzzers:
    - libafl
    - libafl_gsoc
    - aflplusplus
    - entropic
    - honggfuzz
    - afl

- experiment: 2021-09-23-blackboxeffect
  description: "Compare the fuzzer effectiveness of AFL dumb mode"
  fuzzers:
    - afl
    - pythia_effect_bb
    - aflplusplus
    - honggfuzz
    - libfuzzer

- experiment: 2021-09-08-cloning
  description: >
    Benchmark some variants of AFL++ that use different function cloning
    strategies at whole program level to achieve collision-free context
    sensitivity. Use different (smaller) sizes to study the impact of the afl map.
  type: bug
  fuzzers:
    - aflplusplus_classic_ctx
    - aflplusplus_classic_ctx_18
    - aflplusplus_classic_ctx_20
    - aflplusplus_classic_ctx_21
    - cfctx_bottom
    - cfctx_dataflow_seadsa
    - cfctx_dataflow_svf
    - cfctx_randomic
    - cfctx_params
    - cfctx_plain
    - aflplusplus_pcguard
    - cfctx_dataflow_svf_llc
    - cfctx_dataflow_seadsa_llc
    - cfctx_params_llc
    - cfctx_params_512kb
    - cfctx_params_768kb

- experiment: 2021-09-02-datadependency
  description: "Different AFL instrumentations against afldd"
  type: bug
  fuzzers:
    - afldd
    - aflpp_vs_dd

- experiment: 2021-09-01-aflpp
  description: "afl++ regression test"
  fuzzers:
    - aflplusplus
    - aflplusplus_dict2file
    - aflplusplus_dict2file2
    - entropic
    - honggfuzz

- experiment: 2021-08-31-cloning
  description: >
    Benchmark some variants of AFL++ that use different function cloning
    strategies at whole program level to achieve collision-free context
    sensitivity. Use different sizes to study the impact of the afl map.
  type: bug
  fuzzers:
    - aflplusplus_classic_ctx
    - aflplusplus_classic_ctx_18
    - aflplusplus_classic_ctx_20
    - aflplusplus_classic_ctx_23
    - cfctx_bottom
    - cfctx_dataflow_seadsa
    - cfctx_dataflow_svf
    - cfctx_randomic
    - cfctx_params
    - cfctx_plain
    - aflplusplus_pcguard
    - cfctx_dataflow_svf_llc
    - cfctx_dataflow_seadsa_llc
    - cfctx_params_llc
    - cfctx_params_512kb
    - cfctx_params_1mb
    - cfctx_params_2mb
    - cfctx_params_4mb

- experiment: 2021-08-26-aflpp
  description: "afl++ frida bigmap"
  fuzzers:
    - aflplusplus_frida_big
    - aflplusplus_frida_bigbp
    - aflplusplus_frida_bp
    - aflplusplus_frida_plain
    - aflplusplus_qemu

- experiment: 2021-08-24-aflpp
  description: "afl++ frida bigmap"
  fuzzers:
    - aflplusplus_frida_big
    - aflplusplus_frida_bigbp
    - aflplusplus_frida_bp
    - aflplusplus_frida_plain
    - aflplusplus_qemu

- experiment: 2021-08-19-aflpp
  description: "afl++ frida bigmap"
  fuzzers:
    - aflplusplus_frida_big
    - aflplusplus_frida

- experiment: 2021-08-17-aflpp
  description: "afl++ cmplog"
  fuzzers:
    - aflplusplus_frida_big
    - aflplusplus_frida

- experiment: 2021-07-30-random-params
  description: "Evaluate various random parameters for afl"
  fuzzers:
    - afl
    - afl_no_favs
    - afl_rf
    - afl_rf_u
    - afl_rf_u_wrs
    - afl_wrs
    - afl_wrs_rf
    - afl_wrs_rf_rp
    - afl_wrs_rp

- experiment: 2021-07-30-aflpp
  description: "afl++ cmplog"
  fuzzers:
    - aflplusplus
    - honggfuzz
    - aflplusplus_cmplog_2dict
    - aflplusplus_cmplog_2dictl

- experiment: 2021-07-07-aflsmartformat
  description: "aflsmartformat"
  fuzzers:
    - aflsmartformat
    - aflsmart
    - afl

- experiment: 2021-07-08-feedback
  description: "Different feedback mechanisms"
  type: bug
  fuzzers:
    - afldd
    - aflpp_vs_dd

- experiment: 2021-07-09-aflpp
  description: "afl++: frida, cmplog, symbolic"
  fuzzers:
    - aflplusplus
    - aflplusplus_cmplog_double
    - fuzzolic_aflplusplus_z3
    - fuzzolic_aflplusplus_z3dict
    - honggfuzz
    - aflplusplus_313
    - aflplusplus_cmplog_fullskip
    - aflplusplus_cmplog_2dict
    - aflplusplus_frida
    - aflplusplus_frida_better
    - aflplusplus_qemu

- experiment: 2021-07-15-saturated
  description: "Benchmark a new experimental feature for AFL++ (saturated)"
  type: bug
  oss-fuzz-corpus: true
  fuzzers:
    - aflplusplus_unusual_disabled
    - aflplusplus_unusual_enabled

- experiment: 2021-07-09-cloning
  description: >
    Benchmark some variants of AFL++ that use different function cloning
    strategies at whole program level to achieve collision-free context
    sensitivity.
  type: bug
  fuzzers:
    - aflplusplus_classic_ctx
    - cfctx_bottom
    - cfctx_dataflow_seadsa
    - cfctx_dataflow_svf
    - cfctx_randomic
    - cfctx_params
    - cfctx_plain

- experiment: 2021-07-05-saturated
  description: "Benchmark a new experimental feature for AFL++ (saturated)"
  type: bug
  oss-fuzz-corpus: true
  fuzzers:
    - aflplusplus_unusual_disabled
    - aflplusplus_unusual_enabled

- experiment: 2021-07-03-symbolic
  description: "Symbolic solver benchmark."
  fuzzers:
    - aflplusplus_cmplog_double
    - aflplusplus_qemu_double
    - eclipser_aflplusplus
    - fuzzolic_aflplusplus_z3
    - fuzzolic_aflplusplus_fuzzy
    - symcc_aflplusplus_single
    - symqemu_aflplusplus

- experiment: 2021-06-27-symbolic
  description: "Symbolic solver benchmark."
  fuzzers:
    - aflplusplus_cmplog_double
    - aflplusplus_qemu_double
    - eclipser_aflplusplus
    - fuzzolic_aflplusplus_z3
    - fuzzolic_aflplusplus_fuzzy
    - symcc_aflplusplus_single
    - symqemu_aflplusplus

- experiment: 2021-06-25-aflprefix
  description: "Requesting experiments on two new AFL variants."
  fuzzers:
    - aflprefix
    - dropfuzzer
    - afl

- experiment: 2021-06-24-aflpp-bug
  description: "Benchmark afl++ cnt variants"
  type: bug
  fuzzers:
    - aflplusplus
    - aflplusplus_x_default
    - aflplusplus_fcnt
    - aflplusplus_flcnt
    - aflplusplus_lcnt
    - honggfuzz
    - entropic

- experiment: 2021-06-24-libafl
  description: "Libafl experiment"
  fuzzers:
    - libafl
    - aflplusplus
    - aflplusplus_num
    - aflplusplus_select
    - aflplusplus_cmplog_new
    - aflplusplus_cmplog_old
    - aflplusplus_frida
    - aflplusplus_qemu
    - entropic
    - honggfuzz
    - afl

- experiment: 2021-06-23-libafl
  description: "Libafl experiment"
  fuzzers:
    - libafl
    - aflplusplus
    - aflplusplus_num
    - entropic
    - honggfuzz
    - afl

- experiment: 2021-06-18-libafl
  description: "Libafl experiment"
  fuzzers:
    - libafl
    - aflplusplus
    - aflplusplus_x_default
    - aflplusplus_num
    - aflplusplus_select
    - entropic
    - honggfuzz
    - afl

- experiment: 2021-06-17-favored-seeds
  description: "Evaluating experimental methods to favor seeds"
  fuzzers:
    - afl
    - afl_no_favored
    - afl_random_favored

- experiment: 2021-06-12-aflpp-bug
  description: "Benchmark afl++ cnt variants"
  type: bug
  fuzzers:
    - aflplusplus
    - aflplusplus_fcnt
    - aflplusplus_flcnt
    - aflplusplus_lcnt
    - honggfuzz
    - entropic

- experiment: 2021-06-16-aflpp
  description: "Benchmark afl++ and frida regressions"
  fuzzers:
    - aflplusplus
    - aflplusplus_313
    - aflplusplus_311
    - aflplusplus_frida
    - aflplusplus_frida_old
    - aflplusplus_frida_new
    - aflplusplus_qemu
    - honggfuzz
    - entropic
    - afl

- experiment: 2021-06-12-symccafl-pp
  description: "Same as 2021-06-02-symccafl-pp but saturated"
  oss-fuzz-corpus: true
  fuzzers:
    - symcc_afl
    - symcc_afl_single
    - symcc_aflplusplus
    - afl_two_instances
    - afl
    - aflfast
    - aflplusplus
    - aflsmart
    - entropic
    - eclipser
    - fairfuzz
    - honggfuzz
    - lafintel
    - libfuzzer
    - mopt

- experiment: 2021-06-12-aflpp
  description: "Benchmark AFL++ regressions"
  fuzzers:
    - aflplusplus
    - aflplusplus_313
    - aflplusplus_311
    - aflplusplus_frida
    - aflplusplus_frida_old
    - aflplusplus_qemu
    - aflplusplus_fcnt
    - aflplusplus_flcnt
    - aflplusplus_lcnt
    - honggfuzz

- experiment: 2021-06-11-aflpp-sat
  description: "Benchmark AFL++ (saturated)"
  oss-fuzz-corpus: true
  fuzzers:
    - aflplusplus_x
    - aflplusplus_x_c1
    - aflplusplus_x_c1a
    - aflplusplus_x_c1t
    - aflplusplus_x_c2
    - aflplusplus_x_c2a
    - aflplusplus_x_c2t
    - aflplusplus_x_d2f
    - aflplusplus_x_eh
    - aflplusplus_x_trim
    - aflplusplus_x_default
    - honggfuzz
    - aflplusplus

- experiment: 2021-06-07-saturated-fix
  description: "Benchmark a new experimental feature for AFL++ (saturated)"
  type: bug
  oss-fuzz-corpus: true
  fuzzers:
    - aflplusplus_unusual_disabled
    - aflplusplus_unusual_enabled
    - aflplusplus_unusual_partial
    - aflplusplus_unusual_enabled_early
    - aflplusplus_unusual_partial_early

- experiment: 2021-06-07-aflpp
  description: "test threadsafe mode and collect frida cores"
  fuzzers:
    - aflplusplus
    - aflplusplus_313
    - aflplusplus_frida
    - aflplusplus_threadsafe
    - aflplusplus_zero
    - honggfuzz

- experiment: 2021-06-03-aflpp
  description: "Benchmark a new experimental feature for AFL++"
  type: bug
  fuzzers:
    - aflplusplus_unusual_disabled
    - aflplusplus_unusual_enabled
    - aflplusplus_unusual_partial

- experiment: 2021-06-02-symccafl-pp
  description: >
               Symcc experiment. The difference between this and
               2021-06-01-symccafl is that we now have a version of
               symcc in combination with aflplusplus. Some bug fixing in
               symcc has happened, which makes it less prone to crashing.
               The bug fixing is primarily for the aflplusplus hybrid,
               since the bugs that were fixed has not been notable
               (maybe seen once) in the symcc-afl combination.
               Finally, we have added an increase in the timeout
               of how often symcc runs, switching it from every
               5 sec to ever 20 sec. Finally, in the aflplusplus
               hybrid there is no use of afl-showmap, which means
               all seeds created by symcc are pushed into the afl
               queue. This changes the symcc set up as there is no
               filtering done on the seeds pushed to afl.
  fuzzers:
    - symcc_afl
    - symcc_afl_single
    - symcc_aflplusplus
    - afl_two_instances
    - afl
    - aflfast
    - aflplusplus
    - aflsmart
    - entropic
    - eclipser
    - fairfuzz
    - honggfuzz
    - lafintel
    - libfuzzer
    - mopt

- experiment: 2021-06-01-symccafl
  description: >
               Symcc-AFL test. The difference between this and
               2021-05-29-symccafl is that we now have afl benchmarks
               that run multiple instances of afl. This is for
               comparison purposes since symcc also utilises mutliple
               processes. The goal is to try and avoid any bias due
               to more total CPU time.
  fuzzers:
    - symcc_afl
    - symcc_afl_single
    - afl_two_instances
    - afl
    - aflfast
    - aflplusplus
    - aflsmart
    - entropic
    - eclipser
    - fairfuzz
    - honggfuzz
    - lafintel
    - libfuzzer
    - mopt
- experiment: 2021-06-02
  description: "Experiment to compare afl with honggfuzz and libfuzzer"
  fuzzers:
    - afl
    - aflplusplus
    - honggfuzz
    - libfuzzer
    - entropic

- experiment: 2021-05-29-symccafl
  description: "Symcc-AFL test with most benchmarks"
  fuzzers:
    - symcc_afl
    - afl
    - aflfast
    - aflplusplus
    - aflsmart
    - entropic
    - eclipser
    - fairfuzz
    - honggfuzz
    - lafintel
    - libfuzzer
    - mopt

- experiment: 2021-05-25-symccafl
  description: "Symcc-AFL first test"
  fuzzers:
    - symcc_afl
    - afl
    - aflfast
    - aflplusplus
    - aflsmart
    - entropic
    - eclipser
    - fairfuzz
    - honggfuzz
    - lafintel
    - libfuzzer
    - mopt

- experiment: 2021-05-25-cloning
  description: >
    Benchmark some variants of AFL++ that use different function cloning
    strategies at whole program level to achieve collision-free context
    sensitivity.
  type: bug
  fuzzers:
    - aflplusplus_classic
    - aflplusplus_classic_ctx
    - aflplusplus_pcguard
    - aflplusplus_pcguard_bitcode
    - aflplusplus_pcguard_ctx
    - aflplusplus_pcguard_ctx_bfs
    - aflplusplus_pcguard_ctx_randomic
    - aflplusplus_pcguard_ctx_uniform
    - aflplusplus_pcguard_ctx_params

- experiment: 2021-05-25-aflpp
  description: "afl++ release test"
  fuzzers:
    - aflplusplus
    - aflplusplus_optimal
    - aflplusplus_312
    - aflplusplus_311
    - honggfuzz
    - entropic

- experiment: 2021-05-14-aflpp
  description: "afl++ qemu + frida variants"
  fuzzers:
    - honggfuzz_qemu
    - afl_qemu
    - aflplusplus_frida
    - aflplusplus_frida_inmem
    - aflplusplus_qemu

- experiment: 2021-05-09-aflpp
  description: "afl++ qemu + frida variants"
  fuzzers:
    - honggfuzz
    - aflplusplus
    - aflplusplus_optimal
    - aflplusplus_312
    - aflplusplus_311
    - aflplusplus_frida
    - aflplusplus_frida_inmem
    - aflplusplus_qemu
    - aflplusplus_qemu_inmem

- experiment: 2021-04-22-bwhua
  fuzzers:
    - aflplusplus
    - entropic
    - fairfuzz
  description: "A survey for a class project by bwhua"

- experiment: 2021-04-17-aflpp
  description: "afl++ havoc + qemu mode variants"
  fuzzers:
    - honggfuzz
    - aflplusplus
    - aflplusplus_optimal
    - aflplusplus_312
    - aflplusplus_311
    - aflplusplus_qemu_cmplog
    - aflplusplus_qemu
    - aflplusplus_qemu_inmem
    - aflplusplus_qemu_cmplog_inmem
    - afl_qemu
    - honggfuzz_qemu

- experiment: 2021-04-14-aflpp
  description: "afl++ havoc + qemu mode variants"
  fuzzers:
    - aflplusplus
    - aflplusplus_312
    - aflplusplus_311
    - aflplusplus_havoc
    - aflplusplus_havoc2
    - aflplusplus_qemu_cmplog
    - aflplusplus_qemu_plain
    - aflplusplus_qemu
    - aflplusplus_qemu_plaininmem

- experiment: 2021-04-08
  description: >
    Test modified strcmp handling that records the full string arguments in the
    table of recent compares even if they are of different lengths and uses the
    lengths of both arguments for more targeted mutations derived from TORCW.
  fuzzers:
    - libfuzzer
    - libfuzzer_vartorcw

- experiment: 2021-04-08-bug
  description: >
    Test modified strcmp handling that records the full string arguments in the
    table of recent compares even if they are of different lengths and uses the
    lengths of both arguments for more targeted mutations derived from TORCW.
  type: bug
  fuzzers:
    - libfuzzer
    - libfuzzer_vartorcw

- experiment: 2021-03-31
  description: "afl++ collision free context sensitivity"
  fuzzers:
    - aflplusplus_classic
    - aflplusplus_classic_ctx
    - aflplusplus_pcguard
    - aflplusplus_pcguard_ctx
    - aflplusplus_pcguard_ctx_indirects

- experiment: 2021-03-27-aflpp
  description: "afl++ havoc+cmplog variants"
  fuzzers:
    - aflplusplus
    - aflplusplus_312
    - aflplusplus_311
    - aflplusplus_310
    - aflplusplus_havoc
    - aflplusplus_havoc2
    - aflplusplus_havoc3
    - aflplusplus_havoc60
    - aflplusplus_cmplog_add

- experiment: 2021-03-23-aflpp
  description: "afl++ release comparison"
  fuzzers:
    - aflplusplus_optimal_flcnt
    - aflplusplus_flcnt
    - aflplusplus_optimal
    - aflplusplus_havoc
    - aflplusplus
    - aflplusplus_311
    - aflplusplus_310
    - aflplusplus_300
    - entropic
    - honggfuzz

- experiment: 2021-03-16-aflpp
  description: "afl++ release comparison"
  fuzzers:
    - aflplusplus_optimal_flcnt
    - aflplusplus_flcnt
    - aflplusplus_optimal
    - aflplusplus
    - aflplusplus_311
    - aflplusplus_310
    - aflplusplus_300
    - entropic
    - honggfuzz

- experiment: 2021-05-12-aflpp-bug
  description: "afl++ ctx on bugs"
  type: bug
  fuzzers:
    - aflplusplus
    - aflplusplus_classic
    - aflplusplus_ctx
    - aflplusplus_ctx1
    - aflplusplus_ctx2
    - aflplusplus_ctx3
    - aflplusplus_ctx4

- experiment: 2021-05-12-aflpp
  description: "afl++ release comparison"
  fuzzers:
    - aflplusplus_optimal_flcnt
    - aflplusplus_flcnt
    - aflplusplus_optimal
    - aflplusplus
    - aflplusplus_310
    - aflplusplus_300
    - entropic
    - honggfuzz

- experiment: 2021-03-12-aflpp-bug
  description: "afl++ counter test on bugs"
  type: bug
  fuzzers:
    - aflplusplus_cmplog_introspection
    - aflplusplus_optimal_flcnt
    - aflplusplus_flcnt
    - aflplusplus_optimal_lcnt
    - aflplusplus_lcnt
    - aflplusplus_optimal_fcnt
    - aflplusplus_fcnt
    - aflplusplus_optimal
    - aflplusplus
    - aflplusplus_havoc

- experiment: 2021-03-12-aflpp
  description: "afl++ ctx + counter test"
  fuzzers:
    - aflplusplus_cmplog_introspection
    - aflplusplus_optimal_flcnt
    - aflplusplus_flcnt
    - aflplusplus_optimal_lcnt
    - aflplusplus_lcnt
    - aflplusplus_optimal_fcnt
    - aflplusplus_fcnt
    - aflplusplus_optimal
    - aflplusplus
    - aflplusplus_havoc
    - aflplusplus_classic
    - aflplusplus_ctx
    - aflplusplus_ctx1
    - aflplusplus_ctx2
    - aflplusplus_ctx3
    - aflplusplus_ctx4

- experiment: 2021-03-07-aflpp-bug
  description: "afl++ cmplog introspection bug"
  type: bug
  fuzzers:
    - aflplusplus_cmplog_introspection
    - aflplusplus_optimal_flcnt
    - aflplusplus_flcnt
    - aflplusplus_optimal
    - aflplusplus
    - aflplusplus_havoc

- experiment: 2021-03-07-aflpp
  description: "afl++ cmplog introspection"
  fuzzers:
    - aflplusplus
    - aflplusplus_optimal
    - aflplusplus_flcnt
    - aflplusplus_optimal_flcnt
    - aflplusplus_cmplog_introspection
    - aflplusplus_cmplog_fail96
    - aflplusplus_cmplog_4k
    - aflplusplus_cmplog_12k
    - aflplusplus_cmplog_16k
    - aflplusplus_cmplog_24k
    - aflplusplus_havoc

- experiment: 2021-03-05-aflpp-bug
  description: "afl++ cmplog introspection bug"
  type: bug
  fuzzers:
    - aflplusplus_introspection
    - aflplusplus_introspection2
    - aflplusplus_cmplog_introspection
    - aflplusplus_optimal_flcnt
    - aflplusplus_flcnt
    - aflplusplus_optimal
    - aflplusplus

- experiment: 2021-03-05-aflpp
  description: "afl++ cmplog introspection"
  fuzzers:
    - aflplusplus
    - aflplusplus_optimal
    - aflplusplus_flcnt
    - aflplusplus_optimal_flcnt
    - aflplusplus_introspection
    - aflplusplus_introspection2
    - aflplusplus_cmplog_introspection

- experiment: 2021-02-26-aflpp-bug
  description: "optimal test + cmplog variants bug"
  type: bug
  fuzzers:
    - aflplusplus_introspection
    - aflplusplus_introspection2
    - aflplusplus_cmplog_introspection
    - aflplusplus_optimal_flcnt
    - aflplusplus_flcnt
    - aflplusplus_optimal
    - aflplusplus

- experiment: 2021-02-26-aflpp
  description: "optimal test + cmplog variants"
  fuzzers:
    - aflplusplus
    - aflplusplus_optimal
    - aflplusplus_flcnt
    - aflplusplus_optimal_flcnt
    - aflplusplus_cmplog_fail96
    - aflplusplus_cmplog_12k
    - aflplusplus_introspection
    - aflplusplus_introspection2
    - aflplusplus_cmplog_introspection

- experiment: 2021-02-24-aflpp-bug
  description: "test the buffer boundaries feedback (afl_buf)"
  type: bug
  fuzzers:
    - aflplusplus
    - aflplusplus_optimal
    - aflplusplus_flcnt

- experiment: 2021-02-24-aflpp
  description: "optimal test + cmplog variants"
  fuzzers:
    - aflplusplus
    - aflplusplus_optimal
    - aflplusplus_cmplog_per5
    - aflplusplus_cmplog_per15
    - aflplusplus_cmplog_fail192
    - aflplusplus_cmplog_fail256
    - aflplusplus_cmplog_24k
    - aflplusplus_weak
    - aflplusplus_flcnt

- experiment: 2021-02-22-afl-buf
  description: "test the buffer boundaries feedback (afl_buf)"
  type: bug
  fuzzers:
    - afl
    - aflplusplus
    - aflplusplus_optimal
    - afl_buf
    - weizz_qemu

- experiment: 2021-02-22-aflpp
  description: "optimal test + cmplog variants"
  fuzzers:
    - aflplusplus
    - aflplusplus_optimal
    - aflplusplus_explore
    - aflplusplus_coe
    - aflplusplus_arith
    - aflplusplus_cmplog_per10
    - aflplusplus_cmplog_per30
    - aflplusplus_cmplog_fail64
    - aflplusplus_cmplog_fail128
    - aflplusplus_cmplog_8k
    - aflplusplus_u16

- experiment: 2021-02-17-aflpp
  description: "make optimal optimal again"
  fuzzers:
    - aflplusplus_plain
    - aflplusplus_lto
    - aflplusplus_lto_2mb
    - aflplusplus_lto_500mb
    - aflplusplus_lto_cmplog
    - aflplusplus_lto_laf
    - aflplusplus_lto_mopt

- experiment: 2021-02-09-aflpp
  description: "cmplog variants"
  fuzzers:
    - aflplusplus
    - aflplusplus_cmplog
    - aflplusplus_cmplog_1
    - aflplusplus_cmplog_max4k
    - aflplusplus_cmplog_transform
    - aflplusplus_cmplog_old
    - aflplusplus_v300c

- experiment: 2021-02-04-aflpp
  description: "cmplog variants + auto map size"
  fuzzers:
    - aflplusplus
    - aflplusplus_cmplog
    - aflplusplus_cmplog_1
    - aflplusplus_cmplog_old
    - aflplusplus_cmplog_max4k
    - aflplusplus_cmplog_transform
    - aflplusplus_v300c

- experiment: 2021-02-01-aflpp
  description: "cmplog variants + auto map size"
  fuzzers:
    - aflplusplus
    - aflplusplus_cmplog
    - aflplusplus_cmplog_1
    - aflplusplus_cmplog_old
    - aflplusplus_cmplog_max4k
    - aflplusplus_cmplog_transform
    - aflplusplus_v300c

- experiment: 2021-01-30-aflpp-afl
  description: "cmplog variants"
  fuzzers:
    - aflplusplus_cmplog
    - aflplusplus_cmplog_60
    - aflplusplus_cmplog_300
    - aflplusplus_cmplog_select
    - aflplusplus_cmplog_arith
    - aflplusplus_cmplog_lowfail

- experiment: 2021-01-27-aflpp-afl
  description: "plain afl++ vs afl"
  fuzzers:
    - aflplusplus_trim
    - afl

- experiment: 2021-01-27-aflpp-bug
  description: "afl++ trim vs notrim bug"
  type: bug
  fuzzers:
    - aflplusplus_trim
    - aflplusplus_notrim

- experiment: 2021-01-25-aflpp
  description: "afl++ cmplog"
  fuzzers:
    - aflplusplus_cmplog
    - aflplusplus_cmplog12_1
    - aflplusplus_cmplog12_2
    - aflplusplus_cmplog12_transform_1
    - aflplusplus_cmplog12_transform_2
    - aflplusplus_cmplog123_1
    - aflplusplus_cmplog123_2
    - aflplusplus_cmplog123_transform_1
    - aflplusplus_cmplog123_transform_2

- experiment: 2021-01-22-aflpp
  description: "afl++ cmplog + notrim"
  fuzzers:
    - aflplusplus
    - aflplusplus_notrim
    - aflplusplus_cmplog_v1
    - aflplusplus_cmplog_v2
    - aflplusplus_cmplog_v3
    - aflplusplus_cmplog_v2_comb
    - aflplusplus_cmplog_v2_arith
    - aflplusplus_cmplog_v1_0
    - aflplusplus_cmplog_v1_5
    - aflplusplus_cmplog_v1_2
    - aflplusplus_cmplog_v2_transform
    - aflplusplus_cmplog_v2_transform2

- experiment: 2021-01-21-aflpp
  description: "afl++ cmplog + notrim"
  fuzzers:
    - aflplusplus
    - aflplusplus_notrim
    - aflplusplus_cmplog_v1
    - aflplusplus_cmplog_v2
    - aflplusplus_cmplog_v3
    - aflplusplus_cmplog_v2_comb
    - aflplusplus_cmplog_v2_arith
    - aflplusplus_cmplog_v1_0
    - aflplusplus_cmplog_v1_5
    - aflplusplus_cmplog_v1_2
    - aflplusplus_cmplog_v2_transform
    - aflplusplus_cmplog_v2_transform2

- experiment: 2021-01-20-aflpp
  description: "afl++ cmplog + notrim"
  fuzzers:
    - aflplusplus
    - aflplusplus_notrim
    - aflplusplus_cmplog_stable
    - aflplusplus_cmplog_dev
    - aflplusplus_cmplog_v1
    - aflplusplus_cmplog_v2
    - aflplusplus_cmplog_v3
    - aflplusplus_cmplog_v2_comb
    - aflplusplus_cmplog_v2_arith

- experiment: 2021-01-19-aflpp
  description: "afl++ cmplog + schedule weighting"
  fuzzers:
    - aflplusplus
    - aflplusplus_notrim
    - aflplusplus_cmplog_stable
    - aflplusplus_cmplog_dev
    - aflplusplus_cmplog_v1
    - aflplusplus_cmplog_v2
    - aflplusplus_cmplog_v3
    - aflplusplus_cmplog_v2_comb
    - aflplusplus_cmplog_v2_arith

- experiment: 2021-01-18-aflpp
  description: "afl++ cmplog + schedule weighting"
  fuzzers:
    - aflplusplus
    - aflplusplus_notrim
    - aflplusplus_cmplog_stable
    - aflplusplus_cmplog_dev
    - aflplusplus_cmplog_v1
    - aflplusplus_cmplog_v2
    - aflplusplus_cmplog_v3
    - aflplusplus_cmplog_v2_comb
    - aflplusplus_cmplog_v2_arith

- experiment: 2021-01-11-aflpp
  description: "afl++ cmplog + schedule weighting"
  fuzzers:
    - aflplusplus
    - aflplusplus_cmplog
    - aflplusplus_cmplog_new
    - aflplusplus_cmplog_variant
    - aflplusplus_cmplog_variant2
    - aflplusplus_cmplog_variant3
    - aflplusplus_schedule
    - aflplusplus_schedule_explore

- experiment: 2021-01-08-aflpp
  description: "afl++ cmplog + schedule weighting"
  fuzzers:
    - aflplusplus
    - aflplusplus_cmplog
    - aflplusplus_cmplog_new
    - aflplusplus_cmplog_variant
    - aflplusplus_cmplog_variant2
    - aflplusplus_schedule
    - aflplusplus_schedule_explore

- experiment: 2021-01-06-aflpp
  description: "afl++ cmplog + schedule weighting"
  fuzzers:
    - aflplusplus
    - aflplusplus_cmplog
    - aflplusplus_cmplog_new
    - aflplusplus_cmplog_variant
    - aflplusplus_schedule
    - aflplusplus_schedule_explore

- experiment: 2021-01-02
  description: "afl++ schedule weighting"
  fuzzers:
    - aflplusplus
    - aflplusplus_schedule
    - aflplusplus_schedule_explore

- experiment: 2020-12-29-bug
  description: "afl++ introspection bug"
  type: bug
  fuzzers:
    - aflplusplus_introspection
    - aflplusplus_introspection2

- experiment: 2020-12-29
  description: "afl++ introspection"
  fuzzers:
    - aflplusplus
    - aflplusplus_schedule
    - aflplusplus_optimal
    - aflplusplus_introspection
    - aflplusplus_introspection2

- experiment: 2020-12-28-bug
  description: "afl++ introspection bug"
  type: bug
  fuzzers:
    - aflplusplus_introspection
    - aflplusplus_introspection2

- experiment: 2020-12-28
  description: "afl++ introspection"
  fuzzers:
    - aflplusplus
    - aflplusplus_schedule
    - aflplusplus_optimal
    - aflplusplus_introspection
    - aflplusplus_introspection2

- experiment: 2020-12-26
  description: "compare aflplusplus_eclipser vs aflplusplus_double"
  fuzzers:
    - aflplusplus
    - aflplusplus_eclipser
    - aflplusplus_double

- experiment: 2020-12-25
  description: "best of current state"
  fuzzers:
    - aflplusplus
    - aflplusplus_optimal
    - entropic
    - honggfuzz
    - eclipser
    - afl
    - aflplusplus_eclipser

- experiment: 2020-12-23
  description: "best of current state"
  fuzzers:
    - aflplusplus
    - aflplusplus_optimal
    - entropic
    - honggfuzz
    - eclipser
    - afl

- experiment: 2020-12-22-bug
  description: "afl++ bugs benchmarking"
  type: bug
  fuzzers:
    - aflplusplus
    - aflplusplus_optimal
    - aflplusplus_bug_laf
    - aflplusplus_bug_dict

- experiment: 2020-12-18
  description: "benchmark romu and skim"
  fuzzers:
    - aflplusplus
    - aflplusplus_optimal
    - aflplusplus_bug_laf
    - aflplusplus_bug_dict
    - aflplusplus_skim_romu_fixed
    - aflplusplus_skim_romu
    - aflplusplus_romu_fixed
    - aflplusplus_romu
    - aflplusplus_skim_fixed
    - aflplusplus_skim

- experiment: 2020-12-11
  description: "release comparison: afl++ 2.68c vs 3.00c"
  fuzzers:
    - aflplusplus_268c
    - aflplusplus_300c
    - aflplusplus_268c_qemu
    - aflplusplus_300c_qemu

- experiment: 2020-12-09
  description: "test afl++ schedule changes, 2nd"
  fuzzers:
    - aflplusplus_explore
    - aflplusplus_exploit
    - aflplusplus_explore_weight
    - aflplusplus_exploit_weight
    - aflplusplus_fast_new
    - aflplusplus_coe_new

- experiment: 2020-12-08
  description: "test afl++ schedule changes"
  fuzzers:
    - aflplusplus_explore
    - aflplusplus_exploit
    - aflplusplus_explore_weight
    - aflplusplus_exploit_weight
    - aflplusplus_fast_old
    - aflplusplus_coe_old
    - aflplusplus_fast_new
    - aflplusplus_coe_new

- experiment: 2020-12-05
  description: "AFL++ schedules"
  fuzzers:
    - aflplusplus
    - aflplusplus_fast_v2
    - aflplusplus_fast_v2_branches
    - aflplusplus_fast_v2_noperf
    - aflplusplus_fast_v2_nolog
    - aflplusplus_coe_v2_cutoff
    - aflplusplus_coe_v2

- experiment: 2020-12-04
  description: "AFL++ 2.68c qemu mode"
  fuzzers:
    - aflplusplus_268c_qemu
    - aflplusplus_qemu

- experiment: 2020-12-03
  description: "AFL++ some fast variants"
  fuzzers:
    - aflplusplus
    - aflplusplus_fast_v2
    - aflplusplus_fast_v2_add
    - aflplusplus_fast_v2_depth
    - aflplusplus_fast_v2_cutoff
    - aflplusplus_fast_v2_lessperf
    - aflplusplus_fast_v2_moreperf
    - aflplusplus_fast_v2_fuzzlevel

- experiment: 2020-11-08
  description: "AFL++ seed selection test + introspection"
  fuzzers:
    - aflplusplus
    - aflplusplus_oldnew
    - aflplusplus_introspection

- experiment: 2020-11-05
  description: "AFL++ mutator experiments (retry failed 2020-11-02)"
  fuzzers:
    - aflplusplus
    - aflplusplus_268c
    - aflplusplus_havoc
    - aflplusplus_libfuzzer
    - aflplusplus_honggfuzz
    - aflplusplus_mopt
    - aflplusplus_mopt_both
    - aflplusplus_noextrasplice
    - afl

- experiment: 2020-11-04
  description: "AFL++ mutator experiments (again)"
  fuzzers:
    - aflplusplus
    - aflplusplus_mopt
    - aflplusplus_mopt_both
    - aflplusplus_noextrasplice
    - aflplusplus_nofavskip
    - aflplusplus_introspection

- experiment: 2020-11-02
  description: "AFL++ mutator experiments"
  fuzzers:
    - aflplusplus
    - aflplusplus_268c
    - aflplusplus_havoc
    - aflplusplus_libfuzzer
    - aflplusplus_honggfuzz
    - aflplusplus_mopt
    - aflplusplus_mopt_both
    - aflplusplus_noextrasplice
    - afl

- experiment: 2020-11-01
  description: "AFL++ time-based schedules."
  fuzzers:
    - aflplusplus
    - aflplusplus_fast_v1
    - aflplusplus_fast_v2
    - aflplusplus_fast_v1_time
    - aflplusplus_fast_v2_time

- experiment: 2020-10-27
  description: "Official experiment"
  fuzzers:
    - afl
    - aflfast
    - aflplusplus
    - aflplusplus_optimal
    - aflsmart
    - entropic
    - eclipser
    - fairfuzz
    - honggfuzz
    - lafintel
    - libaflfuzzer
    - libfuzzer
    - mopt


- experiment: 2020-10-26
  description: "test new memcache algorithm, hopefully for the last time"
  fuzzers:
    - aflplusplus_fixed
    - aflplusplus_memcache_2mb
    - aflplusplus_memcache_20mb
    - aflplusplus_memcache_200mb


- experiment: 2020-10-25
  description: >
    These are AFLPlusplus experiments. Using Marc's implementation of the Vose
    alias algorithm to implement v2. Our previous AFL implementation overflowed
    the AFL 32-bit random number generator (UR) and was highly inefficient,
    requiring on random number for each element in the queue until one element
    is chosen. This is also to test an upcoming pull request to reduce the
    AFL++ memory footprint (u32* -> u8*). Evaluations of v1 points to a lower
    bound on perf_score. In the previous experiments, there was an integer
    division error which assigned perf_score=1 to seeds that were already
    fuzzed. If the perf_score for seeds is below a certain threshold,
    the overhead from switching between seeds becomes noticeable, resulting in
    less execs/sec. Generally, with rapid in-process fuzzing (>10k execs/sec),
    we need to minimize the time spent in the fuzzer. Perf_score allows to
    distribute some of this overhead across perf_score many execs.
  fuzzers:
    - aflplusplus_fast_v1
    - aflplusplus_fast_v2
    - aflplusplus_coe_lessmem
    - aflplusplus_fast_lessmem
    - aflplusplus_fast_v2_late
    - aflplusplus_fast_branches_v2
    - aflplusplus


- experiment: 2020-10-24
  description: >
    There are mainly two versions; one boosts via perf_score and one that
    boosts via selection probability (v2). The one that boosts via perf_score
    spends 4x more time per seed compared to vanilla AFL at the beginning of the
    campaign when most seeds are still rare. In the previous experiment, it was
    activated only from the third queue cycle (unsuccessfully). Now, it will
    reduce perf_score to match vanilla AFL at the beginning, and increase as the
    seed is chosen more often, but is still rare. For the version that boosts
    via selection score (v2), the opposite is done. We reduce the probability
    for seeds that have already been chosen several times. In the previous
    experiment, There was also a bug in choosing based on hit counts. We have
    two late boosting schedules that prioritize seeds added later (late). There
    are two additional schedules; nohandicap disables the handicap bonus (as
    we already penalize seeds that have been chosen several times) while
    spliceless reduces energy on splicing even further.
  fuzzers:
    - afl_fast_branches_v2_late
    - afl_fast_branches_v2
    - afl_fast_v2_nohandicap
    - afl_fast_v2_spliceless
    - afl_fast_v2_late
    - afl_fast_v2
    - afl_fast
    - afl


- experiment: 2020-10-23-2
  description: >
    Experiment aflplusplus_cmplog and aflplusplus_dict2file variants with other fuzzers
  fuzzers:
    - aflplusplus_cmplog
    - aflplusplus_dict2file
    - afl
    - aflfast
    - aflsmart
    - lafintel
    - fairfuzz
    - libfuzzer
    - entropic
    - honggfuzz

- experiment: 2020-10-23
  description: "test new memcache algorithm"
  fuzzers:
    - aflplusplus_fixed
    - aflplusplus_memcache_2mb
    - aflplusplus_memcache_2mb_old
    - aflplusplus_memcache_2mb_new
    - aflplusplus_memcache_20mb
    - aflplusplus_memcache_200mb
    - aflplusplus_memcache_200mb_old

- experiment: 2020-10-22-2
  description: "Fix bugs in v2-schedules and tune others."
  fuzzers:
    - afl
    - afl_fast
    - afl_fast_v2
    - afl_fast_agg
    - afl_fast_quick
    - afl_fast_branches_v2

- experiment: 2020-10-20
  description: >
    The last experiment (afl_fast_nocycle vs afl_fast) where we modified the
    queue_cycle to facilitate a rapid progression through the queue without
    penalty was successful. In this experiment, we move the power schedule from
    the modifying perf_score to modifying the probability to select a seed.
    For all of afl_fast_*_v2, AFL will not proceed through the queue from
    first to last seed, but rather jump to the most interesting seeds first.
    In the last experiment, afl_fast_branches_u8 and afl_fast_branches_u16
    contained a bug, where we never progressed beyond the first cycle.
    Trying a fixed version, that is also integrated with the moved fast
    power schedule.
  fuzzers:
    - afl
    - afl_fast
    - afl_coe_v2
    - afl_fast_v2
    - afl_fast_v2_exp
    - afl_fast_branches_v2

- experiment: 2020-10-21
  description: "further memcache tests with fixed random"
  fuzzers:
    - aflplusplus_fixed
    - aflplusplus_optimal
    - aflplusplus_memcache_2mb
    - aflplusplus_memcache_5mb
    - aflplusplus_memcache_20mb
    - aflplusplus_memcache_200mb

- experiment: 2020-10-19
  description: >
    Experiments from 2020-10-17 showed quite some overhead [afl vs afl_nofast].
    Checking overhead of xxh3 (afl_xxh3). Reduced overhead of addressing 8MB
    of memory for hit counts (afl_fast, etc. u8* instead of u32*). After some
    debugging, I found that schedules that speed up cycles are penalized,
    because queue_cycle determines a seed's handicap (fuzzed 4x longer) and the
    size of the mutated blocks in the seed (larger blocks for later cycles).
    For schedules afl_fast_no_cycles, afl_oldfast_1, afl_fast_branches_u8/16,
    the current cycle is computed as "fuzzed_paths / queued_paths".
  fuzzers:
    - afl
    - afl_fast
    - afl_xxh3
    - afl_oldfast_1
    - afl_fast_nocycle
    - afl_fast_branches_u8
    - afl_fast_branches_u16

- experiment: 2020-10-18
  description: "further memcache tests and test current vs 2.68c"
  fuzzers:
    - aflplusplus
    - aflplusplus_268c
    - aflplusplus_optimal
    - aflplusplus_memcache_2mb
    - aflplusplus_memcache_20mb
    - aflplusplus_memcache_50mb
    - aflplusplus_memcache_200mb

- experiment: 2020-10-17
  description: >
    Evaluating several AFL schedules. There are two edge-count-based boosting
    schedules (afl_branches_u8, afl_branches_16). For each edge, AFL already
    maintains favourite seeds (the fastest and smallest seed). We choose
    identify rarely executed edges and mark those favourites as 'champions',
    and skip most non-champions as long as some champions exist. There are two
    FAST schedules that also consider the number of times a seed is fuzzed
    (afl_old_fast_1, afl_old_fast_025). There are two schedules that further
    de-prioritize slow seeds (afl_quick, afl_fast_quick). In previous
    experiments, we observed that AFL doesn't get through the entire queue in
    23 hours. There are five baselines (afl, afl_shuffled, afl_nofast,
    afl_fast, and afl_coe) where afl_shuffled starts with a shuffled queue,
    and afl_nofast uses xxh3 for hashing.

  fuzzers:
    - afl
    - afl_coe
    - afl_fast
    - afl_quick
    - afl_nofast
    - afl_shuffled
    - afl_oldfast_1
    - afl_fast_quick
    - afl_oldfast_025
    - afl_fast_branches_u8
    - afl_fast_branches_u16

- experiment: 2020-10-16
  description: "memcache test"
  fuzzers:
    - aflplusplus
    - aflplusplus_optimal
    - aflplusplus_memcache_2000mb
    - aflplusplus_memcache_2mb
    - aflplusplus_memcache_pre

- experiment: 2020-10-15
  fuzzers:
    - aflplusplus
    - aflplusplus_optimal
    - aflplusplus_memcache_2000mb
    - aflplusplus_memcache_2mb
    - aflplusplus_memcache_pre

- experiment: 2020-10-13-2
  fuzzers:
    - afl
    - afl_coe
    - afl_fast_32
    - afl_oldcoe_16
    - afl_oldfast_4
    - afl_oldfast_16
    - afl_fast_nofav
    - afl_fast_branches
    - afl_fast_branches2

- experiment: 2020-10-13
  fuzzers:
    - aflplusplus
    - aflplusplus_explore
    - aflplusplus_coe_z
    - aflplusplus_explore_z
    - aflplusplus_memcache
    - aflplusplus_memcache_inf

- experiment: 2020-10-12
  fuzzers:
    - aflplusplus
    - aflplusplus_optimal
    - aflplusplus_nocycles
    - aflplusplus_explore
    - honggfuzz
    - entropic
    - entropic_magicbytes

- experiment: 2020-10-10
  fuzzers:
    - afl
    - afl_fast_32
    - afl_fast_xxh3
    - afl_fast_branches
    - afl_fast_spliceless
    - afl_fast_spliceless2
    - afl_fast_nohits_srsly
    - afl_nohandicap_spliceless
    - afl_nohandicap_spliceless2

- experiment: 2020-10-09
  fuzzers:
    - aflplusplus
    - aflplusplus_nocycles
    - aflplusplus_memcache
    - aflplusplus_memcache_inf

- experiment: 2020-10-07
  fuzzers:
    - afl
    - afl_32
    - afl_fast
    - afl_fast_32
    - afl_fast_late_32
    - afl_fast_coll_32
    - afl_fast_nohits_32
    - afl_fast_nohandicap_late_32

- experiment: 2020-10-05-aflfast
  fuzzers:
    - aflplusplus_explore
    - aflplusplus_coe
    - aflplusplus_coe_24
    - aflplusplus_coe_48
    - aflplusplus_coe_64
    - aflplusplus_fast
    - aflplusplus_fast_24
    - aflplusplus_fast_48
    - aflplusplus_fast_64

- experiment: 2020-10-05
  fuzzers:
    - afl
    - afl_fast
    - afl_fast_nohandicap
    - afl_fast_nohandicap_late
    - afl_fast_nohandicap_late_2
    - afl_fast_nohandicap_late_s
    - afl_fast_nohandicap_late_o
    - afl_fast_nohandicap_late_32

- experiment: 2020-10-01-lightweizz
  fuzzers:
    - aflplusplus
    - aflplusplus_lightweizz
    - weizz_qemu
    - aflsmart
    - afl

- experiment: 2020-10-01
  fuzzers:
    - aflplusplus_coe
    - aflplusplus_fast
    - aflplusplus_coe_skip
    - aflplusplus_fast_skip
    - aflplusplus_coe_nofav
    - aflplusplus_fast_nofav
    - aflplusplus_coe_rareoften
    - aflplusplus_fast_rareoften
    - aflplusplus_coe_maxfactor
    - aflplusplus_fast_maxfactor

- experiment: 2020-09-30
  fuzzers:
    - aflplusplus_coe
    - aflplusplus_fast
    - aflplusplus_rare
    - aflplusplus_exploit
    - aflplusplus_explore
    - aflplusplus_exploit_48
    - aflplusplus_exploit_64
    - aflplusplus_explore_min8
    - aflplusplus_explore_min16
    - aflplusplus_explore_pow3
    - aflplusplus_explore_pow5
    - libaflfuzzer

- experiment: 2020-09-26
  fuzzers:
    - aflplusplus_exploit # baseline
    - aflplusplus_explore # baseline
    - aflplusplus_coe2
    - aflplusplus_coe3
    - aflplusplus_coe4
    - aflplusplus_fast2
    - aflplusplus_fast3
    - aflplusplus_fast4
    - aflplusplus_coe2_shorthandicap
    - aflplusplus_fast2_shorthandicap

- experiment: 2020-09-25
  fuzzers:
    - libaflfuzzer
    - aflplusplus_coe3
    - aflplusplus_exploit
    - aflplusplus_exploit_12
    - aflplusplus_exploit_16
    - aflplusplus_exploit_24
    - aflplusplus_exploit_28
    - aflplusplus_explore_pow4
    - aflplusplus_explore_pow5
    - aflplusplus_explore
    - aflplusplus_mmopt

- experiment: 2020-09-24
  fuzzers:
    - aflcc
    - klee
    - aflcc_no_orig_dict

- experiment: 2020-09-23
  fuzzers:
    - aflplusplus_coe3
    - aflplusplus_fast3
    - aflplusplus_coe2_fastcount
    - aflplusplus_fast2_fastcount
    - aflplusplus_coe2_lateboost
    - aflplusplus_fast2_lateboost
    - aflplusplus_coe2_shortcycles
    - aflplusplus_fast2_shortcycles
    - aflplusplus_coe2_shorthandicap
    - aflplusplus_fast2_shorthandicap
    - aflplusplus_explore_32
    - aflplusplus_fast2
    - aflplusplus_coe2

- experiment: 2020-09-22
  fuzzers:
    - aflplusplus_coe
    - aflplusplus_coe2
    - aflplusplus_exploit
    - aflplusplus_exploit_28
    - aflplusplus_exploit_48
    - aflplusplus_exploit_pow4
    - aflplusplus_exploit_pow5
    - aflplusplus_explore
    - aflplusplus_mmopt
    - aflplusplus_rare

- experiment: 2020-09-20
  fuzzers:
    - aflplusplus_explore_32
    - aflplusplus_fast2
    - aflplusplus_coe2

- experiment: 2020-09-19
  fuzzers:
    - aflplusplus
    - afl
    - libaflfuzzer
    - libfuzzer
    - lafintel
    - aflplusplus_exploit
    - aflplusplus_exploit_28
    - aflplusplus_exploit_48
    - aflplusplus_exploit_64
    - aflplusplus_exploit_pow5
    - aflplusplus_exploit_pow7
    - aflplusplus_explore
    - aflplusplus_explore2exploit
    - aflplusplus_seek

- experiment: 2020-09-18
  fuzzers:
    - aflsmart

- experiment: 2020-09-16
  fuzzers:
    - aflplusplus_coe_12
    - aflplusplus_coe_24
    - aflplusplus_coe_32
    - aflplusplus_exploit_12
    - aflplusplus_exploit_24
    - aflplusplus_exploit_32
    - aflplusplus_explore_12
    - aflplusplus_explore_24
    - aflplusplus_explore_32
    - aflplusplus_explore_min12
    - aflplusplus_explore_min24
    - aflplusplus_explore_pow6
    - aflplusplus_explore_pow8
    - aflplusplus_fast_12
    - aflplusplus_fast_24
    - aflplusplus_fast_32

- experiment: 2020-09-15
  fuzzers:
    - aflplusplus
    - aflplusplus_no_mopt
    - aflplusplus_coe
    - aflplusplus_exploit
    - aflplusplus_explore
    - aflplusplus_fast
    - aflplusplus_lin
    - aflplusplus_mmopt
    - aflplusplus_quad
    - aflplusplus_rare
    - aflplusplus_oldseek

- experiment: 2020-09-11
  fuzzers:
    - libfuzzer
    - libfuzzer_norestart
    - entropic
    - entropic_norestart_noexectime
    - entropic_norestart_yesexectime
    - aflplusplus
    - honggfuzz

- experiment: 2020-09-10
  fuzzers:
    - aflplusplus_same1
    - aflplusplus_same2
    - aflplusplus_same3
    - aflplusplus_pre3
    - aflplusplus_pre3_fix
    - aflplusplus_pre3_fix_p
    - aflplusplus_optimal_pre3
    - aflplusplus_optimal_pre3_fix
    - aflplusplus_optimal_pre3_fix_p
    - aflplusplus
    - aflplusplus_fix
    - aflplusplus_fix_p
    - aflplusplus_optimal
    - aflplusplus_optimal_fix
    - aflplusplus_optimal_fix_p

- experiment: 2020-09-08
  fuzzers:
    - aflplusplus
    - aflplusplus_pre3
    - aflplusplus_optimal
    - aflplusplus_optimal_pre3
    - aflplusplus_pre3_dict
    - aflplusplus_pre3_simple
    - aflplusplus_pre3_simple_dict
    - aflplusplus_qemu
    - aflplusplus_qemu5
    - honggfuzz
    - entropic_after
    - entropic_keepseed

- experiment: 2020-09-05
  fuzzers:
    - aflplusplus_optimal
    - aflplusplus
    - aflplusplus_pre3
    - aflplusplus_pre3_dict
    - aflplusplus_pre3_cull
    - aflplusplus_nounstable

- experiment: 2020-09-02
  fuzzers:
    - aflplusplus
    - aflplusplus_nounstable
    - aflplusplus_qemu
    - aflplusplus_qemu5
    - aflplusplus_qemu5_cmplog

- experiment: 2020-08-30
  fuzzers:
    - libfuzzer_before
    - libfuzzer_after
    - entropic_before
    - entropic_after

- experiment: 2020-08-25
  fuzzers:
    - libfuzzer_magicbytes
    - entropic_magicbytes

- experiment: 2020-08-21
  fuzzers:
    - entropic_keepseed

- experiment: 2020-08-20
  fuzzers:
    - aflplusplus
    - aflplusplus_optimal
    - aflplusplus_lto_fixed
    - aflplusplus_lto
    - aflplusplus_lto_pcguard
    - aflplusplus_lto_cmplog
    - aflplusplus_lto_laf
    - aflplusplus_classic
    - entropic_exectime

- experiment: 2020-08-15
  fuzzers:
    - libfuzzer_fixcrossover
    - entropic_fixcrossover
    - libfuzzer_keepseed
    - entropic_keepseed

- experiment: 2020-08-14
  fuzzers:
    - aflplusplus
    - aflplusplus_optimal
    - aflplusplus_qemu
    - aflplusplus_same1
    - aflplusplus_same2
    - aflplusplus_same3
    - honggfuzz
    - weizz
    - aflplusplus_taint
    - aflplusplus_laf

- experiment: 2020-08-10
  fuzzers:
    - libfuzzer_fixcrossover
    - entropic_fixcrossover

- experiment: 2020-08-07
  fuzzers:
    - aflplusplus_datalenrand
    - aflplusplus_havoc
    - aflplusplus_coe
    - aflplusplus_exploit
    - aflplusplus_explore
    - aflplusplus_fast
    - aflplusplus_lin
    - aflplusplus_mmopt
    - aflplusplus_quad
    - aflplusplus_rare
    - aflplusplus_seek

- experiment: 2020-08-03
  fuzzers:
    - afl
    - aflfast
    - aflplusplus
    - aflplusplus_optimal
    - aflplusplus_qemu
    - afl_qemu
    - aflsmart
    - eclipser
    - entropic
    - fairfuzz
    - fastcgs_lm
    - honggfuzz
    - honggfuzz_qemu
    - lafintel
    - libfuzzer
    - manul
    - mopt
    - libfuzzer_keepseed
    - entropic_keepseed
    - libfuzzer_interceptors
    - entropic_interceptors

- experiment: 2020-07-30
  fuzzers:
    - libfuzzer
    - libfuzzer_interceptors
    - entropic
    - entropic_interceptors

- experiment: 2020-07-29
  fuzzers:
    - afl
    - honggfuzz
    - libfuzzer
    - entropic

- experiment: 2020-07-27
  fuzzers:
    - afl
    - aflplusplus
    - honggfuzz
    - aflplusplus_honggfuzz
    - aflplusplus_cmplog
    - aflplusplus_havoc_cmplog
    - aflplusplus_havoc2
    - aflplusplus_havoc
    - aflplusplus_laf
    - aflplusplus_laf_cmplog

- experiment: 2020-07-25
  fuzzers:
    - aflplusplus
    - aflplusplus_havoc
    - aflplusplus_hybrid
    - aflplusplus_honggfuzz
    - afl
    - afl_qemu
    - honggfuzz
    - honggfuzz_qemu
    - mopt

- experiment: 2020-07-22
  fuzzers:
    - libfuzzer

- experiment: 2020-07-20
  fuzzers:
    - libfuzzer

- experiment: 2020-07-13
  fuzzers:
    - aflplusplus_ctx_default
    - aflplusplus_ctx_nosingle
    - aflplusplus_ctx_nozero
    - aflplusplus_ctx_nozerosingle
    - aflplusplus_ngram4
    - aflplusplus_ngram6
    - aflplusplus_ngram8

- experiment: 2020-07-09
  fuzzers:
    - aflplusplus_lto_dict
    - aflplusplus_lto
    - aflplusplus_ltoinstrim
    - aflplusplus_ctx
    - aflplusplus_ngram2
    - aflplusplus_optimal
    - aflplusplus_qemu
    - aflplusplus

- experiment: 2020-06-30
  fuzzers:
    - aflplusplus_qemu
    - afl_qemu
    - honggfuzz_qemu
    - aflplusplus_optimal_shmem

- experiment: 2020-06-26
  fuzzers:
    - aflplusplus
    - aflplusplus_optimal
    - aflplusplus_optimal_shmem
    - aflplusplus_shmem
    - entropic

- experiment: 2020-06-18
  fuzzers:
    - aflplusplus
    - aflplusplus_optimal
    - aflplusplus_optimal_shmem
    - aflplusplus_qemu
    - aflplusplus_shmem

- experiment: 2020-06-17
  fuzzers:
    - aflplusplus
    - aflplusplus_optimal
    - aflplusplus_optimal_shmem
    - aflplusplus_qemu
    - aflplusplus_shmem

- experiment: 2020-06-12
  fuzzers:
    - aflcc
    - aflplusplus
    - aflplusplus_optimal
    - aflplusplus_optimal_shmem
    - aflplusplus_qemu
    - aflplusplus_shmem
    - libfuzzer_nocmp
    - manul

- experiment: 2020-06-08
  fuzzers:
    - aflplusplus
    - libfuzzer<|MERGE_RESOLUTION|>--- conflicted
+++ resolved
@@ -20,8 +20,6 @@
 # Please add new experiment requests towards the top of this file.
 #
 
-<<<<<<< HEAD
-=======
 - experiment: 2022-11-12-muttfuzz
   description: "Try out muttfuzz and compare against afl"
   fuzzers:
@@ -65,7 +63,6 @@
     - entropic
     - centipede
 
->>>>>>> abfaec6a
 - experiment: 2022-11-06-muttfuzz
   description: "Try out muttfuzz and compare against afl"
   fuzzers:
