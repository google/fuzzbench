--- conflicted
+++ resolved
@@ -20,8 +20,7 @@
 # Please add new experiment requests towards the top of this file.
 #
 
-<<<<<<< HEAD
-- experiment: 2022-02-24-libfuzzer-variants
+- experiment: 2022-02-25-libfuzzer-variants
   description: "Requesting experiment on variants of libfuzzer."
   fuzzers:    
     - libfuzzer
@@ -35,7 +34,7 @@
     - afl
     - aflfast
     - fairfuzz
-=======
+
 - experiment: 2022-02-15-grammar
   description: "test grammar fuzzers"
   type: bug
@@ -56,7 +55,6 @@
     - aflplusplus_frida
     - aflplusplus_frida_cache
     - aflplusplus
->>>>>>> d1be28c5
 
 - experiment: 2022-02-15-main-fuzzers
   description: "evaluate up-to-date version of main fuzzers"
