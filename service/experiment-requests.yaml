# Experiment requests have the following format:
#
# - experiment: 2020-06-08  # The name of the experiment
#   fuzzers:  # The fuzzers to run in the experiment.
#     - aflplusplus
#     - libfuzzer
#
# The name of the experiment must begin with a date using this format:
# YYYY-MM-DD (year-month-day). It's not important what timezone is used in
# deciding the date or if this is a day or two off. The most important thing is
# that is unique.
# If there already is an experiment for a particular date in this file, you can
# either: add a suffix (e.g. "-aflplusplus" or "-2") to the experiment name, or
# use the next date.
#
# You can run "make presubmit" to do basic validation on this file.
# Please add new experiment requests towards the top of this file.
# NOTE: Users of the FuzzBench service should not be editing this file yet, we
# are still testing this feature. You should request an experiment by contacting
# us as you normally do.

<<<<<<< HEAD
- experiment: 2020-08-11
  fuzzers:
    - aflplusplus
    - aflplusplus_optimal
    - aflplusplus_qemu
    - aflplusplus_same1
    - aflplusplus_same2
    - aflplusplus_same3
    - honggfuzz
    - weizz
=======
- experiment: 2020-08-08
  fuzzers:
    - libfuzzer_fixcrossover
    - entropic_fixcrossover
>>>>>>> 8d4cb49c

- experiment: 2020-08-07
  fuzzers:
    - aflplusplus_datalenrand
    - aflplusplus_havoc
    - aflplusplus_coe
    - aflplusplus_exploit
    - aflplusplus_explore
    - aflplusplus_fast
    - aflplusplus_lin
    - aflplusplus_mmopt
    - aflplusplus_quad
    - aflplusplus_rare
    - aflplusplus_seek

- experiment: 2020-08-03
  fuzzers:
    - afl
    - aflfast
    - aflplusplus
    - aflplusplus_optimal
    - aflplusplus_qemu
    - afl_qemu
    - aflsmart
    - eclipser
    - entropic
    - fairfuzz
    - fastcgs_lm
    - honggfuzz
    - honggfuzz_qemu
    - lafintel
    - libfuzzer
    - manul
    - mopt
    - libfuzzer_keepseed
    - entropic_keepseed
    - libfuzzer_interceptors
    - entropic_interceptors

- experiment: 2020-07-30
  fuzzers:
    - libfuzzer
    - libfuzzer_interceptors
    - entropic
    - entropic_interceptors

- experiment: 2020-07-29
  fuzzers:
    - afl
    - honggfuzz
    - libfuzzer
    - entropic

- experiment: 2020-07-27
  fuzzers:
    - afl
    - aflplusplus
    - honggfuzz
    - aflplusplus_honggfuzz
    - aflplusplus_cmplog
    - aflplusplus_havoc_cmplog
    - aflplusplus_havoc2
    - aflplusplus_havoc
    - aflplusplus_laf
    - aflplusplus_laf_cmplog

- experiment: 2020-07-25
  fuzzers:
    - aflplusplus
    - aflplusplus_havoc
    - aflplusplus_hybrid
    - aflplusplus_honggfuzz
    - afl
    - afl_qemu
    - honggfuzz
    - honggfuzz_qemu
    - mopt

- experiment: 2020-07-22
  fuzzers:
    - libfuzzer

- experiment: 2020-07-20
  fuzzers:
    - libfuzzer

- experiment: 2020-07-13
  fuzzers:
    - aflplusplus_ctx_default
    - aflplusplus_ctx_nosingle
    - aflplusplus_ctx_nozero
    - aflplusplus_ctx_nozerosingle
    - aflplusplus_ngram4
    - aflplusplus_ngram6
    - aflplusplus_ngram8

- experiment: 2020-07-09
  fuzzers:
    - aflplusplus_lto_dict
    - aflplusplus_lto
    - aflplusplus_ltoinstrim
    - aflplusplus_ctx
    - aflplusplus_ngram2
    - aflplusplus_optimal
    - aflplusplus_qemu
    - aflplusplus

- experiment: 2020-06-30
  fuzzers:
    - aflplusplus_qemu
    - afl_qemu
    - honggfuzz_qemu
    - aflplusplus_optimal_shmem

- experiment: 2020-06-26
  fuzzers:
    - aflplusplus
    - aflplusplus_optimal
    - aflplusplus_optimal_shmem
    - aflplusplus_shmem
    - entropic

- experiment: 2020-06-18
  fuzzers:
    - aflplusplus
    - aflplusplus_optimal
    - aflplusplus_optimal_shmem
    - aflplusplus_qemu
    - aflplusplus_shmem

- experiment: 2020-06-17
  fuzzers:
    - aflplusplus
    - aflplusplus_optimal
    - aflplusplus_optimal_shmem
    - aflplusplus_qemu
    - aflplusplus_shmem

- experiment: 2020-06-12
  fuzzers:
    - aflcc
    - aflplusplus
    - aflplusplus_optimal
    - aflplusplus_optimal_shmem
    - aflplusplus_qemu
    - aflplusplus_shmem
    - libfuzzer_nocmp
    - manul

- experiment: 2020-06-08
  fuzzers:
    - aflplusplus
    - libfuzzer<|MERGE_RESOLUTION|>--- conflicted
+++ resolved
@@ -19,7 +19,6 @@
 # are still testing this feature. You should request an experiment by contacting
 # us as you normally do.
 
-<<<<<<< HEAD
 - experiment: 2020-08-11
   fuzzers:
     - aflplusplus
@@ -30,12 +29,8 @@
     - aflplusplus_same3
     - honggfuzz
     - weizz
-=======
-- experiment: 2020-08-08
-  fuzzers:
     - libfuzzer_fixcrossover
     - entropic_fixcrossover
->>>>>>> 8d4cb49c
 
 - experiment: 2020-08-07
   fuzzers:
