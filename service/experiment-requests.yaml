# Experiment requests have the following format:
#
# - experiment: 2020-06-08  # The name of the experiment
#   fuzzers:  # The fuzzers to run in the experiment.
#     - aflplusplus
#     - libfuzzer
#   description: "Explain the intent of the experiment"
#   # type: bug  # Set to use bug based benchmarks, otherwise coverage (default).
#   # oss-fuzz-corpus: true  # Set to use latest saturated corpora from OSS-Fuzz.
#
# The name of the experiment must begin with a date using this format:
# YYYY-MM-DD (year-month-day). It's not important what timezone is used in
# deciding the date or if this is a day or two off. The most important thing is
# that is unique.
# If there already is an experiment for a particular date in this file, you can
# either: add a suffix (e.g. "-aflplusplus" or "-2") to the experiment name, or
# use the next date.
#
# You can run "make presubmit" to do basic validation on this file.
# Please add new experiment requests towards the top of this file.

<<<<<<< HEAD
- experiment: 2021-07-07-aflsmartformat
  description: "aflsmartformat"
  fuzzers:
    - aflsmartformat
    - aflsmart
    - afl
=======
- experiment: 2021-07-09-aflpp
  description: "afl++: frida, cmplog, symbolic"
  fuzzers:
    - aflplusplus
    - aflplusplus_cmplog_double
    - fuzzolic_aflplusplus_z3
    - fuzzolic_aflplusplus_z3dict
    - honggfuzz
    - aflplusplus_313
    - aflplusplus_cmplog_fullskip
    - aflplusplus_cmplog_2dict
    - aflplusplus_frida
    - aflplusplus_frida_better
    - aflplusplus_qemu
    
- experiment: 2021-07-15-saturated
  description: "Benchmark a new experimental feature for AFL++ (saturated)"
  type: bug
  oss-fuzz-corpus: true
  fuzzers:
    - aflplusplus_unusual_disabled
    - aflplusplus_unusual_enabled
    
- experiment: 2021-07-09-cloning
  description: >
    Benchmark some variants of AFL++ that use different function cloning
    strategies at whole program level to achieve collision-free context
    sensitivity.
  type: bug
  fuzzers:
    - aflplusplus_classic_ctx
    - cfctx_bottom
    - cfctx_dataflow_seadsa
    - cfctx_dataflow_svf
    - cfctx_randomic
    - cfctx_params
    - cfctx_plain
>>>>>>> 458a254b

- experiment: 2021-07-05-saturated
  description: "Benchmark a new experimental feature for AFL++ (saturated)"
  type: bug
  oss-fuzz-corpus: true
  fuzzers:
    - aflplusplus_unusual_disabled
    - aflplusplus_unusual_enabled

- experiment: 2021-07-03-symbolic
  description: "Symbolic solver benchmark."
  fuzzers:
    - aflplusplus_cmplog_double
    - aflplusplus_qemu_double
    - eclipser_aflplusplus
    - fuzzolic_aflplusplus_z3
    - fuzzolic_aflplusplus_fuzzy
    - symcc_aflplusplus_single
    - symqemu_aflplusplus

- experiment: 2021-06-27-symbolic
  description: "Symbolic solver benchmark."
  fuzzers:
    - aflplusplus_cmplog_double
    - aflplusplus_qemu_double
    - eclipser_aflplusplus
    - fuzzolic_aflplusplus_z3
    - fuzzolic_aflplusplus_fuzzy
    - symcc_aflplusplus_single
    - symqemu_aflplusplus

- experiment: 2021-06-25-aflprefix
  description: "Requesting experiments on two new AFL variants."
  fuzzers:
    - aflprefix
    - dropfuzzer
    - afl

- experiment: 2021-06-24-aflpp-bug
  description: "Benchmark afl++ cnt variants"
  type: bug
  fuzzers:
    - aflplusplus
    - aflplusplus_x_default
    - aflplusplus_fcnt
    - aflplusplus_flcnt
    - aflplusplus_lcnt
    - honggfuzz
    - entropic

- experiment: 2021-06-24-libafl
  description: "Libafl experiment"
  fuzzers:
    - libafl
    - aflplusplus
    - aflplusplus_num
    - aflplusplus_select
    - aflplusplus_cmplog_new
    - aflplusplus_cmplog_old
    - aflplusplus_frida
    - aflplusplus_qemu
    - entropic
    - honggfuzz
    - afl

- experiment: 2021-06-23-libafl
  description: "Libafl experiment"
  fuzzers:
    - libafl
    - aflplusplus
    - aflplusplus_num
    - entropic
    - honggfuzz
    - afl

- experiment: 2021-06-18-libafl
  description: "Libafl experiment"
  fuzzers:
    - libafl
    - aflplusplus
    - aflplusplus_x_default
    - aflplusplus_num
    - aflplusplus_select
    - entropic
    - honggfuzz
    - afl

- experiment: 2021-06-17-favored-seeds
  description: "Evaluating experimental methods to favor seeds"
  fuzzers:
    - afl
    - afl_no_favored
    - afl_random_favored

- experiment: 2021-06-12-aflpp-bug
  description: "Benchmark afl++ cnt variants"
  type: bug
  fuzzers:
    - aflplusplus
    - aflplusplus_fcnt
    - aflplusplus_flcnt
    - aflplusplus_lcnt
    - honggfuzz
    - entropic

- experiment: 2021-06-16-aflpp
  description: "Benchmark afl++ and frida regressions"
  fuzzers:
    - aflplusplus
    - aflplusplus_313
    - aflplusplus_311
    - aflplusplus_frida
    - aflplusplus_frida_old
    - aflplusplus_frida_new
    - aflplusplus_qemu
    - honggfuzz
    - entropic
    - afl

- experiment: 2021-06-12-symccafl-pp
  description: "Same as 2021-06-02-symccafl-pp but saturated"
  oss-fuzz-corpus: true
  fuzzers:
    - symcc_afl
    - symcc_afl_single
    - symcc_aflplusplus
    - afl_two_instances
    - afl
    - aflfast
    - aflplusplus
    - aflsmart
    - entropic
    - eclipser
    - fairfuzz
    - honggfuzz
    - lafintel
    - libfuzzer
    - mopt    

- experiment: 2021-06-12-aflpp
  description: "Benchmark AFL++ regressions"
  fuzzers:
    - aflplusplus
    - aflplusplus_313
    - aflplusplus_311
    - aflplusplus_frida
    - aflplusplus_frida_old
    - aflplusplus_qemu
    - aflplusplus_fcnt
    - aflplusplus_flcnt
    - aflplusplus_lcnt
    - honggfuzz

- experiment: 2021-06-11-aflpp-sat
  description: "Benchmark AFL++ (saturated)"
  oss-fuzz-corpus: true
  fuzzers:
    - aflplusplus_x
    - aflplusplus_x_c1
    - aflplusplus_x_c1a
    - aflplusplus_x_c1t
    - aflplusplus_x_c2
    - aflplusplus_x_c2a
    - aflplusplus_x_c2t
    - aflplusplus_x_d2f
    - aflplusplus_x_eh
    - aflplusplus_x_trim
    - aflplusplus_x_default
    - honggfuzz
    - aflplusplus

- experiment: 2021-06-07-saturated-fix
  description: "Benchmark a new experimental feature for AFL++ (saturated)"
  type: bug
  oss-fuzz-corpus: true
  fuzzers:
    - aflplusplus_unusual_disabled
    - aflplusplus_unusual_enabled
    - aflplusplus_unusual_partial
    - aflplusplus_unusual_enabled_early
    - aflplusplus_unusual_partial_early

- experiment: 2021-06-07-aflpp
  description: "test threadsafe mode and collect frida cores"
  fuzzers:
    - aflplusplus
    - aflplusplus_313
    - aflplusplus_frida
    - aflplusplus_threadsafe
    - aflplusplus_zero
    - honggfuzz

- experiment: 2021-06-03-aflpp
  description: "Benchmark a new experimental feature for AFL++"
  type: bug
  fuzzers:
    - aflplusplus_unusual_disabled
    - aflplusplus_unusual_enabled
    - aflplusplus_unusual_partial

- experiment: 2021-06-02-symccafl-pp
  description: >
               Symcc experiment. The difference between this and 
               2021-06-01-symccafl is that we now have a version of
               symcc in combination with aflplusplus. Some bug fixing in
               symcc has happened, which makes it less prone to crashing.
               The bug fixing is primarily for the aflplusplus hybrid,
               since the bugs that were fixed has not been notable
               (maybe seen once) in the symcc-afl combination.
               Finally, we have added an increase in the timeout
               of how often symcc runs, switching it from every
               5 sec to ever 20 sec. Finally, in the aflplusplus
               hybrid there is no use of afl-showmap, which means
               all seeds created by symcc are pushed into the afl
               queue. This changes the symcc set up as there is no
               filtering done on the seeds pushed to afl.
  fuzzers:
    - symcc_afl
    - symcc_afl_single
    - symcc_aflplusplus
    - afl_two_instances
    - afl
    - aflfast
    - aflplusplus
    - aflsmart
    - entropic
    - eclipser
    - fairfuzz
    - honggfuzz
    - lafintel
    - libfuzzer
    - mopt    

- experiment: 2021-06-01-symccafl
  description: >
               Symcc-AFL test. The difference between this and 
               2021-05-29-symccafl is that we now have afl benchmarks
               that run multiple instances of afl. This is for 
               comparison purposes since symcc also utilises mutliple
               processes. The goal is to try and avoid any bias due
               to more total CPU time.
  fuzzers:
    - symcc_afl
    - symcc_afl_single
    - afl_two_instances
    - afl
    - aflfast
    - aflplusplus
    - aflsmart
    - entropic
    - eclipser
    - fairfuzz
    - honggfuzz
    - lafintel
    - libfuzzer
    - mopt    
- experiment: 2021-06-02
  description: "Experiment to compare afl with honggfuzz and libfuzzer"
  fuzzers:
    - afl
    - aflplusplus
    - honggfuzz
    - libfuzzer
    - entropic

- experiment: 2021-05-29-symccafl
  description: "Symcc-AFL test with most benchmarks"
  fuzzers:
    - symcc_afl
    - afl
    - aflfast
    - aflplusplus
    - aflsmart
    - entropic
    - eclipser
    - fairfuzz
    - honggfuzz
    - lafintel
    - libfuzzer
    - mopt    

- experiment: 2021-05-25-symccafl
  description: "Symcc-AFL first test"
  fuzzers:
    - symcc_afl
    - afl
    - aflfast
    - aflplusplus
    - aflsmart
    - entropic
    - eclipser
    - fairfuzz
    - honggfuzz
    - lafintel
    - libfuzzer
    - mopt    

- experiment: 2021-05-25-cloning
  description: >
    Benchmark some variants of AFL++ that use different function cloning
    strategies at whole program level to achieve collision-free context
    sensitivity.
  type: bug
  fuzzers:
    - aflplusplus_classic
    - aflplusplus_classic_ctx
    - aflplusplus_pcguard
    - aflplusplus_pcguard_bitcode
    - aflplusplus_pcguard_ctx
    - aflplusplus_pcguard_ctx_bfs
    - aflplusplus_pcguard_ctx_randomic
    - aflplusplus_pcguard_ctx_uniform
    - aflplusplus_pcguard_ctx_params

- experiment: 2021-05-25-aflpp
  description: "afl++ release test"
  fuzzers:
    - aflplusplus
    - aflplusplus_optimal
    - aflplusplus_312
    - aflplusplus_311
    - honggfuzz
    - entropic

- experiment: 2021-05-14-aflpp
  description: "afl++ qemu + frida variants"
  fuzzers:
    - honggfuzz_qemu
    - afl_qemu
    - aflplusplus_frida
    - aflplusplus_frida_inmem
    - aflplusplus_qemu

- experiment: 2021-05-09-aflpp
  description: "afl++ qemu + frida variants"
  fuzzers:
    - honggfuzz
    - aflplusplus
    - aflplusplus_optimal
    - aflplusplus_312
    - aflplusplus_311
    - aflplusplus_frida
    - aflplusplus_frida_inmem
    - aflplusplus_qemu
    - aflplusplus_qemu_inmem

- experiment: 2021-04-22-bwhua
  fuzzers:  
    - aflplusplus
    - entropic
    - fairfuzz
  description: "A survey for a class project by bwhua"

- experiment: 2021-04-17-aflpp
  description: "afl++ havoc + qemu mode variants"
  fuzzers:
    - honggfuzz
    - aflplusplus
    - aflplusplus_optimal
    - aflplusplus_312
    - aflplusplus_311
    - aflplusplus_qemu_cmplog
    - aflplusplus_qemu
    - aflplusplus_qemu_inmem
    - aflplusplus_qemu_cmplog_inmem
    - afl_qemu
    - honggfuzz_qemu

- experiment: 2021-04-14-aflpp
  description: "afl++ havoc + qemu mode variants"
  fuzzers:
    - aflplusplus
    - aflplusplus_312
    - aflplusplus_311
    - aflplusplus_havoc
    - aflplusplus_havoc2
    - aflplusplus_qemu_cmplog
    - aflplusplus_qemu_plain
    - aflplusplus_qemu
    - aflplusplus_qemu_plaininmem

- experiment: 2021-04-08
  description: >
    Test modified strcmp handling that records the full string arguments in the
    table of recent compares even if they are of different lengths and uses the
    lengths of both arguments for more targeted mutations derived from TORCW.
  fuzzers:
    - libfuzzer
    - libfuzzer_vartorcw

- experiment: 2021-04-08-bug
  description: >
    Test modified strcmp handling that records the full string arguments in the
    table of recent compares even if they are of different lengths and uses the
    lengths of both arguments for more targeted mutations derived from TORCW.
  type: bug
  fuzzers:
    - libfuzzer
    - libfuzzer_vartorcw

- experiment: 2021-03-31
  description: "afl++ collision free context sensitivity"
  fuzzers:
    - aflplusplus_classic
    - aflplusplus_classic_ctx
    - aflplusplus_pcguard
    - aflplusplus_pcguard_ctx
    - aflplusplus_pcguard_ctx_indirects

- experiment: 2021-03-27-aflpp
  description: "afl++ havoc+cmplog variants"
  fuzzers:
    - aflplusplus
    - aflplusplus_312
    - aflplusplus_311
    - aflplusplus_310
    - aflplusplus_havoc
    - aflplusplus_havoc2
    - aflplusplus_havoc3
    - aflplusplus_havoc60
    - aflplusplus_cmplog_add

- experiment: 2021-03-23-aflpp
  description: "afl++ release comparison"
  fuzzers:
    - aflplusplus_optimal_flcnt
    - aflplusplus_flcnt
    - aflplusplus_optimal
    - aflplusplus_havoc
    - aflplusplus
    - aflplusplus_311
    - aflplusplus_310
    - aflplusplus_300
    - entropic
    - honggfuzz

- experiment: 2021-03-16-aflpp
  description: "afl++ release comparison"
  fuzzers:
    - aflplusplus_optimal_flcnt
    - aflplusplus_flcnt
    - aflplusplus_optimal
    - aflplusplus
    - aflplusplus_311
    - aflplusplus_310
    - aflplusplus_300
    - entropic
    - honggfuzz

- experiment: 2021-05-12-aflpp-bug
  description: "afl++ ctx on bugs"
  type: bug
  fuzzers:
    - aflplusplus
    - aflplusplus_classic
    - aflplusplus_ctx
    - aflplusplus_ctx1
    - aflplusplus_ctx2
    - aflplusplus_ctx3
    - aflplusplus_ctx4

- experiment: 2021-05-12-aflpp
  description: "afl++ release comparison"
  fuzzers:
    - aflplusplus_optimal_flcnt
    - aflplusplus_flcnt
    - aflplusplus_optimal
    - aflplusplus
    - aflplusplus_310
    - aflplusplus_300
    - entropic
    - honggfuzz

- experiment: 2021-03-12-aflpp-bug
  description: "afl++ counter test on bugs"
  type: bug
  fuzzers:
    - aflplusplus_cmplog_introspection
    - aflplusplus_optimal_flcnt
    - aflplusplus_flcnt
    - aflplusplus_optimal_lcnt
    - aflplusplus_lcnt
    - aflplusplus_optimal_fcnt
    - aflplusplus_fcnt
    - aflplusplus_optimal
    - aflplusplus
    - aflplusplus_havoc

- experiment: 2021-03-12-aflpp
  description: "afl++ ctx + counter test"
  fuzzers:
    - aflplusplus_cmplog_introspection
    - aflplusplus_optimal_flcnt
    - aflplusplus_flcnt
    - aflplusplus_optimal_lcnt
    - aflplusplus_lcnt
    - aflplusplus_optimal_fcnt
    - aflplusplus_fcnt
    - aflplusplus_optimal
    - aflplusplus
    - aflplusplus_havoc
    - aflplusplus_classic
    - aflplusplus_ctx
    - aflplusplus_ctx1
    - aflplusplus_ctx2
    - aflplusplus_ctx3
    - aflplusplus_ctx4

- experiment: 2021-03-07-aflpp-bug
  description: "afl++ cmplog introspection bug"
  type: bug
  fuzzers:
    - aflplusplus_cmplog_introspection
    - aflplusplus_optimal_flcnt
    - aflplusplus_flcnt
    - aflplusplus_optimal
    - aflplusplus
    - aflplusplus_havoc

- experiment: 2021-03-07-aflpp
  description: "afl++ cmplog introspection"
  fuzzers:
    - aflplusplus
    - aflplusplus_optimal
    - aflplusplus_flcnt
    - aflplusplus_optimal_flcnt
    - aflplusplus_cmplog_introspection
    - aflplusplus_cmplog_fail96
    - aflplusplus_cmplog_4k
    - aflplusplus_cmplog_12k
    - aflplusplus_cmplog_16k
    - aflplusplus_cmplog_24k
    - aflplusplus_havoc

- experiment: 2021-03-05-aflpp-bug
  description: "afl++ cmplog introspection bug"
  type: bug
  fuzzers:
    - aflplusplus_introspection
    - aflplusplus_introspection2
    - aflplusplus_cmplog_introspection
    - aflplusplus_optimal_flcnt
    - aflplusplus_flcnt
    - aflplusplus_optimal
    - aflplusplus

- experiment: 2021-03-05-aflpp
  description: "afl++ cmplog introspection"
  fuzzers:
    - aflplusplus
    - aflplusplus_optimal
    - aflplusplus_flcnt
    - aflplusplus_optimal_flcnt
    - aflplusplus_introspection
    - aflplusplus_introspection2
    - aflplusplus_cmplog_introspection

- experiment: 2021-02-26-aflpp-bug
  description: "optimal test + cmplog variants bug"
  type: bug
  fuzzers:
    - aflplusplus_introspection
    - aflplusplus_introspection2
    - aflplusplus_cmplog_introspection
    - aflplusplus_optimal_flcnt
    - aflplusplus_flcnt
    - aflplusplus_optimal
    - aflplusplus

- experiment: 2021-02-26-aflpp
  description: "optimal test + cmplog variants"
  fuzzers:
    - aflplusplus
    - aflplusplus_optimal
    - aflplusplus_flcnt
    - aflplusplus_optimal_flcnt
    - aflplusplus_cmplog_fail96
    - aflplusplus_cmplog_12k
    - aflplusplus_introspection
    - aflplusplus_introspection2
    - aflplusplus_cmplog_introspection

- experiment: 2021-02-24-aflpp-bug
  description: "test the buffer boundaries feedback (afl_buf)"
  type: bug
  fuzzers:
    - aflplusplus
    - aflplusplus_optimal
    - aflplusplus_flcnt

- experiment: 2021-02-24-aflpp
  description: "optimal test + cmplog variants"
  fuzzers:
    - aflplusplus
    - aflplusplus_optimal
    - aflplusplus_cmplog_per5
    - aflplusplus_cmplog_per15
    - aflplusplus_cmplog_fail192
    - aflplusplus_cmplog_fail256
    - aflplusplus_cmplog_24k
    - aflplusplus_weak
    - aflplusplus_flcnt

- experiment: 2021-02-22-afl-buf
  description: "test the buffer boundaries feedback (afl_buf)"
  type: bug
  fuzzers:
    - afl
    - aflplusplus
    - aflplusplus_optimal
    - afl_buf
    - weizz_qemu

- experiment: 2021-02-22-aflpp
  description: "optimal test + cmplog variants"
  fuzzers:
    - aflplusplus
    - aflplusplus_optimal
    - aflplusplus_explore
    - aflplusplus_coe
    - aflplusplus_arith
    - aflplusplus_cmplog_per10
    - aflplusplus_cmplog_per30
    - aflplusplus_cmplog_fail64
    - aflplusplus_cmplog_fail128
    - aflplusplus_cmplog_8k
    - aflplusplus_u16

- experiment: 2021-02-17-aflpp
  description: "make optimal optimal again"
  fuzzers:
    - aflplusplus_plain
    - aflplusplus_lto
    - aflplusplus_lto_2mb
    - aflplusplus_lto_500mb
    - aflplusplus_lto_cmplog
    - aflplusplus_lto_laf
    - aflplusplus_lto_mopt

- experiment: 2021-02-09-aflpp
  description: "cmplog variants"
  fuzzers:
    - aflplusplus
    - aflplusplus_cmplog
    - aflplusplus_cmplog_1
    - aflplusplus_cmplog_max4k
    - aflplusplus_cmplog_transform
    - aflplusplus_cmplog_old
    - aflplusplus_v300c

- experiment: 2021-02-04-aflpp
  description: "cmplog variants + auto map size"
  fuzzers:
    - aflplusplus
    - aflplusplus_cmplog
    - aflplusplus_cmplog_1
    - aflplusplus_cmplog_old
    - aflplusplus_cmplog_max4k
    - aflplusplus_cmplog_transform
    - aflplusplus_v300c

- experiment: 2021-02-01-aflpp
  description: "cmplog variants + auto map size"
  fuzzers:
    - aflplusplus
    - aflplusplus_cmplog
    - aflplusplus_cmplog_1
    - aflplusplus_cmplog_old
    - aflplusplus_cmplog_max4k
    - aflplusplus_cmplog_transform
    - aflplusplus_v300c

- experiment: 2021-01-30-aflpp-afl
  description: "cmplog variants"
  fuzzers:
    - aflplusplus_cmplog
    - aflplusplus_cmplog_60
    - aflplusplus_cmplog_300
    - aflplusplus_cmplog_select
    - aflplusplus_cmplog_arith
    - aflplusplus_cmplog_lowfail

- experiment: 2021-01-27-aflpp-afl
  description: "plain afl++ vs afl"
  fuzzers:
    - aflplusplus_trim
    - afl

- experiment: 2021-01-27-aflpp-bug
  description: "afl++ trim vs notrim bug"
  type: bug
  fuzzers:
    - aflplusplus_trim
    - aflplusplus_notrim

- experiment: 2021-01-25-aflpp
  description: "afl++ cmplog"
  fuzzers:
    - aflplusplus_cmplog
    - aflplusplus_cmplog12_1
    - aflplusplus_cmplog12_2
    - aflplusplus_cmplog12_transform_1
    - aflplusplus_cmplog12_transform_2
    - aflplusplus_cmplog123_1
    - aflplusplus_cmplog123_2
    - aflplusplus_cmplog123_transform_1
    - aflplusplus_cmplog123_transform_2

- experiment: 2021-01-22-aflpp
  description: "afl++ cmplog + notrim"
  fuzzers:
    - aflplusplus
    - aflplusplus_notrim
    - aflplusplus_cmplog_v1
    - aflplusplus_cmplog_v2
    - aflplusplus_cmplog_v3
    - aflplusplus_cmplog_v2_comb
    - aflplusplus_cmplog_v2_arith
    - aflplusplus_cmplog_v1_0
    - aflplusplus_cmplog_v1_5
    - aflplusplus_cmplog_v1_2
    - aflplusplus_cmplog_v2_transform
    - aflplusplus_cmplog_v2_transform2

- experiment: 2021-01-21-aflpp
  description: "afl++ cmplog + notrim"
  fuzzers:
    - aflplusplus
    - aflplusplus_notrim
    - aflplusplus_cmplog_v1
    - aflplusplus_cmplog_v2
    - aflplusplus_cmplog_v3
    - aflplusplus_cmplog_v2_comb
    - aflplusplus_cmplog_v2_arith
    - aflplusplus_cmplog_v1_0
    - aflplusplus_cmplog_v1_5
    - aflplusplus_cmplog_v1_2
    - aflplusplus_cmplog_v2_transform
    - aflplusplus_cmplog_v2_transform2

- experiment: 2021-01-20-aflpp
  description: "afl++ cmplog + notrim"
  fuzzers:
    - aflplusplus
    - aflplusplus_notrim
    - aflplusplus_cmplog_stable
    - aflplusplus_cmplog_dev
    - aflplusplus_cmplog_v1
    - aflplusplus_cmplog_v2
    - aflplusplus_cmplog_v3
    - aflplusplus_cmplog_v2_comb
    - aflplusplus_cmplog_v2_arith

- experiment: 2021-01-19-aflpp
  description: "afl++ cmplog + schedule weighting"
  fuzzers:
    - aflplusplus
    - aflplusplus_notrim
    - aflplusplus_cmplog_stable
    - aflplusplus_cmplog_dev
    - aflplusplus_cmplog_v1
    - aflplusplus_cmplog_v2
    - aflplusplus_cmplog_v3
    - aflplusplus_cmplog_v2_comb
    - aflplusplus_cmplog_v2_arith

- experiment: 2021-01-18-aflpp
  description: "afl++ cmplog + schedule weighting"
  fuzzers:
    - aflplusplus
    - aflplusplus_notrim
    - aflplusplus_cmplog_stable
    - aflplusplus_cmplog_dev
    - aflplusplus_cmplog_v1
    - aflplusplus_cmplog_v2
    - aflplusplus_cmplog_v3
    - aflplusplus_cmplog_v2_comb
    - aflplusplus_cmplog_v2_arith

- experiment: 2021-01-11-aflpp
  description: "afl++ cmplog + schedule weighting"
  fuzzers:
    - aflplusplus
    - aflplusplus_cmplog
    - aflplusplus_cmplog_new
    - aflplusplus_cmplog_variant
    - aflplusplus_cmplog_variant2
    - aflplusplus_cmplog_variant3
    - aflplusplus_schedule
    - aflplusplus_schedule_explore

- experiment: 2021-01-08-aflpp
  description: "afl++ cmplog + schedule weighting"
  fuzzers:
    - aflplusplus
    - aflplusplus_cmplog
    - aflplusplus_cmplog_new
    - aflplusplus_cmplog_variant
    - aflplusplus_cmplog_variant2
    - aflplusplus_schedule
    - aflplusplus_schedule_explore

- experiment: 2021-01-06-aflpp
  description: "afl++ cmplog + schedule weighting"
  fuzzers:
    - aflplusplus
    - aflplusplus_cmplog
    - aflplusplus_cmplog_new
    - aflplusplus_cmplog_variant
    - aflplusplus_schedule
    - aflplusplus_schedule_explore

- experiment: 2021-01-02
  description: "afl++ schedule weighting"
  fuzzers:
    - aflplusplus
    - aflplusplus_schedule
    - aflplusplus_schedule_explore

- experiment: 2020-12-29-bug
  description: "afl++ introspection bug"
  type: bug
  fuzzers:
    - aflplusplus_introspection
    - aflplusplus_introspection2

- experiment: 2020-12-29
  description: "afl++ introspection"
  fuzzers:
    - aflplusplus
    - aflplusplus_schedule
    - aflplusplus_optimal
    - aflplusplus_introspection
    - aflplusplus_introspection2

- experiment: 2020-12-28-bug
  description: "afl++ introspection bug"
  type: bug
  fuzzers:
    - aflplusplus_introspection
    - aflplusplus_introspection2

- experiment: 2020-12-28
  description: "afl++ introspection"
  fuzzers:
    - aflplusplus
    - aflplusplus_schedule
    - aflplusplus_optimal
    - aflplusplus_introspection
    - aflplusplus_introspection2

- experiment: 2020-12-26
  description: "compare aflplusplus_eclipser vs aflplusplus_double"
  fuzzers:
    - aflplusplus
    - aflplusplus_eclipser
    - aflplusplus_double

- experiment: 2020-12-25
  description: "best of current state"
  fuzzers:
    - aflplusplus
    - aflplusplus_optimal
    - entropic
    - honggfuzz
    - eclipser
    - afl
    - aflplusplus_eclipser

- experiment: 2020-12-23
  description: "best of current state"
  fuzzers:
    - aflplusplus
    - aflplusplus_optimal
    - entropic
    - honggfuzz
    - eclipser
    - afl

- experiment: 2020-12-22-bug
  description: "afl++ bugs benchmarking"
  type: bug
  fuzzers:
    - aflplusplus
    - aflplusplus_optimal
    - aflplusplus_bug_laf
    - aflplusplus_bug_dict

- experiment: 2020-12-18
  description: "benchmark romu and skim"
  fuzzers:
    - aflplusplus
    - aflplusplus_optimal
    - aflplusplus_bug_laf
    - aflplusplus_bug_dict
    - aflplusplus_skim_romu_fixed
    - aflplusplus_skim_romu
    - aflplusplus_romu_fixed
    - aflplusplus_romu
    - aflplusplus_skim_fixed
    - aflplusplus_skim

- experiment: 2020-12-11
  description: "release comparison: afl++ 2.68c vs 3.00c"
  fuzzers:
    - aflplusplus_268c
    - aflplusplus_300c
    - aflplusplus_268c_qemu
    - aflplusplus_300c_qemu

- experiment: 2020-12-09
  description: "test afl++ schedule changes, 2nd"
  fuzzers:
    - aflplusplus_explore
    - aflplusplus_exploit
    - aflplusplus_explore_weight
    - aflplusplus_exploit_weight
    - aflplusplus_fast_new
    - aflplusplus_coe_new

- experiment: 2020-12-08
  description: "test afl++ schedule changes"
  fuzzers:
    - aflplusplus_explore
    - aflplusplus_exploit
    - aflplusplus_explore_weight
    - aflplusplus_exploit_weight
    - aflplusplus_fast_old
    - aflplusplus_coe_old
    - aflplusplus_fast_new
    - aflplusplus_coe_new

- experiment: 2020-12-05
  description: "AFL++ schedules"
  fuzzers:
    - aflplusplus
    - aflplusplus_fast_v2
    - aflplusplus_fast_v2_branches
    - aflplusplus_fast_v2_noperf
    - aflplusplus_fast_v2_nolog
    - aflplusplus_coe_v2_cutoff
    - aflplusplus_coe_v2

- experiment: 2020-12-04
  description: "AFL++ 2.68c qemu mode"
  fuzzers:
    - aflplusplus_268c_qemu
    - aflplusplus_qemu
    
- experiment: 2020-12-03
  description: "AFL++ some fast variants"
  fuzzers:
    - aflplusplus
    - aflplusplus_fast_v2
    - aflplusplus_fast_v2_add
    - aflplusplus_fast_v2_depth
    - aflplusplus_fast_v2_cutoff
    - aflplusplus_fast_v2_lessperf
    - aflplusplus_fast_v2_moreperf
    - aflplusplus_fast_v2_fuzzlevel

- experiment: 2020-11-08
  description: "AFL++ seed selection test + introspection"
  fuzzers:
    - aflplusplus
    - aflplusplus_oldnew
    - aflplusplus_introspection

- experiment: 2020-11-05
  description: "AFL++ mutator experiments (retry failed 2020-11-02)"
  fuzzers:
    - aflplusplus
    - aflplusplus_268c
    - aflplusplus_havoc
    - aflplusplus_libfuzzer
    - aflplusplus_honggfuzz
    - aflplusplus_mopt
    - aflplusplus_mopt_both
    - aflplusplus_noextrasplice
    - afl

- experiment: 2020-11-04
  description: "AFL++ mutator experiments (again)"
  fuzzers:
    - aflplusplus
    - aflplusplus_mopt
    - aflplusplus_mopt_both
    - aflplusplus_noextrasplice
    - aflplusplus_nofavskip
    - aflplusplus_introspection

- experiment: 2020-11-02
  description: "AFL++ mutator experiments"
  fuzzers:
    - aflplusplus
    - aflplusplus_268c
    - aflplusplus_havoc
    - aflplusplus_libfuzzer
    - aflplusplus_honggfuzz
    - aflplusplus_mopt
    - aflplusplus_mopt_both
    - aflplusplus_noextrasplice
    - afl

- experiment: 2020-11-01
  description: "AFL++ time-based schedules."
  fuzzers:
    - aflplusplus
    - aflplusplus_fast_v1
    - aflplusplus_fast_v2
    - aflplusplus_fast_v1_time
    - aflplusplus_fast_v2_time

- experiment: 2020-10-27
  description: "Official experiment"
  fuzzers:
    - afl
    - aflfast
    - aflplusplus
    - aflplusplus_optimal
    - aflsmart
    - entropic
    - eclipser
    - fairfuzz
    - honggfuzz
    - lafintel
    - libaflfuzzer
    - libfuzzer
    - mopt


- experiment: 2020-10-26
  description: "test new memcache algorithm, hopefully for the last time"
  fuzzers:
    - aflplusplus_fixed
    - aflplusplus_memcache_2mb
    - aflplusplus_memcache_20mb
    - aflplusplus_memcache_200mb


- experiment: 2020-10-25
  description: >
    These are AFLPlusplus experiments. Using Marc's implementation of the Vose
    alias algorithm to implement v2. Our previous AFL implementation overflowed
    the AFL 32-bit random number generator (UR) and was highly inefficient,
    requiring on random number for each element in the queue until one element
    is chosen. This is also to test an upcoming pull request to reduce the
    AFL++ memory footprint (u32* -> u8*). Evaluations of v1 points to a lower
    bound on perf_score. In the previous experiments, there was an integer
    division error which assigned perf_score=1 to seeds that were already
    fuzzed. If the perf_score for seeds is below a certain threshold,
    the overhead from switching between seeds becomes noticeable, resulting in
    less execs/sec. Generally, with rapid in-process fuzzing (>10k execs/sec),
    we need to minimize the time spent in the fuzzer. Perf_score allows to
    distribute some of this overhead across perf_score many execs.
  fuzzers:
    - aflplusplus_fast_v1
    - aflplusplus_fast_v2
    - aflplusplus_coe_lessmem
    - aflplusplus_fast_lessmem
    - aflplusplus_fast_v2_late
    - aflplusplus_fast_branches_v2
    - aflplusplus


- experiment: 2020-10-24
  description: >
    There are mainly two versions; one boosts via perf_score and one that
    boosts via selection probability (v2). The one that boosts via perf_score
    spends 4x more time per seed compared to vanilla AFL at the beginning of the
    campaign when most seeds are still rare. In the previous experiment, it was
    activated only from the third queue cycle (unsuccessfully). Now, it will
    reduce perf_score to match vanilla AFL at the beginning, and increase as the
    seed is chosen more often, but is still rare. For the version that boosts
    via selection score (v2), the opposite is done. We reduce the probability
    for seeds that have already been chosen several times. In the previous
    experiment, There was also a bug in choosing based on hit counts. We have
    two late boosting schedules that prioritize seeds added later (late). There
    are two additional schedules; nohandicap disables the handicap bonus (as
    we already penalize seeds that have been chosen several times) while
    spliceless reduces energy on splicing even further.
  fuzzers:
    - afl_fast_branches_v2_late
    - afl_fast_branches_v2
    - afl_fast_v2_nohandicap
    - afl_fast_v2_spliceless
    - afl_fast_v2_late
    - afl_fast_v2
    - afl_fast
    - afl


- experiment: 2020-10-23-2
  description: >
    Experiment aflplusplus_cmplog and aflplusplus_dict2file variants with other fuzzers
  fuzzers:
    - aflplusplus_cmplog
    - aflplusplus_dict2file
    - afl
    - aflfast
    - aflsmart
    - lafintel
    - fairfuzz
    - libfuzzer
    - entropic
    - honggfuzz

- experiment: 2020-10-23
  description: "test new memcache algorithm"
  fuzzers:
    - aflplusplus_fixed
    - aflplusplus_memcache_2mb
    - aflplusplus_memcache_2mb_old
    - aflplusplus_memcache_2mb_new
    - aflplusplus_memcache_20mb
    - aflplusplus_memcache_200mb
    - aflplusplus_memcache_200mb_old

- experiment: 2020-10-22-2
  description: "Fix bugs in v2-schedules and tune others."
  fuzzers:
    - afl
    - afl_fast
    - afl_fast_v2
    - afl_fast_agg
    - afl_fast_quick
    - afl_fast_branches_v2

- experiment: 2020-10-20
  description: >
    The last experiment (afl_fast_nocycle vs afl_fast) where we modified the
    queue_cycle to facilitate a rapid progression through the queue without
    penalty was successful. In this experiment, we move the power schedule from
    the modifying perf_score to modifying the probability to select a seed.
    For all of afl_fast_*_v2, AFL will not proceed through the queue from
    first to last seed, but rather jump to the most interesting seeds first.
    In the last experiment, afl_fast_branches_u8 and afl_fast_branches_u16
    contained a bug, where we never progressed beyond the first cycle.
    Trying a fixed version, that is also integrated with the moved fast
    power schedule.
  fuzzers:
    - afl
    - afl_fast
    - afl_coe_v2
    - afl_fast_v2
    - afl_fast_v2_exp
    - afl_fast_branches_v2
     
- experiment: 2020-10-21
  description: "further memcache tests with fixed random"
  fuzzers:
    - aflplusplus_fixed
    - aflplusplus_optimal
    - aflplusplus_memcache_2mb
    - aflplusplus_memcache_5mb
    - aflplusplus_memcache_20mb
    - aflplusplus_memcache_200mb

- experiment: 2020-10-19
  description: >
    Experiments from 2020-10-17 showed quite some overhead [afl vs afl_nofast].
    Checking overhead of xxh3 (afl_xxh3). Reduced overhead of addressing 8MB
    of memory for hit counts (afl_fast, etc. u8* instead of u32*). After some
    debugging, I found that schedules that speed up cycles are penalized,
    because queue_cycle determines a seed's handicap (fuzzed 4x longer) and the
    size of the mutated blocks in the seed (larger blocks for later cycles).
    For schedules afl_fast_no_cycles, afl_oldfast_1, afl_fast_branches_u8/16,
    the current cycle is computed as "fuzzed_paths / queued_paths".
  fuzzers:
    - afl
    - afl_fast
    - afl_xxh3
    - afl_oldfast_1
    - afl_fast_nocycle
    - afl_fast_branches_u8
    - afl_fast_branches_u16

- experiment: 2020-10-18
  description: "further memcache tests and test current vs 2.68c"
  fuzzers:
    - aflplusplus
    - aflplusplus_268c
    - aflplusplus_optimal
    - aflplusplus_memcache_2mb
    - aflplusplus_memcache_20mb
    - aflplusplus_memcache_50mb
    - aflplusplus_memcache_200mb

- experiment: 2020-10-17
  description: > 
    Evaluating several AFL schedules. There are two edge-count-based boosting
    schedules (afl_branches_u8, afl_branches_16). For each edge, AFL already
    maintains favourite seeds (the fastest and smallest seed). We choose 
    identify rarely executed edges and mark those favourites as 'champions',
    and skip most non-champions as long as some champions exist. There are two
    FAST schedules that also consider the number of times a seed is fuzzed
    (afl_old_fast_1, afl_old_fast_025). There are two schedules that further
    de-prioritize slow seeds (afl_quick, afl_fast_quick). In previous
    experiments, we observed that AFL doesn't get through the entire queue in
    23 hours. There are five baselines (afl, afl_shuffled, afl_nofast,
    afl_fast, and afl_coe) where afl_shuffled starts with a shuffled queue,
    and afl_nofast uses xxh3 for hashing.
 
  fuzzers:
    - afl
    - afl_coe
    - afl_fast
    - afl_quick
    - afl_nofast
    - afl_shuffled
    - afl_oldfast_1
    - afl_fast_quick
    - afl_oldfast_025
    - afl_fast_branches_u8
    - afl_fast_branches_u16

- experiment: 2020-10-16
  description: "memcache test"
  fuzzers:
    - aflplusplus
    - aflplusplus_optimal
    - aflplusplus_memcache_2000mb
    - aflplusplus_memcache_2mb
    - aflplusplus_memcache_pre

- experiment: 2020-10-15
  fuzzers:
    - aflplusplus
    - aflplusplus_optimal
    - aflplusplus_memcache_2000mb
    - aflplusplus_memcache_2mb
    - aflplusplus_memcache_pre

- experiment: 2020-10-13-2
  fuzzers:
    - afl
    - afl_coe
    - afl_fast_32
    - afl_oldcoe_16
    - afl_oldfast_4
    - afl_oldfast_16
    - afl_fast_nofav
    - afl_fast_branches
    - afl_fast_branches2

- experiment: 2020-10-13
  fuzzers:
    - aflplusplus
    - aflplusplus_explore
    - aflplusplus_coe_z
    - aflplusplus_explore_z
    - aflplusplus_memcache
    - aflplusplus_memcache_inf

- experiment: 2020-10-12
  fuzzers:
    - aflplusplus
    - aflplusplus_optimal
    - aflplusplus_nocycles
    - aflplusplus_explore
    - honggfuzz
    - entropic
    - entropic_magicbytes

- experiment: 2020-10-10
  fuzzers:
    - afl
    - afl_fast_32
    - afl_fast_xxh3
    - afl_fast_branches
    - afl_fast_spliceless
    - afl_fast_spliceless2
    - afl_fast_nohits_srsly
    - afl_nohandicap_spliceless
    - afl_nohandicap_spliceless2

- experiment: 2020-10-09
  fuzzers:
    - aflplusplus
    - aflplusplus_nocycles
    - aflplusplus_memcache
    - aflplusplus_memcache_inf

- experiment: 2020-10-07
  fuzzers:
    - afl
    - afl_32
    - afl_fast
    - afl_fast_32
    - afl_fast_late_32
    - afl_fast_coll_32
    - afl_fast_nohits_32
    - afl_fast_nohandicap_late_32

- experiment: 2020-10-05-aflfast
  fuzzers:
    - aflplusplus_explore
    - aflplusplus_coe
    - aflplusplus_coe_24
    - aflplusplus_coe_48
    - aflplusplus_coe_64
    - aflplusplus_fast
    - aflplusplus_fast_24
    - aflplusplus_fast_48
    - aflplusplus_fast_64

- experiment: 2020-10-05
  fuzzers:
    - afl
    - afl_fast
    - afl_fast_nohandicap
    - afl_fast_nohandicap_late
    - afl_fast_nohandicap_late_2
    - afl_fast_nohandicap_late_s
    - afl_fast_nohandicap_late_o
    - afl_fast_nohandicap_late_32

- experiment: 2020-10-01-lightweizz
  fuzzers:
    - aflplusplus
    - aflplusplus_lightweizz
    - weizz_qemu
    - aflsmart
    - afl

- experiment: 2020-10-01
  fuzzers:
    - aflplusplus_coe
    - aflplusplus_fast
    - aflplusplus_coe_skip
    - aflplusplus_fast_skip
    - aflplusplus_coe_nofav
    - aflplusplus_fast_nofav
    - aflplusplus_coe_rareoften
    - aflplusplus_fast_rareoften
    - aflplusplus_coe_maxfactor
    - aflplusplus_fast_maxfactor

- experiment: 2020-09-30
  fuzzers:
    - aflplusplus_coe
    - aflplusplus_fast
    - aflplusplus_rare
    - aflplusplus_exploit
    - aflplusplus_explore
    - aflplusplus_exploit_48
    - aflplusplus_exploit_64
    - aflplusplus_explore_min8
    - aflplusplus_explore_min16
    - aflplusplus_explore_pow3
    - aflplusplus_explore_pow5
    - libaflfuzzer

- experiment: 2020-09-26
  fuzzers:
    - aflplusplus_exploit # baseline
    - aflplusplus_explore # baseline
    - aflplusplus_coe2
    - aflplusplus_coe3
    - aflplusplus_coe4
    - aflplusplus_fast2
    - aflplusplus_fast3
    - aflplusplus_fast4
    - aflplusplus_coe2_shorthandicap
    - aflplusplus_fast2_shorthandicap

- experiment: 2020-09-25
  fuzzers:
    - libaflfuzzer
    - aflplusplus_coe3
    - aflplusplus_exploit
    - aflplusplus_exploit_12
    - aflplusplus_exploit_16
    - aflplusplus_exploit_24
    - aflplusplus_exploit_28
    - aflplusplus_explore_pow4
    - aflplusplus_explore_pow5
    - aflplusplus_explore
    - aflplusplus_mmopt

- experiment: 2020-09-24
  fuzzers:
    - aflcc
    - klee
    - aflcc_no_orig_dict

- experiment: 2020-09-23
  fuzzers:
    - aflplusplus_coe3
    - aflplusplus_fast3
    - aflplusplus_coe2_fastcount
    - aflplusplus_fast2_fastcount
    - aflplusplus_coe2_lateboost
    - aflplusplus_fast2_lateboost
    - aflplusplus_coe2_shortcycles
    - aflplusplus_fast2_shortcycles
    - aflplusplus_coe2_shorthandicap
    - aflplusplus_fast2_shorthandicap
    - aflplusplus_explore_32
    - aflplusplus_fast2
    - aflplusplus_coe2

- experiment: 2020-09-22
  fuzzers:
    - aflplusplus_coe
    - aflplusplus_coe2
    - aflplusplus_exploit
    - aflplusplus_exploit_28
    - aflplusplus_exploit_48
    - aflplusplus_exploit_pow4
    - aflplusplus_exploit_pow5
    - aflplusplus_explore
    - aflplusplus_mmopt
    - aflplusplus_rare

- experiment: 2020-09-20
  fuzzers:
    - aflplusplus_explore_32
    - aflplusplus_fast2
    - aflplusplus_coe2

- experiment: 2020-09-19
  fuzzers:
    - aflplusplus
    - afl
    - libaflfuzzer
    - libfuzzer
    - lafintel
    - aflplusplus_exploit
    - aflplusplus_exploit_28
    - aflplusplus_exploit_48
    - aflplusplus_exploit_64
    - aflplusplus_exploit_pow5
    - aflplusplus_exploit_pow7
    - aflplusplus_explore
    - aflplusplus_explore2exploit
    - aflplusplus_seek

- experiment: 2020-09-18
  fuzzers:
    - aflsmart

- experiment: 2020-09-16
  fuzzers:
    - aflplusplus_coe_12
    - aflplusplus_coe_24
    - aflplusplus_coe_32
    - aflplusplus_exploit_12
    - aflplusplus_exploit_24
    - aflplusplus_exploit_32
    - aflplusplus_explore_12
    - aflplusplus_explore_24
    - aflplusplus_explore_32
    - aflplusplus_explore_min12
    - aflplusplus_explore_min24
    - aflplusplus_explore_pow6
    - aflplusplus_explore_pow8
    - aflplusplus_fast_12
    - aflplusplus_fast_24
    - aflplusplus_fast_32

- experiment: 2020-09-15
  fuzzers:
    - aflplusplus
    - aflplusplus_no_mopt
    - aflplusplus_coe
    - aflplusplus_exploit
    - aflplusplus_explore
    - aflplusplus_fast
    - aflplusplus_lin
    - aflplusplus_mmopt
    - aflplusplus_quad
    - aflplusplus_rare
    - aflplusplus_oldseek

- experiment: 2020-09-11
  fuzzers:
    - libfuzzer
    - libfuzzer_norestart
    - entropic
    - entropic_norestart_noexectime
    - entropic_norestart_yesexectime
    - aflplusplus
    - honggfuzz

- experiment: 2020-09-10
  fuzzers:
    - aflplusplus_same1
    - aflplusplus_same2
    - aflplusplus_same3
    - aflplusplus_pre3
    - aflplusplus_pre3_fix
    - aflplusplus_pre3_fix_p
    - aflplusplus_optimal_pre3
    - aflplusplus_optimal_pre3_fix
    - aflplusplus_optimal_pre3_fix_p
    - aflplusplus
    - aflplusplus_fix
    - aflplusplus_fix_p
    - aflplusplus_optimal
    - aflplusplus_optimal_fix
    - aflplusplus_optimal_fix_p

- experiment: 2020-09-08
  fuzzers:
    - aflplusplus
    - aflplusplus_pre3
    - aflplusplus_optimal
    - aflplusplus_optimal_pre3
    - aflplusplus_pre3_dict
    - aflplusplus_pre3_simple
    - aflplusplus_pre3_simple_dict
    - aflplusplus_qemu
    - aflplusplus_qemu5
    - honggfuzz
    - entropic_after
    - entropic_keepseed

- experiment: 2020-09-05
  fuzzers:
    - aflplusplus_optimal
    - aflplusplus
    - aflplusplus_pre3
    - aflplusplus_pre3_dict
    - aflplusplus_pre3_cull
    - aflplusplus_nounstable

- experiment: 2020-09-02
  fuzzers:
    - aflplusplus
    - aflplusplus_nounstable
    - aflplusplus_qemu
    - aflplusplus_qemu5
    - aflplusplus_qemu5_cmplog

- experiment: 2020-08-30
  fuzzers:
    - libfuzzer_before
    - libfuzzer_after
    - entropic_before
    - entropic_after

- experiment: 2020-08-25
  fuzzers:
    - libfuzzer_magicbytes
    - entropic_magicbytes

- experiment: 2020-08-21
  fuzzers:
    - entropic_keepseed

- experiment: 2020-08-20
  fuzzers:
    - aflplusplus
    - aflplusplus_optimal
    - aflplusplus_lto_fixed
    - aflplusplus_lto
    - aflplusplus_lto_pcguard
    - aflplusplus_lto_cmplog
    - aflplusplus_lto_laf
    - aflplusplus_classic
    - entropic_exectime

- experiment: 2020-08-15
  fuzzers:
    - libfuzzer_fixcrossover
    - entropic_fixcrossover
    - libfuzzer_keepseed
    - entropic_keepseed

- experiment: 2020-08-14
  fuzzers:
    - aflplusplus
    - aflplusplus_optimal
    - aflplusplus_qemu
    - aflplusplus_same1
    - aflplusplus_same2
    - aflplusplus_same3
    - honggfuzz
    - weizz
    - aflplusplus_taint
    - aflplusplus_laf

- experiment: 2020-08-10
  fuzzers:
    - libfuzzer_fixcrossover
    - entropic_fixcrossover

- experiment: 2020-08-07
  fuzzers:
    - aflplusplus_datalenrand
    - aflplusplus_havoc
    - aflplusplus_coe
    - aflplusplus_exploit
    - aflplusplus_explore
    - aflplusplus_fast
    - aflplusplus_lin
    - aflplusplus_mmopt
    - aflplusplus_quad
    - aflplusplus_rare
    - aflplusplus_seek

- experiment: 2020-08-03
  fuzzers:
    - afl
    - aflfast
    - aflplusplus
    - aflplusplus_optimal
    - aflplusplus_qemu
    - afl_qemu
    - aflsmart
    - eclipser
    - entropic
    - fairfuzz
    - fastcgs_lm
    - honggfuzz
    - honggfuzz_qemu
    - lafintel
    - libfuzzer
    - manul
    - mopt
    - libfuzzer_keepseed
    - entropic_keepseed
    - libfuzzer_interceptors
    - entropic_interceptors

- experiment: 2020-07-30
  fuzzers:
    - libfuzzer
    - libfuzzer_interceptors
    - entropic
    - entropic_interceptors

- experiment: 2020-07-29
  fuzzers:
    - afl
    - honggfuzz
    - libfuzzer
    - entropic

- experiment: 2020-07-27
  fuzzers:
    - afl
    - aflplusplus
    - honggfuzz
    - aflplusplus_honggfuzz
    - aflplusplus_cmplog
    - aflplusplus_havoc_cmplog
    - aflplusplus_havoc2
    - aflplusplus_havoc
    - aflplusplus_laf
    - aflplusplus_laf_cmplog

- experiment: 2020-07-25
  fuzzers:
    - aflplusplus
    - aflplusplus_havoc
    - aflplusplus_hybrid
    - aflplusplus_honggfuzz
    - afl
    - afl_qemu
    - honggfuzz
    - honggfuzz_qemu
    - mopt

- experiment: 2020-07-22
  fuzzers:
    - libfuzzer

- experiment: 2020-07-20
  fuzzers:
    - libfuzzer

- experiment: 2020-07-13
  fuzzers:
    - aflplusplus_ctx_default
    - aflplusplus_ctx_nosingle
    - aflplusplus_ctx_nozero
    - aflplusplus_ctx_nozerosingle
    - aflplusplus_ngram4
    - aflplusplus_ngram6
    - aflplusplus_ngram8

- experiment: 2020-07-09
  fuzzers:
    - aflplusplus_lto_dict
    - aflplusplus_lto
    - aflplusplus_ltoinstrim
    - aflplusplus_ctx
    - aflplusplus_ngram2
    - aflplusplus_optimal
    - aflplusplus_qemu
    - aflplusplus

- experiment: 2020-06-30
  fuzzers:
    - aflplusplus_qemu
    - afl_qemu
    - honggfuzz_qemu
    - aflplusplus_optimal_shmem

- experiment: 2020-06-26
  fuzzers:
    - aflplusplus
    - aflplusplus_optimal
    - aflplusplus_optimal_shmem
    - aflplusplus_shmem
    - entropic

- experiment: 2020-06-18
  fuzzers:
    - aflplusplus
    - aflplusplus_optimal
    - aflplusplus_optimal_shmem
    - aflplusplus_qemu
    - aflplusplus_shmem

- experiment: 2020-06-17
  fuzzers:
    - aflplusplus
    - aflplusplus_optimal
    - aflplusplus_optimal_shmem
    - aflplusplus_qemu
    - aflplusplus_shmem

- experiment: 2020-06-12
  fuzzers:
    - aflcc
    - aflplusplus
    - aflplusplus_optimal
    - aflplusplus_optimal_shmem
    - aflplusplus_qemu
    - aflplusplus_shmem
    - libfuzzer_nocmp
    - manul

- experiment: 2020-06-08
  fuzzers:
    - aflplusplus
    - libfuzzer<|MERGE_RESOLUTION|>--- conflicted
+++ resolved
@@ -19,14 +19,14 @@
 # You can run "make presubmit" to do basic validation on this file.
 # Please add new experiment requests towards the top of this file.
 
-<<<<<<< HEAD
+
 - experiment: 2021-07-07-aflsmartformat
   description: "aflsmartformat"
   fuzzers:
     - aflsmartformat
     - aflsmart
     - afl
-=======
+
 - experiment: 2021-07-09-aflpp
   description: "afl++: frida, cmplog, symbolic"
   fuzzers:
@@ -64,7 +64,6 @@
     - cfctx_randomic
     - cfctx_params
     - cfctx_plain
->>>>>>> 458a254b
 
 - experiment: 2021-07-05-saturated
   description: "Benchmark a new experimental feature for AFL++ (saturated)"
