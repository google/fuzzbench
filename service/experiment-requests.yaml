--- conflicted
+++ resolved
@@ -20,7 +20,6 @@
 # Please add new experiment requests towards the top of this file.
 #
 
-<<<<<<< HEAD
 - experiment: 2022-02-15-grammar
   description: "test grammar fuzzers"
   type: bug
@@ -33,21 +32,8 @@
     - quickjs_eval-2020-01-05
     - php_php-fuzz-execute
     - mruby-2018-05-23
-
-- experiment: 2022-01-27-libafl
-  description: "libafl text test"
-  fuzzers:
-    - libafl
-    - libafl_old
-    - libafl_text
-    - aflplusplus
-    - honggfuzz
-    - entropic
-
-- experiment: 2022-01-31-main-fuzzers
-=======
+ 
 - experiment: 2022-02-15-main-fuzzers
->>>>>>> 39a26c6c
   description: "evaluate up-to-date version of main fuzzers"
   fuzzers:
     - honggfuzz
@@ -61,7 +47,6 @@
     - mopt
     - aflfast
     - fairfuzz
-
 
 - experiment: 2022-02-15-aflpp
   description: "afl++ frida tests"
