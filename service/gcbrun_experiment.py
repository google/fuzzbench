# Copyright 2023 Google LLC
#
# Licensed under the Apache License, Version 2.0 (the "License");
# you may not use this file except in compliance with the License.
# You may obtain a copy of the License at
#
#      http://www.apache.org/licenses/LICENSE-2.0
#
# Unless required by applicable law or agreed to in writing, software
# distributed under the License is distributed on an "AS IS" BASIS,
# WITHOUT WARRANTIES OR CONDITIONS OF ANY KIND, either express or implied.
# See the License for the specific language governing permissions and
# limitations under the License.
#
################################################################################
"""Entrypoint for gcbrun into run_experiment. This script will get the command
from the last PR comment containing "/gcbrun" and pass it to run_experiment.py
which will run an experiment."""

import logging
import os
import sys

# pytype: disable=import-error
import github  # pylint: disable=import-error
from experiment import run_experiment

TRIGGER_COMMAND = '/gcbrun'
RUN_EXPERIMENT_COMMAND_STR = f'{TRIGGER_COMMAND} run_experiment.py '
SKIP_COMMAND_STR = f'{TRIGGER_COMMAND} skip'
<<<<<<< HEAD
# A DuMMY COMMENT
=======
>>>>>>> 2920e74f


def get_comments(pull_request_number):
    """Returns comments on the GitHub Pull request referenced by
  |pull_request_number|."""
    github_obj = github.Github()
    repo = github_obj.get_repo('google/fuzzbench')
    pull = repo.get_pull(pull_request_number)
    pull_comments = list(pull.get_comments())
    last_pull_comment = pull_comments[-1] if pull_comments else None
    issue = repo.get_issue(pull_request_number)
    issue_comments = list(issue.get_comments())
    last_issue_comment = issue_comments[-1] if issue_comments else None
    # Github only returns comments if from the pull object when a pull request
    # is open. If it is a draft, it will only return comments from the issue
    # object.
    return last_pull_comment, last_issue_comment


def get_latest_gcbrun_command(comment):
    """Gets the last /gcbrun comment from comments."""
    # This seems to get comments on code too.
    if comment is None:
        return None
    body = comment.body
    if body.startswith(SKIP_COMMAND_STR):
        return None
    if not body.startswith(RUN_EXPERIMENT_COMMAND_STR):
        return None
    if len(body) == len(RUN_EXPERIMENT_COMMAND_STR):
        return None
    command = body[len(RUN_EXPERIMENT_COMMAND_STR):].strip().split(' ')
    # Items that only contain space are redundant and will confuse
    # `run_experiment_main()` in `experiment/run_experiment.py`
    return [word for word in command if word.strip()]


def exec_command_from_github(pull_request_number):
    """Executes the gcbrun command for run_experiment.py in the most recent
  command on |pull_request_number|."""
    pull_cmt, issue_cmt = get_comments(pull_request_number)
    print(f'Pull comment: {pull_cmt}\nIssue comment: {issue_cmt}')
    command = (get_latest_gcbrun_command(pull_cmt) or
               get_latest_gcbrun_command(issue_cmt))
    if command is None:
        logging.info('Experiment not requested.')
        return None
    print(command)
    logging.info('Command: %s.', command)
    return run_experiment.run_experiment_main(command)


def main():
    """Entrypoint for GitHub CI into run_experiment.py"""
    logging.basicConfig(level=logging.INFO)
    pull_request_number = int(os.environ['PULL_REQUEST_NUMBER'])
    result = exec_command_from_github(pull_request_number)
    print('result', result)
    if not result:
        return 0
    return 1


if __name__ == '__main__':
    sys.exit(main())<|MERGE_RESOLUTION|>--- conflicted
+++ resolved
@@ -28,10 +28,6 @@
 TRIGGER_COMMAND = '/gcbrun'
 RUN_EXPERIMENT_COMMAND_STR = f'{TRIGGER_COMMAND} run_experiment.py '
 SKIP_COMMAND_STR = f'{TRIGGER_COMMAND} skip'
-<<<<<<< HEAD
-# A DuMMY COMMENT
-=======
->>>>>>> 2920e74f
 
 
 def get_comments(pull_request_number):
