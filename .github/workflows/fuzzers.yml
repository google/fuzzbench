name: Build fuzzers
on:
  pull_request:
    paths:
      - 'docker/**'  # Base image changes.
      - 'fuzzers/**' # Changes to fuzzers themselves.
      - 'benchmarks/**'  # Changes to benchmarks.
      - 'src_analysis/**' # Changes that affect what gets built.

jobs:
  build:
    runs-on: ubuntu-latest
    strategy:
      fail-fast: false
      matrix:
        fuzzer:
          - afl
          - aflcc
          - aflfast
          - aflplusplus
          - aflplusplus_optimal
          - aflsmart
          - entropic
          - fairfuzz
          - fastcgs_lm
          - honggfuzz
          - lafintel
          - klee
          - libfuzzer
          - libaflfuzzer
          - manul
          - mopt
          # Binary-only (greybox) fuzzers.
          - eclipser
          - afl_qemu
          - aflplusplus_qemu
          - honggfuzz_qemu
          - weizz_qemu
          # Temporary variants.
          - libfuzzer_magicbytes
          - entropic_magicbytes
          - aflplusplus_lightweizz
<<<<<<< HEAD
          - aflplusplus_explore
          - aflplusplus_coe
          - aflplusplus_fast
          - aflplusplus_coe_24
          - aflplusplus_coe_48
          - aflplusplus_coe_64
          - aflplusplus_fast_24
          - aflplusplus_fast_48
          - aflplusplus_fast_64
=======
          - aflplusplus_memcache
          - aflplusplus_memcache_inf
          - aflplusplus_nocycles
          - afl_32
          - afl_fast
>>>>>>> 8faa1869
          - afl_fast_32
          - afl_fast_xxh3
          - afl_fast_late_32
          - afl_fast_branches
          - afl_fast_spliceless
          - afl_fast_spliceless2
          - afl_fast_nohandicap_late_32

        benchmark_type:
          - oss-fuzz
          - standard

    env:
      FUZZER: ${{ matrix.fuzzer }}
      BENCHMARK_TYPE: ${{ matrix.benchmark_type }}

    steps:
    - uses: actions/checkout@v2
    - run: |  # Needed for git diff to work.
        git fetch origin master --unshallow
        git symbolic-ref refs/remotes/origin/HEAD refs/remotes/origin/master

    - name: Clear unnecessary files
      run: |
        sudo swapoff -a
        sudo rm -f /swapfile
        sudo apt clean
        docker rmi $(docker images -a -q)
        df -h

    - name: Setup Python environment
      uses: actions/setup-python@v1.1.1
      with:
        python-version: 3.7

    # Copied from:
    # https://docs.github.com/en/actions/language-and-framework-guides/using-python-with-github-actions
    - name: Cache pip
      uses: actions/cache@v2
      with:
        # This path is specific to Ubuntu.
        path: ~/.cache/pip
        # Look to see if there is a cache hit for the corresponding requirements
        # file.
        key: ${{ runner.os }}-pip-${{ hashFiles('requirements.txt') }}
        restore-keys: |
          ${{ runner.os }}-pip-
          ${{ runner.os }}-

    - name: Install dependencies
      run: |
        make install-dependencies

    - name: Build Benchmarks
      run: |
        PATH=.venv/bin/:$PATH PYTHONPATH=. python3 .github/workflows/build_and_test_run_fuzzer_benchmarks.py $BENCHMARK_TYPE $FUZZER<|MERGE_RESOLUTION|>--- conflicted
+++ resolved
@@ -40,23 +40,11 @@
           - libfuzzer_magicbytes
           - entropic_magicbytes
           - aflplusplus_lightweizz
-<<<<<<< HEAD
-          - aflplusplus_explore
-          - aflplusplus_coe
-          - aflplusplus_fast
-          - aflplusplus_coe_24
-          - aflplusplus_coe_48
-          - aflplusplus_coe_64
-          - aflplusplus_fast_24
-          - aflplusplus_fast_48
-          - aflplusplus_fast_64
-=======
           - aflplusplus_memcache
           - aflplusplus_memcache_inf
           - aflplusplus_nocycles
           - afl_32
           - afl_fast
->>>>>>> 8faa1869
           - afl_fast_32
           - afl_fast_xxh3
           - afl_fast_late_32
