--- conflicted
+++ resolved
@@ -63,11 +63,8 @@
           - aflplusplus_pcguard_ctx_params
           # Concolic execution
           - symcc_afl
-<<<<<<< HEAD
           - symcc_aflplusplus
-=======
           - symcc_afl_single
->>>>>>> 8c1a617b
           - aflplusplus_x
           - aflplusplus_x_c1
           - aflplusplus_x_c1a
