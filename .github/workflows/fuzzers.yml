name: Build fuzzers
on:
  pull_request:
    paths:
      - 'docker/**'  # Base image changes.
      - 'fuzzers/**' # Changes to fuzzers themselves.
      - 'benchmarks/**'  # Changes to benchmarks.
      # Changes that affect what gets built.
      - 'src_analysis/**'
      - '.github/worfkflows/fuzzers.yml'
      - '.github/worfkflows/build_and_test_run_fuzzer_benchmarks.py'

jobs:
  build:
    runs-on: ubuntu-latest
    strategy:
      fail-fast: false
      matrix:
        fuzzer:
          - afl
          - aflcc
          - aflfast
          - aflplusplus
          - aflplusplus_optimal
          - aflsmart
          - entropic
          - fairfuzz
          - honggfuzz
          - lafintel
          - klee
          - libfuzzer
          - mopt
          - neuzz
          # Binary-only (greybox) fuzzers.
          - eclipser
          - afl_qemu
          - aflplusplus_qemu
          - honggfuzz_qemu
          - weizz_qemu
          # Temporary variants.
          - aflplusplus_introspection
          - aflplusplus_introspection2
          - aflplusplus_dict2file
          - aflplusplus_cmplog
          - aflplusplus_flcnt
          - aflplusplus_optimal_flcnt
          - aflplusplus_fcnt
          - aflplusplus_optimal_fcnt
          - aflplusplus_lcnt
          - aflplusplus_optimal_lcnt
          - aflplusplus_311
          - aflplusplus_312
          - aflplusplus_qemu_inmem
          - aflplusplus_frida
          - aflplusplus_frida_inmem
<<<<<<< HEAD
          - aflplusplus_classic
          - aflplusplus_classic_ctx
          - aflplusplus_pcguard
          - aflplusplus_pcguard_bitcode
          - aflplusplus_pcguard_ctx
          - aflplusplus_pcguard_ctx_naive
          - aflplusplus_pcguard_ctx_bfs
          - aflplusplus_pcguard_ctx_randomic
          - aflplusplus_pcguard_ctx_uniform
          - aflplusplus_pcguard_ctx_params
=======
          # Conclic execution
          - symcc_afl
>>>>>>> 03b7679f

        benchmark_type:
          - oss-fuzz
          - standard
          - bug

    steps:
    - uses: actions/checkout@v2
    - run: |  # Needed for git diff to work.
        git fetch origin master --unshallow
        git symbolic-ref refs/remotes/origin/HEAD refs/remotes/origin/master

    - name: Clear unnecessary files
      run: |
        sudo swapoff -a
        sudo rm -f /swapfile
        sudo apt clean
        docker rmi $(docker images -a -q)
        df -h

    - name: Setup Python environment
      uses: actions/setup-python@v2
      with:
        python-version: 3.8

    # Copied from:
    # https://docs.github.com/en/actions/language-and-framework-guides/using-python-with-github-actions
    - name: Cache pip
      uses: actions/cache@v2
      with:
        # This path is specific to Ubuntu.
        path: ~/.cache/pip
        # Look to see if there is a cache hit for the corresponding requirements
        # file.
        key: ${{ runner.os }}-pip-${{ hashFiles('requirements.txt') }}
        restore-keys: |
          ${{ runner.os }}-pip-
          ${{ runner.os }}-

    - name: Install dependencies
      run: |
        make install-dependencies

    - name: Build Benchmarks
      run: |
        PATH=.venv/bin/:$PATH PYTHONPATH=. python3 .github/workflows/build_and_test_run_fuzzer_benchmarks.py ${{ matrix.benchmark_type }} ${{ matrix.fuzzer }}<|MERGE_RESOLUTION|>--- conflicted
+++ resolved
@@ -53,7 +53,6 @@
           - aflplusplus_qemu_inmem
           - aflplusplus_frida
           - aflplusplus_frida_inmem
-<<<<<<< HEAD
           - aflplusplus_classic
           - aflplusplus_classic_ctx
           - aflplusplus_pcguard
@@ -64,10 +63,8 @@
           - aflplusplus_pcguard_ctx_randomic
           - aflplusplus_pcguard_ctx_uniform
           - aflplusplus_pcguard_ctx_params
-=======
           # Conclic execution
           - symcc_afl
->>>>>>> 03b7679f
 
         benchmark_type:
           - oss-fuzz
