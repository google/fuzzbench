name: Build fuzzers
on:
  pull_request:
    paths:
      - 'docker/**'  # Base image changes.
      - 'fuzzers/**' # Changes to fuzzers themselves.
      - 'benchmarks/**'  # Changes to benchmarks.
      # Changes that affect what gets built.
      - 'src_analysis/**'
      - '.github/worfkflows/fuzzers.yml'
      - '.github/worfkflows/build_and_test_run_fuzzer_benchmarks.py'

jobs:
  build:
    runs-on: ubuntu-latest
    strategy:
      fail-fast: false
      matrix:
        fuzzer:
          - afl
          - aflcc
          - aflfast
          - aflplusplus
          - aflplusplus_optimal
          - aflplusplus_eclipser
          - aflsmart
          - entropic
          - fairfuzz
          - honggfuzz
          - lafintel
          - klee
          - libfuzzer
          - mopt
          - neuzz
          # Binary-only (greybox) fuzzers.
          - eclipser
          - afl_qemu
          - aflplusplus_qemu
          - honggfuzz_qemu
          - weizz_qemu
          # Temporary variants.
<<<<<<< HEAD
          - aflplusplus_classic
          - aflplusplus_classic_ctx
          - aflplusplus_pcguard
          - aflplusplus_pcguard_ctx
=======
          - afl_buf
>>>>>>> e90f22f4
          - aflplusplus_introspection
          - aflplusplus_introspection2
          - aflplusplus_dict2file
          - aflplusplus_cmplog
          - aflplusplus_cmplog_per5
          - aflplusplus_cmplog_per15
          - aflplusplus_cmplog_fail192
          - aflplusplus_cmplog_fail256
          - aflplusplus_cmplog_24k
          - aflplusplus_weak
          - aflplusplus_flcnt

        benchmark_type:
          - oss-fuzz
          - standard
          - bug

    steps:
    - uses: actions/checkout@v2
    - run: |  # Needed for git diff to work.
        git fetch origin master --unshallow
        git symbolic-ref refs/remotes/origin/HEAD refs/remotes/origin/master

    - name: Clear unnecessary files
      run: |
        sudo swapoff -a
        sudo rm -f /swapfile
        sudo apt clean
        docker rmi $(docker images -a -q)
        df -h

    - name: Setup Python environment
      uses: actions/setup-python@v2
      with:
        python-version: 3.8

    # Copied from:
    # https://docs.github.com/en/actions/language-and-framework-guides/using-python-with-github-actions
    - name: Cache pip
      uses: actions/cache@v2
      with:
        # This path is specific to Ubuntu.
        path: ~/.cache/pip
        # Look to see if there is a cache hit for the corresponding requirements
        # file.
        key: ${{ runner.os }}-pip-${{ hashFiles('requirements.txt') }}
        restore-keys: |
          ${{ runner.os }}-pip-
          ${{ runner.os }}-

    - name: Install dependencies
      run: |
        make install-dependencies

    - name: Build Benchmarks
      run: |
        PATH=.venv/bin/:$PATH PYTHONPATH=. python3 .github/workflows/build_and_test_run_fuzzer_benchmarks.py ${{ matrix.benchmark_type }} ${{ matrix.fuzzer }}<|MERGE_RESOLUTION|>--- conflicted
+++ resolved
@@ -39,14 +39,11 @@
           - honggfuzz_qemu
           - weizz_qemu
           # Temporary variants.
-<<<<<<< HEAD
           - aflplusplus_classic
           - aflplusplus_classic_ctx
           - aflplusplus_pcguard
           - aflplusplus_pcguard_ctx
-=======
           - afl_buf
->>>>>>> e90f22f4
           - aflplusplus_introspection
           - aflplusplus_introspection2
           - aflplusplus_dict2file
