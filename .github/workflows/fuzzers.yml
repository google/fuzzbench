--- conflicted
+++ resolved
@@ -94,11 +94,8 @@
           - afl_score_no_novel_prioritization
           - afl_score_random
           - afl_splicing_mutation
-<<<<<<< HEAD
-=======
           - afl_virginmap
           - afl_maxmap
->>>>>>> 526b834d
 
         benchmark_type:
           - oss-fuzz
