#!/usr/bin/env python3
# Copyright 2020 Google LLC
#
# Licensed under the Apache License, Version 2.0 (the "License");
# you may not use this file except in compliance with the License.
# You may obtain a copy of the License at
#
#      http://www.apache.org/licenses/LICENSE-2.0
#
# Unless required by applicable law or agreed to in writing, software
# distributed under the License is distributed on an "AS IS" BASIS,
# WITHOUT WARRANTIES OR CONDITIONS OF ANY KIND, either express or implied.
# See the License for the specific language governing permissions and
# limitations under the License.
"""Script for building and briefly running fuzzer,benchmark pairs in CI."""
import sys
import subprocess

from common import retry
from experiment.build import builder
from src_analysis import change_utils
from src_analysis import diff_utils

ALWAYS_BUILD_FUZZER = 'afl'
NUM_RETRIES = 2
RETRY_DELAY = 60

# TODO(tanq16): Get list of Benchmarks automatically.

# Don't build php benchmark since it fills up disk in GH actions.
OSS_FUZZ_BENCHMARKS = {
    'bloaty_fuzz_target',
    'curl_curl_fuzzer_http',
    'jsoncpp_jsoncpp_fuzzer',
    'libpcap_fuzz_both',
<<<<<<< HEAD
    'matio_matio_fuzzer',
=======
    'libxslt_xpath',
>>>>>>> 8677a474
    'mbedtls_fuzz_dtlsclient',
    'openssl_x509',
    'sqlite3_ossfuzz',
    'systemd_fuzz-link-parser',
    'zlib_zlib_uncompress_fuzzer',
}

STANDARD_BENCHMARKS = {
    'freetype2-2017',
    'harfbuzz-1.3.2',
    'lcms-2017-03-21',
    'libjpeg-turbo-07-2017',
    'libpng-1.2.56',
    'libxml2-v2.9.2',
    'openthread-2019-12-23',
    'proj4-2017-08-14',
    're2-2014-12-09',
    'vorbis-2017-12-11',
    'woff2-2016-05-06',
}


def get_make_target(fuzzer, benchmark):
    """Return test target for a fuzzer and benchmark."""
    return 'test-run-%s-%s' % (fuzzer, benchmark)


def delete_docker_images():
    """Delete docker images."""
    # TODO(metzman): Don't delete base-runner/base-builder so it
    # doesn't need to be pulled for every target.

    result = subprocess.run(['docker', 'ps', '-a', '-q'],
                            stdout=subprocess.PIPE,
                            check=True)
    container_ids = result.stdout.splitlines()
    subprocess.run(['docker', 'rm', '-f'] + container_ids, check=False)

    result = subprocess.run(['docker', 'images', '-a', '-q'],
                            stdout=subprocess.PIPE,
                            check=True)
    image_ids = result.stdout.splitlines()
    subprocess.run(['docker', 'rmi', '-f'] + image_ids, check=False)

    # Needed for BUILDKIT to clear build cache & avoid insufficient disk space.
    subprocess.run(['docker', 'builder', 'prune', '-f'], check=False)


@retry.wrap(NUM_RETRIES, RETRY_DELAY, 'run_command')
def run_command(command):
    """Runs a command with retries until success."""
    print('Running command:', ' '.join(command))
    subprocess.check_call(command)


def make_builds(benchmarks, fuzzer):
    """Use make to test the fuzzer on each benchmark in |benchmarks|."""
    fuzzer_benchmark_pairs = builder.get_fuzzer_benchmark_pairs([fuzzer],
                                                                benchmarks)
    print('Building fuzzer-benchmark pairs: {}'.format(fuzzer_benchmark_pairs))
    for _, benchmark in fuzzer_benchmark_pairs:
        make_target = get_make_target(fuzzer, benchmark)
        make_command = ['make', 'RUNNING_ON_CI=yes', '-j', make_target]
        run_command(make_command)

        # Delete docker images so disk doesn't fill up.
        delete_docker_images()

    return True


def do_build(build_type, fuzzer, always_build):
    """Build fuzzer,benchmark pairs for CI."""
    if build_type == 'oss-fuzz':
        benchmarks = OSS_FUZZ_BENCHMARKS
    elif build_type == 'standard':
        benchmarks = STANDARD_BENCHMARKS
    else:
        raise Exception('Invalid build_type: %s' % build_type)

    if always_build:
        # Always do a build if always_build is True.
        return make_builds(benchmarks, fuzzer)

    changed_files = diff_utils.get_changed_files()
    changed_fuzzers = change_utils.get_changed_fuzzers(changed_files)
    if fuzzer in changed_fuzzers:
        # Otherwise if fuzzer is in changed_fuzzers then build it with all
        # benchmarks, the change could have affected any benchmark.
        return make_builds(benchmarks, fuzzer)

    # Otherwise, only build benchmarks that have changed.
    changed_benchmarks = set(change_utils.get_changed_benchmarks(changed_files))
    benchmarks = benchmarks.intersection(changed_benchmarks)
    return make_builds(benchmarks, fuzzer)


def main():
    """Build OSS-Fuzz or standard benchmarks with a fuzzer."""
    if len(sys.argv) != 3:
        print('Usage: %s <build_type> <fuzzer>' % sys.argv[0])
        return 1
    build_type = sys.argv[1]
    fuzzer = sys.argv[2]
    always_build = ALWAYS_BUILD_FUZZER == fuzzer
    result = do_build(build_type, fuzzer, always_build)
    return 0 if result else 1


if __name__ == '__main__':
    sys.exit(main())<|MERGE_RESOLUTION|>--- conflicted
+++ resolved
@@ -33,11 +33,7 @@
     'curl_curl_fuzzer_http',
     'jsoncpp_jsoncpp_fuzzer',
     'libpcap_fuzz_both',
-<<<<<<< HEAD
-    'matio_matio_fuzzer',
-=======
     'libxslt_xpath',
->>>>>>> 8677a474
     'mbedtls_fuzz_dtlsclient',
     'openssl_x509',
     'sqlite3_ossfuzz',
