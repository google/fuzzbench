--- conflicted
+++ resolved
@@ -17,11 +17,7 @@
 
 RUN git clone https://github.com/llvm/llvm-project.git /llvm-project && \
     cd /llvm-project/ && \
-<<<<<<< HEAD
-    git checkout 12d1124c49beec0fb79d36944960e5bf0f236d4c && \
-=======
     git checkout 8ef9e2bf355d05bc81d8b0fe1e5333eec59a0a91 && \
->>>>>>> cdeebaa3
     cd compiler-rt/lib/fuzzer && \
     (for f in *.cpp; do \
       clang++ -stdlib=libc++ -fPIC -O2 -std=c++11 $f -c & \
