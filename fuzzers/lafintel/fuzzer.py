--- conflicted
+++ resolved
@@ -28,11 +28,7 @@
     # It is not supported by clang-3.8, so we define the MACRO below
     # to replace any __builtin_cpu_supports() with 0, i.e., not supported
     cflags = ['-fPIC']
-<<<<<<< HEAD
-    if 'php' in os.environ['PWD']:
-=======
     if 'php' in os.environ['BENCHMARK']:
->>>>>>> 47eefe4b
         cflags += ['-D__builtin_cpu_supports\\(x\\)=0']
     cppflags = cflags + ['-I/usr/local/include/c++/v1/', '-std=c++11']
     utils.append_flags('CFLAGS', cflags)
