# Copyright 2020 Google LLC
#
# Licensed under the Apache License, Version 2.0 (the "License");
# you may not use this file except in compliance with the License.
# You may obtain a copy of the License at
#
# http://www.apache.org/licenses/LICENSE-2.0
#
# Unless required by applicable law or agreed to in writing, software
# distributed under the License is distributed on an "AS IS" BASIS,
# WITHOUT WARRANTIES OR CONDITIONS OF ANY KIND, either express or implied.
# See the License for the specific language governing permissions and
# limitations under the License.

FROM gcr.io/fuzzbench/base-image

RUN apt-get update -y && \
	apt-get install -y \
	google-perftools \
	llvm-6.0 llvm-6.0-dev llvm-6.0-tools

RUN apt-get install -y clang-6.0 vim less
<<<<<<< HEAD
RUN pip3 install psutil
=======
RUN pip3 install psutil==5.7.2
>>>>>>> c2e908d5
<|MERGE_RESOLUTION|>--- conflicted
+++ resolved
@@ -20,8 +20,4 @@
 	llvm-6.0 llvm-6.0-dev llvm-6.0-tools
 
 RUN apt-get install -y clang-6.0 vim less
-<<<<<<< HEAD
-RUN pip3 install psutil
-=======
-RUN pip3 install psutil==5.7.2
->>>>>>> c2e908d5
+RUN pip3 install psutil==5.7.2