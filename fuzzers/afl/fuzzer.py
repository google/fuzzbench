# Copyright 2020 Google LLC
#
# Licensed under the Apache License, Version 2.0 (the "License");
# you may not use this file except in compliance with the License.
# You may obtain a copy of the License at
#
# http://www.apache.org/licenses/LICENSE-2.0
#
# Unless required by applicable law or agreed to in writing, software
# distributed under the License is distributed on an "AS IS" BASIS,
# WITHOUT WARRANTIES OR CONDITIONS OF ANY KIND, either express or implied.
# See the License for the specific language governing permissions and
# limitations under the License.
"""Integration code for AFL fuzzer."""

import shutil
import subprocess
import os

from fuzzers import utils

# OUT environment variable is the location of build directory (default is /out).


def prepare_build_environment():
    """Set environment variables used to build targets for AFL-based
    fuzzers."""
<<<<<<< HEAD
    utils.set_no_sanitizer_compilation_flags()

    cflags = ['-O3', '-fsanitize-coverage=trace-pc-guard']
=======
    cflags = ['-fsanitize-coverage=trace-pc-guard']
>>>>>>> 577569a1
    utils.append_flags('CFLAGS', cflags)
    utils.append_flags('CXXFLAGS', cflags)

    os.environ['CC'] = 'clang'
    os.environ['CXX'] = 'clang++'
    os.environ['FUZZER_LIB'] = '/libAFL.a'


def build():
    """Build benchmark."""
    prepare_build_environment()

    utils.build_benchmark()

    print('[post_build] Copying afl-fuzz to $OUT directory')
    # Copy out the afl-fuzz binary as a build artifact.
    shutil.copy('/afl/afl-fuzz', os.environ['OUT'])


def prepare_fuzz_environment(input_corpus):
    """Prepare to fuzz with AFL or another AFL-based fuzzer."""
    # Tell AFL to not use its terminal UI so we get usable logs.
    os.environ['AFL_NO_UI'] = '1'
    # Skip AFL's CPU frequency check (fails on Docker).
    os.environ['AFL_SKIP_CPUFREQ'] = '1'
    # No need to bind affinity to one core, Docker enforces 1 core usage.
    os.environ['AFL_NO_AFFINITY'] = '1'
    # AFL will abort on startup if the core pattern sends notifications to
    # external programs. We don't care about this.
    os.environ['AFL_I_DONT_CARE_ABOUT_MISSING_CRASHES'] = '1'

    # AFL needs at least one non-empty seed to start.
    if len(os.listdir(input_corpus)) == 0:
        with open(os.path.join(input_corpus, 'default_seed'),
                  'w') as file_handle:
            file_handle.write('hi')


def run_afl_fuzz(input_corpus,
                 output_corpus,
                 target_binary,
                 additional_flags=None,
                 hide_output=False):
    """Run afl-fuzz."""
    # Spawn the afl fuzzing process.
    # FIXME: Currently AFL will exit if it encounters a crashing input in seed
    # corpus (usually timeouts). Add a way to skip/delete such inputs and
    # re-run AFL. This currently happens with a seed in wpantund benchmark.
    print('[run_fuzzer] Running target with afl-fuzz')
    command = [
        './afl-fuzz',
        '-i',
        input_corpus,
        '-o',
        output_corpus,
        # Use deterministic mode as it does best when we don't have
        # seeds which is often the case.
        '-d',
        # Use no memory limit as ASAN doesn't play nicely with one.
        '-m',
        'none'
    ]
    if additional_flags:
        command.extend(additional_flags)
    dictionary_path = utils.get_dictionary_path(target_binary)
    if dictionary_path:
        command.extend(['-x', dictionary_path])
    command += [
        '--',
        target_binary,
        # Pass INT_MAX to afl the maximize the number of persistent loops it
        # performs.
        '2147483647'
    ]
    print('[run_fuzzer] Running command: ' + ' '.join(command))
    output_stream = subprocess.DEVNULL if hide_output else None
    subprocess.call(command, stdout=output_stream, stderr=output_stream)


def fuzz(input_corpus, output_corpus, target_binary):
    """Run afl-fuzz on target."""
    prepare_fuzz_environment(input_corpus)

    run_afl_fuzz(input_corpus, output_corpus, target_binary)<|MERGE_RESOLUTION|>--- conflicted
+++ resolved
@@ -25,13 +25,7 @@
 def prepare_build_environment():
     """Set environment variables used to build targets for AFL-based
     fuzzers."""
-<<<<<<< HEAD
-    utils.set_no_sanitizer_compilation_flags()
-
-    cflags = ['-O3', '-fsanitize-coverage=trace-pc-guard']
-=======
     cflags = ['-fsanitize-coverage=trace-pc-guard']
->>>>>>> 577569a1
     utils.append_flags('CFLAGS', cflags)
     utils.append_flags('CXXFLAGS', cflags)
 
