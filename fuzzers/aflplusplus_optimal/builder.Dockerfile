--- conflicted
+++ resolved
@@ -22,13 +22,8 @@
 # Download afl++
 RUN git clone https://github.com/AFLplusplus/AFLplusplus.git /afl && \
     cd /afl && \
-<<<<<<< HEAD
-    git checkout 0c122aeee65c5e91b6ecc465dcdf740aa67943d1
-
-=======
     git checkout b7c87350cf3481416b782fe19bc56467090ff220
     
->>>>>>> 48350d1e
 # Build without Python support as we don't need it.
 # Set AFL_NO_X86 to skip flaky tests.
 RUN cd /afl && unset CFLAGS && unset CXXFLAGS && export AFL_NO_X86=1 && \
