--- conflicted
+++ resolved
@@ -16,16 +16,12 @@
 FROM $parent_image
 
 # honggfuzz requires libfd and libunwid.
-<<<<<<< HEAD
-RUN apt-get update -y && apt-get install -y libbfd-dev libunwind-dev libblocksruntime-dev liblzma-dev
-=======
 RUN apt-get update -y && \
     apt-get install -y \
     libbfd-dev \
     libunwind-dev \
     libblocksruntime-dev \
     liblzma-dev
->>>>>>> 93b0e1a3
 
 # Download honggfuz version 2.1 + 539ea048d6273864e396ad95b08911c69cd2ac51
 # Set CFLAGS use honggfuzz's defaults except for -mnative which can build CPU
