#!/usr/bin/env python3
# Copyright 2020 Google LLC
#
# Licensed under the Apache License, Version 2.0 (the "License");
# you may not use this file except in compliance with the License.
# You may obtain a copy of the License at
#
#      http://www.apache.org/licenses/LICENSE-2.0
#
# Unless required by applicable law or agreed to in writing, software
# distributed under the License is distributed on an "AS IS" BASIS,
# WITHOUT WARRANTIES OR CONDITIONS OF ANY KIND, either express or implied.
# See the License for the specific language governing permissions and
# limitations under the License.
"""Module for measuring snapshots from trial runners."""

import collections
import glob
import multiprocessing
import os
import pathlib
import posixpath
import sys
import tarfile
import time
from typing import List, Set
import queue

from sqlalchemy import func
from sqlalchemy import orm

from common import benchmark_utils
from common import experiment_utils
from common import experiment_path as exp_path
from common import filesystem
from common import fuzzer_utils
from common import gsutil
from common import logs
from common import utils
from database import utils as db_utils
from database import models
from experiment.build import build_utils
from experiment import run_coverage
from experiment import scheduler
from third_party import sancov

logger = logs.Logger('measurer')  # pylint: disable=invalid-name

SnapshotMeasureRequest = collections.namedtuple(
    'SnapshotMeasureRequest', ['fuzzer', 'benchmark', 'trial_id', 'cycle'])

NUM_RETRIES = 3
RETRY_DELAY = 3
FAIL_WAIT_SECONDS = 30
SNAPSHOT_QUEUE_GET_TIMEOUT = 1
SNAPSHOTS_BATCH_SAVE_SIZE = 100


def get_experiment_folders_dir():
    """Return experiment folders directory."""
    return exp_path.path('experiment-folders')


def remote_dir_exists(directory: pathlib.Path) -> bool:
    """Does |directory| exist in the CLOUD_EXPERIMENT_BUCKET."""
    return gsutil.ls(exp_path.gcs(directory), must_exist=False)[0] == 0


def measure_loop(experiment: str, max_total_time: int):
    """Continuously measure trials for |experiment|."""
    db_utils.initialize()
    logs.initialize(default_extras={
        'component': 'dispatcher',
    })
    with multiprocessing.Pool() as pool, multiprocessing.Manager() as manager:
        set_up_coverage_binaries(pool, experiment)
        # Using Multiprocessing.Queue will fail with a complaint about
        # inheriting queue.
        q = manager.Queue()  # pytype: disable=attribute-error
        while True:
            try:
                # Get whether all trials have ended before we measure to prevent
                # races.
                all_trials_ended = scheduler.all_trials_ended(experiment)

                if not measure_all_trials(experiment, max_total_time, pool, q):
                    # We didn't measure any trials.
                    if all_trials_ended:
                        # There are no trials producing snapshots to measure.
                        # Given that we couldn't measure any snapshots, we won't
                        # be able to measure any the future, so break now.
                        break
            except Exception:  # pylint: disable=broad-except
                logger.error('Error occurred during measuring.')

            time.sleep(FAIL_WAIT_SECONDS)

    logger.info('Finished measuring.')


def measure_all_trials(experiment: str, max_total_time: int, pool, q) -> bool:  # pylint: disable=invalid-name
    """Get coverage data (with coverage runs) for all active trials. Note that
    this should not be called unless multiprocessing.set_start_method('spawn')
    was called first. Otherwise it will use fork which breaks logging."""
    logger.info('Measuring all trials.')

    experiment_folders_dir = get_experiment_folders_dir()
    if not remote_dir_exists(experiment_folders_dir):
        return True

    max_cycle = _time_to_cycle(max_total_time)
    unmeasured_snapshots = get_unmeasured_snapshots(experiment, max_cycle)

    if not unmeasured_snapshots:
        return False

    measure_trial_coverage_args = [
        (unmeasured_snapshot, max_cycle, q)
        for unmeasured_snapshot in unmeasured_snapshots
    ]

    result = pool.starmap_async(measure_trial_coverage,
                                measure_trial_coverage_args)

    # Poll the queue for snapshots and save them in batches until the pool is
    # done processing each unmeasured snapshot. Then save any remaining
    # snapshots.
    snapshots = []
    snapshots_measured = False

    def save_snapshots():
        """Saves measured snapshots if there were any, resets |snapshots| to an
        empty list and records the fact that snapshots have been measured."""
        if not snapshots:
            return

        db_utils.bulk_save(snapshots)
        snapshots.clear()
        nonlocal snapshots_measured
        snapshots_measured = True

    while True:
        try:
            snapshot = q.get(timeout=SNAPSHOT_QUEUE_GET_TIMEOUT)
            snapshots.append(snapshot)
        except queue.Empty:
            if result.ready():
                # If "ready" that means pool has finished calling on each
                # unmeasured_snapshot. Since it is finished and the queue is
                # empty, we can stop checking the queue for more snapshots.
                break

            if len(snapshots) >= SNAPSHOTS_BATCH_SAVE_SIZE * .75:
                # Save a smaller batch size if we can make an educated guess
                # that we will have to wait for the next snapshot.
                save_snapshots()
                continue

        if len(snapshots) >= SNAPSHOTS_BATCH_SAVE_SIZE and not result.ready():
            save_snapshots()

    # If we have any snapshots left save them now.
    save_snapshots()

    return snapshots_measured


def _time_to_cycle(time_in_seconds: float) -> int:
    """Converts |time_in_seconds| to the corresponding cycle and returns it."""
    return time_in_seconds // experiment_utils.get_snapshot_seconds()


def _query_ids_of_measured_trials(experiment: str):
    """Returns a query of the ids of trials in |experiment| that have measured
    snapshots."""
    trials_and_snapshots_query = db_utils.query(models.Snapshot).options(
        orm.joinedload('trial'))
    experiment_trials_filter = models.Snapshot.trial.has(experiment=experiment)
    experiment_trials_and_snapshots_query = trials_and_snapshots_query.filter(
        experiment_trials_filter)
    experiment_snapshot_trial_ids_query = (
        experiment_trials_and_snapshots_query.with_entities(
            models.Snapshot.trial_id))
    return experiment_snapshot_trial_ids_query.distinct()


def _query_unmeasured_trials(experiment: str):
    """Returns a query of trials in |experiment| that have not been measured."""
    trial_query = db_utils.query(models.Trial)
    ids_of_trials_with_snapshots = _query_ids_of_measured_trials(experiment)
    no_snapshots_filter = ~models.Trial.id.in_(ids_of_trials_with_snapshots)
    started_trials_filter = ~models.Trial.time_started.is_(None)
    experiment_trials_filter = models.Trial.experiment == experiment
    return trial_query.filter(experiment_trials_filter, no_snapshots_filter,
                              started_trials_filter)


def _get_unmeasured_first_snapshots(experiment: str
                                   ) -> List[SnapshotMeasureRequest]:
    """Returns a list of unmeasured SnapshotMeasureRequests that are the first
    snapshot for their trial. The trials are trials in |experiment|."""
    trials_without_snapshots = _query_unmeasured_trials(experiment)
    return [
        SnapshotMeasureRequest(trial.fuzzer, trial.benchmark, trial.id, 1)
        for trial in trials_without_snapshots
    ]


SnapshotWithTime = collections.namedtuple(
    'SnapshotWithTime', ['fuzzer', 'benchmark', 'trial_id', 'time'])


def _query_measured_latest_snapshots(experiment: str):
    """Returns a generator of a SnapshotWithTime representing a snapshot that is
    the first snapshot for their trial. The trials are trials in
    |experiment|."""
    latest_time_column = func.max(models.Snapshot.time)
    # The order of these columns must correspond to the fields in
    # SnapshotWithTime.
    columns = (models.Trial.fuzzer, models.Trial.benchmark,
               models.Snapshot.trial_id, latest_time_column)
    experiment_filter = models.Snapshot.trial.has(experiment=experiment)
    group_by_columns = (models.Snapshot.trial_id, models.Trial.benchmark,
                        models.Trial.fuzzer)
    snapshots_query = db_utils.query(*columns).join(
        models.Trial).filter(experiment_filter).group_by(*group_by_columns)
    return (SnapshotWithTime(*snapshot) for snapshot in snapshots_query)


def _get_unmeasured_next_snapshots(experiment: str, max_cycle: int
                                  ) -> List[SnapshotMeasureRequest]:
    """Returns a list of the latest unmeasured SnapshotMeasureRequests of
    trials in |experiment| that have been measured at least once in
    |experiment|. |max_total_time| is used to determine if a trial has another
    snapshot left."""
    # Measure the latest snapshot of every trial that hasn't been measured
    # yet.
    latest_snapshot_query = _query_measured_latest_snapshots(experiment)
    next_snapshots = []
    for snapshot in latest_snapshot_query:
        snapshot_time = snapshot.time
        cycle = _time_to_cycle(snapshot_time)
        next_cycle = cycle + 1
        if next_cycle > max_cycle:
            continue

        snapshot_with_cycle = SnapshotMeasureRequest(snapshot.fuzzer,
                                                     snapshot.benchmark,
                                                     snapshot.trial_id,
                                                     next_cycle)
        next_snapshots.append(snapshot_with_cycle)
    return next_snapshots


def get_unmeasured_snapshots(experiment: str,
                             max_cycle: int) -> List[SnapshotMeasureRequest]:
    """Returns a list of SnapshotMeasureRequests that need to be measured
    (assuming they have been saved already)."""
    # Measure the first snapshot of every started trial without any measured
    # snapshots.
    unmeasured_first_snapshots = _get_unmeasured_first_snapshots(experiment)

    unmeasured_latest_snapshots = _get_unmeasured_next_snapshots(
        experiment, max_cycle)

    # Measure the latest unmeasured snapshot of every other trial.
    return unmeasured_first_snapshots + unmeasured_latest_snapshots


def extract_corpus(corpus_archive: str, sha_blacklist: Set[str],
                   output_directory: str):
    """Extract a corpus from |corpus_archive| to |output_directory|."""
    pathlib.Path(output_directory).mkdir(exist_ok=True)
    tar = tarfile.open(corpus_archive, 'r:gz')
    for member in tar.getmembers():

        if not member.isfile():
            # We don't care about directory structure. So skip if not a file.
            continue

        member_file_handle = tar.extractfile(member)
        if not member_file_handle:
            logger.info('Failed to get handle to %s', member)
            continue

        member_contents = member_file_handle.read()
        filename = utils.string_hash(member_contents)
        if filename in sha_blacklist:
            continue

        file_path = os.path.join(output_directory, filename)

        if os.path.exists(file_path):
            # Don't write out duplicates in the archive.
            continue

        filesystem.write(file_path, member_contents, 'wb')


class SnapshotMeasurer:  # pylint: disable=too-many-instance-attributes
    """Class used for storing details needed to measure coverage of a particular
    trial."""

    UNIT_BLACKLIST = collections.defaultdict(set)

    def __init__(self, fuzzer: str, benchmark: str, trial_num: int,
                 trial_logger: logs.Logger):
        self.fuzzer = fuzzer
        self.benchmark = benchmark
        self.trial_num = trial_num
        self.logger = trial_logger
        trial_name = 'trial-' + str(self.trial_num)
        self.benchmark_fuzzer_trial_dir = os.path.join(self.benchmark,
                                                       self.fuzzer, trial_name)
        work_dir = experiment_utils.get_work_dir()
        measurement_dir = os.path.join(work_dir, 'measurement-folders',
                                       self.benchmark_fuzzer_trial_dir)
        self.corpus_dir = os.path.join(measurement_dir, 'corpus')

        # Keep a directory containing all the corpus units we've already seen.
        # This is an easy to implement way of storing this info such that
        # the measurer can restart and continue where it left off.
        # A better solution could involve using a file to store this info
        # instead. Another problem with it is it assumes the measurer is running
        # on one machine.
        self.prev_corpus_dir = os.path.join(measurement_dir, 'prev-corpus')

        self.crashes_dir = os.path.join(measurement_dir, 'crashes')
        self.sancov_dir = os.path.join(measurement_dir, 'sancovs')
        self.report_dir = os.path.join(measurement_dir, 'reports')
        self.trial_dir = os.path.join(work_dir, 'experiment-folders',
                                      '%s-%s' % (benchmark, fuzzer), trial_name)

        # Stores the pcs that have been covered.
        self.covered_pcs_filename = os.path.join(self.report_dir,
                                                 'covered-pcs.txt')

        # Used by the runner to signal that there won't be a corpus archive for
        # a cycle because the corpus hasn't changed since the last cycle.
        self.unchanged_cycles_bucket_path = exp_path.gcs(
            posixpath.join(self.trial_dir, 'results', 'unchanged-cycles'))

    def initialize_measurement_dirs(self):
        """Initialize directories that will be needed for measuring
        coverage."""
        for directory in [self.corpus_dir, self.sancov_dir, self.crashes_dir]:
            filesystem.recreate_directory(directory)
        for directory in [self.report_dir, self.prev_corpus_dir]:
            pathlib.Path(directory).mkdir(exist_ok=True)

    def run_cov_new_units(self):
        """Run the coverage binary on new units."""
        coverage_binary = get_coverage_binary(self.benchmark)
        crashing_units = run_coverage.do_coverage_run(coverage_binary,
                                                      self.corpus_dir,
                                                      self.sancov_dir,
                                                      self.crashes_dir)

        self.UNIT_BLACKLIST[self.benchmark] = (
            self.UNIT_BLACKLIST[self.benchmark].union(set(crashing_units)))

    def merge_new_pcs(self) -> List[str]:
        """Merge new pcs into |self.covered_pcs_filename| and return the list of
        all covered pcs."""

        # Create the covered pcs file if it doesn't exist yet.
        if not os.path.exists(self.covered_pcs_filename):
            filesystem.write(self.covered_pcs_filename, '')

        with open(self.covered_pcs_filename, 'r+') as file_handle:
            current_pcs = set(
                pc.strip() for pc in file_handle.readlines() if pc.strip())
            sancov_files = glob.glob(os.path.join(self.sancov_dir, '*.sancov'))
            if not sancov_files:
                self.logger.error('No sancov files.')
                return list(current_pcs)

            self.logger.info('Sancov files: %s.', str(sancov_files))
            new_pcs = set(sancov.GetPCs(sancov_files))
            all_pcs = sorted(list(current_pcs.union(new_pcs)))
            # Sort so that file doesn't change if PCs are unchanged.
            file_handle.seek(0)
            file_handle.write('\n'.join(all_pcs))
        return all_pcs

    def get_current_pcs(self) -> Set[str]:
        """Get the current pcs covered by a fuzzer."""
        with open(self.covered_pcs_filename) as file_handle:
            current_pcs = set(
                pc.strip() for pc in file_handle.readlines() if pc.strip())
        return current_pcs

    def is_cycle_unchanged(self, cycle: int) -> bool:
        """Returns True if |cycle| is unchanged according to the
        unchanged-cycles file. This file is written to by the trial's runner."""
        retcode, unchanged_cycles = gsutil.cat(
            self.unchanged_cycles_bucket_path,
            must_exist=False,
            write_to_stdout=False)
        return retcode == 0 and str(cycle) in unchanged_cycles

    def extract_corpus(self, corpus_archive_path) -> bool:
        """Extract the corpus archive for this cycle if it exists."""
        if not os.path.exists(corpus_archive_path):
            self.logger.warning('Corpus not found: %s.', corpus_archive_path)
            return False

        already_measured_units = set(os.listdir(self.prev_corpus_dir))
        crash_blacklist = self.UNIT_BLACKLIST[self.benchmark]
        unit_blacklist = already_measured_units.union(crash_blacklist)

        extract_corpus(corpus_archive_path, unit_blacklist, self.corpus_dir)

        return True

    def archive_crashes(self, cycle):
        """Archive this cycle's crashes into cloud bucket."""
        if not os.listdir(self.crashes_dir):
            logs.info('No crashes found for cycle %d.', cycle)
            return

        logs.info('Archiving crashes for cycle %d.', cycle)
        crashes_archive_name = experiment_utils.get_crashes_archive_name(cycle)
        archive = os.path.join(os.path.dirname(self.crashes_dir),
                               crashes_archive_name)
        with tarfile.open(archive, 'w:gz') as tar:
            tar.add(self.crashes_dir,
                    arcname=os.path.basename(self.crashes_dir))
        gcs_path = exp_path.gcs(
            posixpath.join(self.trial_dir, 'crashes', crashes_archive_name))
        gsutil.cp(archive, gcs_path)
        os.remove(archive)


def measure_trial_coverage(  # pylint: disable=invalid-name
        measure_req, max_cycle: int,
        q: multiprocessing.Queue) -> models.Snapshot:
    """Measure the coverage obtained by |trial_num| on |benchmark| using
    |fuzzer|."""
    initialize_logs()
    min_cycle = measure_req.cycle
    # Add 1 to ensure we measure the last cycle.
    for cycle in range(min_cycle, max_cycle + 1):
        try:
            snapshot = measure_snapshot_coverage(measure_req.fuzzer,
                                                 measure_req.benchmark,
                                                 measure_req.trial_id, cycle)
            if not snapshot:
                break
            q.put(snapshot)
        except Exception:  # pylint: disable=broad-except
            logger.error('Error measuring cycle.',
                         extras={
                             'fuzzer': measure_req.fuzzer,
                             'benchmark': measure_req.benchmark,
                             'trial_id': str(measure_req.trial_id),
                             'cycle': str(cycle),
                         })


def measure_snapshot_coverage(fuzzer: str, benchmark: str, trial_num: int,
                              cycle: int) -> models.Snapshot:
    """Measure coverage of the snapshot for |cycle| for |trial_num| of |fuzzer|
    and |benchmark|."""
    snapshot_logger = logs.Logger('measurer',
                                  default_extras={
                                      'fuzzer': fuzzer,
                                      'benchmark': benchmark,
                                      'trial_id': str(trial_num),
                                      'cycle': str(cycle),
                                  })
    snapshot_measurer = SnapshotMeasurer(fuzzer, benchmark, trial_num,
                                         snapshot_logger)

<<<<<<< HEAD
    snapshot_logger.info('Measuring cycle: %d.', cycle)
    this_time = cycle * experiment_utils.SNAPSHOT_PERIOD
=======
    this_time = cycle * experiment_utils.get_snapshot_seconds()
>>>>>>> 944c368e
    if snapshot_measurer.is_cycle_unchanged(cycle):
        snapshot_logger.info('Cycle: %d is unchanged.', cycle)
        current_pcs = snapshot_measurer.get_current_pcs()
        return models.Snapshot(time=this_time,
                               trial_id=trial_num,
                               edges_covered=len(current_pcs))

    corpus_archive_dst = os.path.join(
        snapshot_measurer.trial_dir, 'corpus',
        experiment_utils.get_corpus_archive_name(cycle))
    corpus_archive_src = exp_path.gcs(corpus_archive_dst)

    corpus_archive_dir = os.path.dirname(corpus_archive_dst)
    if not os.path.exists(corpus_archive_dir):
        os.makedirs(corpus_archive_dir)
    if gsutil.cp(corpus_archive_src,
                 corpus_archive_dst,
                 expect_zero=False,
                 parallel=False,
                 write_to_stdout=False)[0] != 0:
        snapshot_logger.warning('Corpus not found for cycle: %d.', cycle)
        return None

    snapshot_measurer.initialize_measurement_dirs()
    snapshot_measurer.extract_corpus(corpus_archive_dst)
    # Don't keep corpus archives around longer than they need to be.
    os.remove(corpus_archive_dst)

    # Get the coverage of the new corpus units.
    snapshot_measurer.run_cov_new_units()
    all_pcs = snapshot_measurer.merge_new_pcs()
    snapshot = models.Snapshot(time=this_time,
                               trial_id=trial_num,
                               edges_covered=len(all_pcs))

    # Save the new corpus.
    filesystem.replace_dir(snapshot_measurer.corpus_dir,
                           snapshot_measurer.prev_corpus_dir)

    # Archive crashes directory.
    snapshot_measurer.archive_crashes(cycle)

    snapshot_logger.info('Measured cycle: %d.', cycle)
    return snapshot


def set_up_coverage_binaries(pool, experiment):
    """Set up coverage binaries for all benchmarks in |experiment|."""
    benchmarks = [
        trial.benchmark for trial in db_utils.query(models.Trial).distinct(
            models.Trial.benchmark).filter(
                models.Trial.experiment == experiment)
    ]
    coverage_binaries_dir = build_utils.get_coverage_binaries_dir()
    if not os.path.exists(coverage_binaries_dir):
        os.makedirs(coverage_binaries_dir)
    pool.map(set_up_coverage_binary, benchmarks)


def set_up_coverage_binary(benchmark):
    """Set up coverage binaries for |benchmark|."""
    initialize_logs()
    coverage_binaries_dir = build_utils.get_coverage_binaries_dir()
    benchmark_coverage_binary_dir = coverage_binaries_dir / benchmark
    if not os.path.exists(benchmark_coverage_binary_dir):
        os.mkdir(benchmark_coverage_binary_dir)
    docker_name = benchmark_utils.get_docker_name(benchmark)
    archive_name = 'coverage-build-%s.tar.gz' % docker_name
    cloud_bucket_archive_path = exp_path.gcs(coverage_binaries_dir /
                                             archive_name)
    gsutil.cp(cloud_bucket_archive_path,
              str(benchmark_coverage_binary_dir),
              parallel=False,
              write_to_stdout=False)
    archive_path = benchmark_coverage_binary_dir / archive_name
    tar = tarfile.open(archive_path, 'r:gz')
    tar.extractall(benchmark_coverage_binary_dir)
    os.remove(archive_path)


def get_coverage_binary(benchmark: str) -> str:
    """Get the coverage binary for benchmark."""
    coverage_binaries_dir = build_utils.get_coverage_binaries_dir()
    fuzz_target = benchmark_utils.get_fuzz_target(benchmark)
    return fuzzer_utils.get_fuzz_target_binary(coverage_binaries_dir /
                                               benchmark,
                                               fuzz_target_name=fuzz_target)


def initialize_logs():
    """Initialize logs. This must be called on process start."""
    logs.initialize(default_extras={
        'component': 'dispatcher',
    })


def main():
    """Measure the experiment."""
    initialize_logs()
    multiprocessing.set_start_method('spawn')

    experiment_name = experiment_utils.get_experiment_name()

    try:
        measure_loop(experiment_name, int(sys.argv[1]))
    except Exception as error:
        logs.error('Error conducting experiment.')
        raise error


if __name__ == '__main__':
    sys.exit(main())<|MERGE_RESOLUTION|>--- conflicted
+++ resolved
@@ -472,12 +472,8 @@
     snapshot_measurer = SnapshotMeasurer(fuzzer, benchmark, trial_num,
                                          snapshot_logger)
 
-<<<<<<< HEAD
     snapshot_logger.info('Measuring cycle: %d.', cycle)
-    this_time = cycle * experiment_utils.SNAPSHOT_PERIOD
-=======
     this_time = cycle * experiment_utils.get_snapshot_seconds()
->>>>>>> 944c368e
     if snapshot_measurer.is_cycle_unchanged(cycle):
         snapshot_logger.info('Cycle: %d is unchanged.', cycle)
         current_pcs = snapshot_measurer.get_current_pcs()
