--- conflicted
+++ resolved
@@ -27,13 +27,7 @@
   -e CLOUD_SQL_INSTANCE_CONNECTION_NAME={{cloud_sql_instance_connection_name}} \
   -e DOCKER_REGISTRY={{docker_registry}} \
   -e CONCURRENT_BUILDS={{concurrent_builds}} \
-<<<<<<< HEAD
-  {% if worker_pool_name %}
-    -e WORKER_POOL_NAME={{worker_pool_name}} \
-  {% endif %}
-=======
   -e WORKER_POOL_NAME={{worker_pool_name}} \
->>>>>>> 2ee25c51
   --cap-add=SYS_PTRACE --cap-add=SYS_NICE \
   -v /var/run/docker.sock:/var/run/docker.sock --name=dispatcher-container \
   {{docker_registry}}/dispatcher-image /work/startup-dispatcher.sh