--- conflicted
+++ resolved
@@ -90,14 +90,9 @@
             timeout_arg,
         ]
 
-<<<<<<< HEAD
-        if os.getenv('WORKER_POOL_NAME'):
-            worker_pool_arg = (f'--worker-pool={os.getenv("WORKER_POOL_NAME")}')
-=======
         worker_pool_name = os.getenv('WORKER_POOL_NAME')
         if worker_pool_name:
             worker_pool_arg = (f'--worker-pool={worker_pool_name}')
->>>>>>> 2ee25c51
             command.append(worker_pool_arg)
 
         # Don't write to stdout to make concurrent building faster. Otherwise
