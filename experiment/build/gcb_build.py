# Copyright 2020 Google LLC
#
# Licensed under the Apache License, Version 2.0 (the "License");
# you may not use this file except in compliance with the License.
# You may obtain a copy of the License at
#
#      http://www.apache.org/licenses/LICENSE-2.0
#
# Unless required by applicable law or agreed to in writing, software
# distributed under the License is distributed on an "AS IS" BASIS,
# WITHOUT WARRANTIES OR CONDITIONS OF ANY KIND, either express or implied.
# See the License for the specific language governing permissions and
# limitations under the License.
"""Module for building things on Google Cloud Build for use in trials."""

import os
import subprocess
import tempfile
from typing import Dict

from common import logs
from common import new_process
from common import utils
from common import yaml_utils
from experiment.build import build_utils
from experiment.build import docker_images
from experiment.build import generate_cloudbuild

CONFIG_DIR = 'config'

# Maximum time to wait for a GCB config to finish build.
GCB_BUILD_TIMEOUT = 13 * 60 * 60  # 4 hours.

logger = logs.Logger('builder')  # pylint: disable=invalid-name


def _get_buildable_images(fuzzer=None, benchmark=None):
    return docker_images.get_images_to_build([fuzzer], [benchmark])


def build_base_images():
    """Build base images on GCB."""
    buildable_images = _get_buildable_images()
    image_templates = {
        image: buildable_images[image] for image in ['base-image', 'worker']
    }
    config = generate_cloudbuild.create_cloudbuild_spec(
        image_templates,
        benchmark='no-benchmark',
        fuzzer='no-fuzzer',
        build_base_images=True)
    _build(config, 'base-images')


def build_coverage(benchmark):
    """Build coverage image for benchmark on GCB."""
    buildable_images = _get_buildable_images(benchmark=benchmark)
    image_templates = {
        image_name: image_specs
        for image_name, image_specs in buildable_images.items()
        if (image_name == (benchmark + '-project-builder') or
            image_specs['type'] == 'coverage')
    }
    config = generate_cloudbuild.create_cloudbuild_spec(image_templates,
                                                        benchmark=benchmark,
                                                        fuzzer='coverage')
    config_name = f'benchmark-{benchmark}-coverage'
    _build(config, config_name)


def _build(
        config: Dict,
        config_name: str,
        timeout_seconds: int = GCB_BUILD_TIMEOUT) -> new_process.ProcessResult:
    """Submit build to GCB."""
    with tempfile.NamedTemporaryFile() as config_file:
        yaml_utils.write(config_file.name, config)
        logger.debug('Using build configuration: %s', config)

<<<<<<< HEAD
        config_arg = f'--config={config_file.name}'

        # Use "s" suffix to denote seconds.
        timeout_arg = f'--timeout={timeout_seconds}s'
        worker_pool_arg = f'--worker-pool={WORKER_POOL_NAME}'
=======
        config_arg = '--config=%s' % config_file.name
        # Use "s" suffix to denote seconds.
        timeout_arg = '--timeout=%ds' % timeout_seconds
>>>>>>> 9e67151c

        command = [
            'gcloud',
            'builds',
            'submit',
            str(utils.ROOT_DIR),
            config_arg,
            timeout_arg,
        ]

        worker_pool_name = os.getenv('WORKER_POOL_NAME')
        if worker_pool_name:
            worker_pool_arg = (f'--worker-pool={worker_pool_name}')
            command.append(worker_pool_arg)

        # Don't write to stdout to make concurrent building faster. Otherwise
        # writing becomes the bottleneck.
        result = new_process.execute(command,
                                     write_to_stdout=False,
                                     kill_children=True,
                                     timeout=timeout_seconds,
                                     expect_zero=False)
        # TODO(metzman): Refactor code so that local_build stores logs as well.
        build_utils.store_build_logs(config_name, result)
        if result.retcode != 0:
            logs.error('%s failed.', command)
            raise subprocess.CalledProcessError(result.retcode, command)
    return result


def build_fuzzer_benchmark(fuzzer: str, benchmark: str):
    """Builds |benchmark| for |fuzzer|."""
    image_templates = {}
    buildable_images = _get_buildable_images(fuzzer=fuzzer, benchmark=benchmark)
    for image_name, image_specs in buildable_images.items():
        if image_specs['type'] in ('base', 'coverage', 'dispatcher'):
            continue
        image_templates[image_name] = image_specs
    config_name = f'benchmark-{benchmark}-fuzzer-{fuzzer}'
    config = generate_cloudbuild.create_cloudbuild_spec(image_templates,
                                                        benchmark=benchmark,
                                                        fuzzer=fuzzer)
    _build(config, config_name)<|MERGE_RESOLUTION|>--- conflicted
+++ resolved
@@ -77,17 +77,10 @@
         yaml_utils.write(config_file.name, config)
         logger.debug('Using build configuration: %s', config)
 
-<<<<<<< HEAD
         config_arg = f'--config={config_file.name}'
 
         # Use "s" suffix to denote seconds.
         timeout_arg = f'--timeout={timeout_seconds}s'
-        worker_pool_arg = f'--worker-pool={WORKER_POOL_NAME}'
-=======
-        config_arg = '--config=%s' % config_file.name
-        # Use "s" suffix to denote seconds.
-        timeout_arg = '--timeout=%ds' % timeout_seconds
->>>>>>> 9e67151c
 
         command = [
             'gcloud',
