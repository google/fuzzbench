# Copyright 2020 Google LLC
#
# Licensed under the Apache License, Version 2.0 (the "License");
# you may not use this file except in compliance with the License.
# You may obtain a copy of the License at
#
#      http://www.apache.org/licenses/LICENSE-2.0
#
# Unless required by applicable law or agreed to in writing, software
# distributed under the License is distributed on an "AS IS" BASIS,
# WITHOUT WARRANTIES OR CONDITIONS OF ANY KIND, either express or implied.
# See the License for the specific language governing permissions and
# limitations under the License.
"""Docker images tests."""

from experiment.build import docker_images


def test_images_to_build_list():
    """Tests that the expected set of images is returned by
    images_to_build()."""
    fuzzers = ['afl', 'libfuzzer']
    benchmarks = ['libxml', 'libpng']
    all_images = docker_images.get_images_to_build(fuzzers, benchmarks)
    assert set(all_images.keys()) == set([
<<<<<<< HEAD
        'base-image', 'base-builder', 'coverage-builder',
=======
        'base-image', 'base-runner', 'coverage-builder',
>>>>>>> 6dcf2696
        'coverage-libxml-builder', 'coverage-libpng-builder', 'afl-builder',
        'afl-libxml-builder', 'afl-libxml-intermediate-runner',
        'afl-libxml-runner', 'afl-libpng-builder',
        'afl-libpng-intermediate-runner', 'afl-libpng-runner',
        'libfuzzer-builder', 'libfuzzer-libxml-builder',
        'libfuzzer-libxml-intermediate-runner', 'libfuzzer-libxml-runner',
        'libfuzzer-libpng-builder', 'libfuzzer-libpng-intermediate-runner',
        'libfuzzer-libpng-runner'
    ])


def test_dependencies_exist():
    """Tests that if an image has a dependency, then the dependency exist among
    the images."""
    fuzzers = ['afl', 'libfuzzer']
    benchmarks = ['libxml', 'libpng']
    all_images = docker_images.get_images_to_build(fuzzers, benchmarks)

    for image in all_images.values():
        if 'depends_on' in image:
            for dep in image['depends_on']:
                assert dep in all_images<|MERGE_RESOLUTION|>--- conflicted
+++ resolved
@@ -23,16 +23,11 @@
     benchmarks = ['libxml', 'libpng']
     all_images = docker_images.get_images_to_build(fuzzers, benchmarks)
     assert set(all_images.keys()) == set([
-<<<<<<< HEAD
-        'base-image', 'base-builder', 'coverage-builder',
-=======
-        'base-image', 'base-runner', 'coverage-builder',
->>>>>>> 6dcf2696
-        'coverage-libxml-builder', 'coverage-libpng-builder', 'afl-builder',
-        'afl-libxml-builder', 'afl-libxml-intermediate-runner',
-        'afl-libxml-runner', 'afl-libpng-builder',
-        'afl-libpng-intermediate-runner', 'afl-libpng-runner',
-        'libfuzzer-builder', 'libfuzzer-libxml-builder',
+        'base-image', 'coverage-builder', 'coverage-libxml-builder',
+        'coverage-libpng-builder', 'afl-builder', 'afl-libxml-builder',
+        'afl-libxml-intermediate-runner', 'afl-libxml-runner',
+        'afl-libpng-builder', 'afl-libpng-intermediate-runner',
+        'afl-libpng-runner', 'libfuzzer-builder', 'libfuzzer-libxml-builder',
         'libfuzzer-libxml-intermediate-runner', 'libfuzzer-libxml-runner',
         'libfuzzer-libpng-builder', 'libfuzzer-libpng-intermediate-runner',
         'libfuzzer-libpng-runner'
