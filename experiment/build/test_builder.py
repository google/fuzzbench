--- conflicted
+++ resolved
@@ -63,12 +63,8 @@
     ]
 
 
-<<<<<<< HEAD
 @pytest.mark.skipif(sys.version_info.minor > 7,
                     reason='Test can hang on versions greater than 3.7')
-=======
-# This test seems to hang on Python3.8+
->>>>>>> 252fb5d9
 @mock.patch('experiment.build.builder.build_measurer')
 @mock.patch('time.sleep')
 @pytest.mark.parametrize('build_measurer_return_value', [True, False])
