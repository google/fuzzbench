#!/usr/bin/env python3
# Copyright 2020 Google LLC
#
# Licensed under the Apache License, Version 2.0 (the "License");
# you may not use this file except in compliance with the License.
# You may obtain a copy of the License at
#
#      http://www.apache.org/licenses/LICENSE-2.0
#
# Unless required by applicable law or agreed to in writing, software
# distributed under the License is distributed on an "AS IS" BASIS,
# WITHOUT WARRANTIES OR CONDITIONS OF ANY KIND, either express or implied.
# See the License for the specific language governing permissions and
# limitations under the License.
"""Runs fuzzer for trial."""

from collections import namedtuple
import importlib
import json
import os
import posixpath
import shlex
import shutil
import subprocess
import sys
import tarfile
import threading
import time
import zipfile

from common import benchmark_config
from common import environment
from common import experiment_utils
from common import filesystem
from common import filestore_utils
from common import fuzzer_utils
from common import fuzzer_stats
from common import logs
from common import new_process
from common import retry
from common import sanitizer
from common import utils

NUM_RETRIES = 3
RETRY_DELAY = 3

FUZZ_TARGET_DIR = '/out'

# This is an optimization to sync corpora only when it is needed. These files
# are temporary files generated during fuzzer runtime and are not related to
# the actual corpora.
EXCLUDE_PATHS = set([
    # AFL excludes.
    '.cur_input',
    '.state',
    'fuzz_bitmap',
    'fuzzer_stats',
    'plot_data',

    # QSYM excludes.
    'bitmap',
])

CORPUS_ELEMENT_BYTES_LIMIT = 1 * 1024 * 1024
SEED_CORPUS_ARCHIVE_SUFFIX = '_seed_corpus.zip'

File = namedtuple('File', ['path', 'modified_time', 'change_time'])

fuzzer_errored_out = False  # pylint:disable=invalid-name


def _clean_seed_corpus(seed_corpus_dir):
    """Prepares |seed_corpus_dir| for the trial. This ensures that it can be
    used by AFL which is picky about the seed corpus. Moves seed corpus files
    from sub-directories into the corpus directory root. Also, deletes any files
    that exceed the 1 MB limit. If the NO_SEEDS env var is specified than the
    seed corpus files are deleted."""
    if not os.path.exists(seed_corpus_dir):
        return

    if environment.get('NO_SEEDS'):
        logs.info('NO_SEEDS specified, deleting seed corpus files.')
        shutil.rmtree(seed_corpus_dir)
        os.mkdir(seed_corpus_dir)
        return

    failed_to_move_files = []
    for root, _, files in os.walk(seed_corpus_dir):
        for filename in files:
            file_path = os.path.join(root, filename)

            if os.path.getsize(file_path) > CORPUS_ELEMENT_BYTES_LIMIT:
                os.remove(file_path)
                logs.warning('Removed seed file %s as it exceeds 1 Mb limit.',
                             file_path)
                continue

            sha1sum = utils.file_hash(file_path)
            new_file_path = os.path.join(seed_corpus_dir, sha1sum)
            try:
                shutil.move(file_path, new_file_path)
            except OSError:
                failed_to_move_files.append((file_path, new_file_path))

    if failed_to_move_files:
        logs.error('Failed to move seed corpus files: %s', failed_to_move_files)


def get_clusterfuzz_seed_corpus_path(fuzz_target_path):
    """Returns the path of the clusterfuzz seed corpus archive if one exists.
    Otherwise returns None."""
    fuzz_target_without_extension = os.path.splitext(fuzz_target_path)[0]
    seed_corpus_path = (fuzz_target_without_extension +
                        SEED_CORPUS_ARCHIVE_SUFFIX)
    return seed_corpus_path if os.path.exists(seed_corpus_path) else None


<<<<<<< HEAD
def _unpack_custom_seed_corpus(corpus_directory):
    "Unpack seed corpus provided by user"
    # remove initial seed corpus
    shutil.rmtree(corpus_directory)
    os.mkdir(corpus_directory)
    benchmark = environment.get('BENCHMARK')
    corpus_archive_filename = posixpath.join(
        experiment_utils.get_custom_seed_corpora_filestore_path(),
        f'{benchmark}.zip')
    idx = 0
    with zipfile.ZipFile(corpus_archive_filename) as zip_file:
        for seed_corpus_file in zip_file.infolist():
            if seed_corpus_file.filename.endswith('/'):
                # Ignore directories.
                continue

            if seed_corpus_file.file_size > CORPUS_ELEMENT_BYTES_LIMIT:
                continue

            output_filename = '%016d' % idx
            output_file_path = os.path.join(corpus_directory, output_filename)
            zip_file.extract(seed_corpus_file, output_file_path)
            idx += 1

=======
def _copy_custom_seed_corpus(corpus_directory):
    "Copy custom seed corpus provided by user"
    shutil.rmtree(corpus_directory)
    benchmark = environment.get('BENCHMARK')
    benchmark_custom_corpus_dir = posixpath.join(
        experiment_utils.get_custom_seed_corpora_filestore_path(), benchmark)
    idx = 0
    filestore_utils.cp(benchmark_custom_corpus_dir,
                       corpus_directory,
                       recursive=True)
>>>>>>> 2abf3a08
    logs.info('Unarchived %d files from custom seed corpus.', idx)


def _unpack_clusterfuzz_seed_corpus(fuzz_target_path, corpus_directory):
    """If a clusterfuzz seed corpus archive is available, unpack it into the
    corpus directory if it exists. Copied from unpack_seed_corpus in
    engine_common.py in ClusterFuzz.
    """
    oss_fuzz_corpus = environment.get('OSS_FUZZ_CORPUS')
    if oss_fuzz_corpus:
        benchmark = environment.get('BENCHMARK')
        corpus_archive_filename = f'{benchmark}.zip'
        oss_fuzz_corpus_archive_path = posixpath.join(
            experiment_utils.get_oss_fuzz_corpora_filestore_path(),
            corpus_archive_filename)
        seed_corpus_archive_path = posixpath.join(FUZZ_TARGET_DIR,
                                                  corpus_archive_filename)
        filestore_utils.cp(oss_fuzz_corpus_archive_path,
                           seed_corpus_archive_path)
    else:
        seed_corpus_archive_path = get_clusterfuzz_seed_corpus_path(
            fuzz_target_path)

    if not seed_corpus_archive_path:
        return

    with zipfile.ZipFile(seed_corpus_archive_path) as zip_file:
        # Unpack seed corpus recursively into the root of the main corpus
        # directory.
        idx = 0
        for seed_corpus_file in zip_file.infolist():
            if seed_corpus_file.filename.endswith('/'):
                # Ignore directories.
                continue

            # Allow callers to opt-out of unpacking large files.
            if seed_corpus_file.file_size > CORPUS_ELEMENT_BYTES_LIMIT:
                continue

            output_filename = '%016d' % idx
            output_file_path = os.path.join(corpus_directory, output_filename)
            zip_file.extract(seed_corpus_file, output_file_path)
            idx += 1

    logs.info('Unarchived %d files from seed corpus %s.', idx,
              seed_corpus_archive_path)


def run_fuzzer(max_total_time, log_filename):
    """Runs the fuzzer using its script. Logs stdout and stderr of the fuzzer
    script to |log_filename| if provided."""
    input_corpus = environment.get('SEED_CORPUS_DIR')
    output_corpus = environment.get('OUTPUT_CORPUS_DIR')
    fuzz_target_name = environment.get('FUZZ_TARGET')
    target_binary = fuzzer_utils.get_fuzz_target_binary(FUZZ_TARGET_DIR,
                                                        fuzz_target_name)
    if not target_binary:
        logs.error('Fuzz target binary not found.')
        return

    if environment.get('CUSTOM_SEED_CORPUS_DIR'):
<<<<<<< HEAD
        _unpack_custom_seed_corpus(input_corpus)
=======
        _copy_custom_seed_corpus(input_corpus)
>>>>>>> 2abf3a08
    else:
        _unpack_clusterfuzz_seed_corpus(target_binary, input_corpus)
    _clean_seed_corpus(input_corpus)

    if max_total_time is None:
        logs.warning('max_total_time is None. Fuzzing indefinitely.')

    runner_niceness = environment.get('RUNNER_NICENESS', 0)

    # Set sanitizer options environment variables if this is a bug based
    # benchmark.
    env = None
    benchmark = environment.get('BENCHMARK')
    if benchmark_config.get_config(benchmark).get('type') == 'bug':
        env = os.environ.copy()
        sanitizer.set_sanitizer_options(env, is_fuzz_run=True)

    try:
        # Because the runner is launched at a higher priority,
        # set it back to the default(0) for fuzzing processes.
        command = [
            'nice', '-n',
            str(0 - runner_niceness), 'python3', '-u', '-c',
            ('from fuzzers.{fuzzer} import fuzzer; '
             'fuzzer.fuzz('
             "'{input_corpus}', '{output_corpus}', '{target_binary}')").format(
                 fuzzer=environment.get('FUZZER'),
                 input_corpus=shlex.quote(input_corpus),
                 output_corpus=shlex.quote(output_corpus),
                 target_binary=shlex.quote(target_binary))
        ]

        # Write output to stdout if user is fuzzing from command line.
        # Otherwise, write output to the log file.
        if environment.get('FUZZ_OUTSIDE_EXPERIMENT'):
            new_process.execute(command,
                                timeout=max_total_time,
                                write_to_stdout=True,
                                kill_children=True,
                                env=env)
        else:
            with open(log_filename, 'wb') as log_file:
                new_process.execute(command,
                                    timeout=max_total_time,
                                    output_file=log_file,
                                    kill_children=True,
                                    env=env)
    except subprocess.CalledProcessError:
        global fuzzer_errored_out  # pylint:disable=invalid-name
        fuzzer_errored_out = True
        logs.error('Fuzz process returned nonzero.')


class TrialRunner:  # pylint: disable=too-many-instance-attributes
    """Class for running a trial."""

    def __init__(self):
        self.fuzzer = environment.get('FUZZER')
        if not environment.get('FUZZ_OUTSIDE_EXPERIMENT'):
            benchmark = environment.get('BENCHMARK')
            trial_id = environment.get('TRIAL_ID')
            self.gcs_sync_dir = experiment_utils.get_trial_bucket_dir(
                self.fuzzer, benchmark, trial_id)
            filestore_utils.rm(self.gcs_sync_dir, force=True, parallel=True)
        else:
            self.gcs_sync_dir = None

        self.cycle = 1
        self.corpus_dir = 'corpus'
        self.corpus_archives_dir = 'corpus-archives'
        self.results_dir = 'results'
        self.unchanged_cycles_path = os.path.join(self.results_dir,
                                                  'unchanged-cycles')
        self.log_file = os.path.join(self.results_dir, 'fuzzer-log.txt')
        self.last_sync_time = None
        self.corpus_dir_contents = set()

    def initialize_directories(self):
        """Initialize directories needed for the trial."""
        directories = [
            self.corpus_dir,
            self.corpus_archives_dir,
            self.results_dir,
        ]

        for directory in directories:
            filesystem.recreate_directory(directory)

    def conduct_trial(self):
        """Conduct the benchmarking trial."""
        self.initialize_directories()

        logs.info('Starting trial.')

        max_total_time = environment.get('MAX_TOTAL_TIME')
        args = (max_total_time, self.log_file)
        fuzz_thread = threading.Thread(target=run_fuzzer, args=args)
        fuzz_thread.start()
        if environment.get('FUZZ_OUTSIDE_EXPERIMENT'):
            # Hack so that the fuzz_thread has some time to fail if something is
            # wrong. Without this we will sleep for a long time before checking
            # if the fuzz thread is alive.
            time.sleep(5)

        while fuzz_thread.is_alive():
            self.sleep_until_next_sync()
            self.do_sync()
            self.cycle += 1

        logs.info('Doing final sync.')
        self.do_sync(final_sync=True)
        fuzz_thread.join()

    def sleep_until_next_sync(self):
        """Sleep until it is time to do the next sync."""
        if self.last_sync_time is not None:
            next_sync_time = (self.last_sync_time +
                              experiment_utils.get_snapshot_seconds())
            sleep_time = next_sync_time - time.time()
            if sleep_time < 0:
                # Log error if a sync has taken longer than
                # get_snapshot_seconds() and messed up our time
                # synchronization.
                logs.warning('Sleep time on cycle %d is %d', self.cycle,
                             sleep_time)
                sleep_time = 0
        else:
            sleep_time = experiment_utils.get_snapshot_seconds()
        logs.debug('Sleeping for %d seconds.', sleep_time)
        time.sleep(sleep_time)
        # last_sync_time is recorded before the sync so that each sync happens
        # roughly get_snapshot_seconds() after each other.
        self.last_sync_time = time.time()

    def _set_corpus_dir_contents(self):
        """Set |self.corpus_dir_contents| to the current contents of
        |self.corpus_dir|. Don't include files or directories excluded by
        |EXCLUDE_PATHS|."""
        self.corpus_dir_contents = set()
        corpus_dir = os.path.abspath(self.corpus_dir)
        for root, _, files in os.walk(corpus_dir):
            # Check if root is excluded.
            relpath = os.path.relpath(root, corpus_dir)
            if _is_path_excluded(relpath):
                continue

            for filename in files:
                # Check if filename is excluded first.
                if _is_path_excluded(filename):
                    continue

                file_path = os.path.join(root, filename)
                stat_info = os.stat(file_path)
                last_modified_time = stat_info.st_mtime
                # Warning: ctime means creation time on Win and may not work as
                # expected.
                last_changed_time = stat_info.st_ctime
                file_tuple = File(file_path, last_modified_time,
                                  last_changed_time)
                self.corpus_dir_contents.add(file_tuple)

    def is_corpus_dir_same(self):
        """Sets |self.corpus_dir_contents| to the current contents and returns
        True if it is the same as the previous contents."""
        logs.debug('Checking if corpus dir is the same.')
        prev_contents = self.corpus_dir_contents.copy()
        self._set_corpus_dir_contents()
        return prev_contents == self.corpus_dir_contents

    def do_sync(self, final_sync=False):
        """Save corpus archives and results to GCS."""
        try:
            if not final_sync and self.is_corpus_dir_same():
                logs.debug('Cycle: %d unchanged.', self.cycle)
                filesystem.append(self.unchanged_cycles_path, str(self.cycle))
            else:
                logs.debug('Cycle: %d changed.', self.cycle)
                self.archive_and_save_corpus()

            self.record_stats()
            self.save_results()
            logs.debug('Finished sync.')
        except Exception:  # pylint: disable=broad-except
            logs.error('Failed to sync cycle: %d.', self.cycle)

    def record_stats(self):
        """Use fuzzer.get_stats if it is offered, validate the stats and then
        save them to a file so that they will be synced to the filestore."""
        # TODO(metzman): Make this more resilient so we don't wait forever and
        # so that breakages in stats parsing doesn't break runner.

        fuzzer_module = get_fuzzer_module(self.fuzzer)

        fuzzer_module_get_stats = getattr(fuzzer_module, 'get_stats', None)
        if fuzzer_module_get_stats is None:
            # Stats support is optional.
            return

        try:
            output_corpus = environment.get('OUTPUT_CORPUS_DIR')
            stats_json_str = fuzzer_module_get_stats(output_corpus,
                                                     self.log_file)

        except Exception:  # pylint: disable=broad-except
            logs.error('Call to %s failed.', fuzzer_module_get_stats)
            return

        try:
            fuzzer_stats.validate_fuzzer_stats(stats_json_str)
        except (ValueError, json.decoder.JSONDecodeError):
            logs.error('Stats are invalid.')
            return

        stats_filename = experiment_utils.get_stats_filename(self.cycle)
        stats_path = os.path.join(self.results_dir, stats_filename)
        with open(stats_path, 'w') as stats_file_handle:
            stats_file_handle.write(stats_json_str)

    def archive_corpus(self):
        """Archive this cycle's corpus."""
        archive = os.path.join(
            self.corpus_archives_dir,
            experiment_utils.get_corpus_archive_name(self.cycle))

        directories = [self.corpus_dir]
        if self.cycle == 1:
            # Some fuzzers like eclipser and LibFuzzer don't actually copy the
            # seed/input corpus to the output corpus (which AFL does do), this
            # results in their coverage being undercounted.
            seed_corpus = environment.get('SEED_CORPUS_DIR')
            directories.append(seed_corpus)

        archive_directories(directories, archive)
        return archive

    def save_corpus_archive(self, archive):
        """Save corpus |archive| to GCS and delete when done."""
        if not self.gcs_sync_dir:
            return

        basename = os.path.basename(archive)
        gcs_path = posixpath.join(self.gcs_sync_dir, self.corpus_dir, basename)

        # Don't use parallel to avoid stability issues.
        filestore_utils.cp(archive, gcs_path)

        # Delete corpus archive so disk doesn't fill up.
        os.remove(archive)

    @retry.wrap(NUM_RETRIES, RETRY_DELAY,
                'experiment.runner.TrialRunner.archive_and_save_corpus')
    def archive_and_save_corpus(self):
        """Archive and save the current corpus to GCS."""
        archive = self.archive_corpus()
        self.save_corpus_archive(archive)

    @retry.wrap(NUM_RETRIES, RETRY_DELAY,
                'experiment.runner.TrialRunner.save_results')
    def save_results(self):
        """Save the results directory to GCS."""
        if not self.gcs_sync_dir:
            return
        # Copy results directory before rsyncing it so that we don't get an
        # exception from uploading a file that changes in size. Files can change
        # in size because the log file containing the fuzzer's output is in this
        # directory and can be written to by the fuzzer at any time.
        results_copy = filesystem.make_dir_copy(self.results_dir)
        filestore_utils.rsync(
            results_copy, posixpath.join(self.gcs_sync_dir, self.results_dir))


def get_fuzzer_module(fuzzer):
    """Returns the fuzzer.py module for |fuzzer|. We made this function so that
    we can mock the module because importing modules makes hard to undo changes
    to the python process."""
    fuzzer_module_name = 'fuzzers.{fuzzer}.fuzzer'.format(fuzzer=fuzzer)
    fuzzer_module = importlib.import_module(fuzzer_module_name)
    return fuzzer_module


def archive_directories(directories, archive_path):
    """Create a tar.gz file named |archive_path| containing the contents of each
    directory in |directories|."""
    with tarfile.open(archive_path, 'w:gz') as tar:
        for directory in directories:
            tar_directory(directory, tar)


def tar_directory(directory, tar):
    """Add the contents of |directory| to |tar|. Note that this should not
    exception just because files and directories are being deleted from
    |directory| while this function is being executed."""
    directory = os.path.abspath(directory)
    directory_name = os.path.basename(directory)
    for root, _, files in os.walk(directory):
        for filename in files:
            file_path = os.path.join(root, filename)
            arcname = os.path.join(directory_name,
                                   os.path.relpath(file_path, directory))
            try:
                tar.add(file_path, arcname=arcname)
            except (FileNotFoundError, OSError):
                # We will get these errors if files or directories are being
                # deleted from |directory| as we archive it. Don't bother
                # rescanning the directory, new files will be archived in the
                # next sync.
                pass
            except Exception:  # pylint: disable=broad-except
                logs.error('Unexpected exception occurred when archiving.')


def _is_path_excluded(path):
    """Is any part of |path| in |EXCLUDE_PATHS|."""
    path_parts = path.split(os.sep)
    for part in path_parts:
        if not part:
            continue
        if part in EXCLUDE_PATHS:
            return True
    return False


def experiment_main():
    """Do a trial as part of an experiment."""
    logs.info('Doing trial as part of experiment.')
    try:
        runner = TrialRunner()
        runner.conduct_trial()
    except Exception as error:  # pylint: disable=broad-except
        logs.error('Error doing trial.')
        raise error


def main():
    """Do an experiment on a development machine or on a GCP runner instance."""
    logs.initialize(
        default_extras={
            'benchmark': environment.get('BENCHMARK'),
            'component': 'runner',
            'fuzzer': environment.get('FUZZER'),
            'trial_id': str(environment.get('TRIAL_ID')),
        })
    experiment_main()
    if fuzzer_errored_out:
        return 1
    return 0


if __name__ == '__main__':
    sys.exit(main())<|MERGE_RESOLUTION|>--- conflicted
+++ resolved
@@ -115,32 +115,6 @@
     return seed_corpus_path if os.path.exists(seed_corpus_path) else None
 
 
-<<<<<<< HEAD
-def _unpack_custom_seed_corpus(corpus_directory):
-    "Unpack seed corpus provided by user"
-    # remove initial seed corpus
-    shutil.rmtree(corpus_directory)
-    os.mkdir(corpus_directory)
-    benchmark = environment.get('BENCHMARK')
-    corpus_archive_filename = posixpath.join(
-        experiment_utils.get_custom_seed_corpora_filestore_path(),
-        f'{benchmark}.zip')
-    idx = 0
-    with zipfile.ZipFile(corpus_archive_filename) as zip_file:
-        for seed_corpus_file in zip_file.infolist():
-            if seed_corpus_file.filename.endswith('/'):
-                # Ignore directories.
-                continue
-
-            if seed_corpus_file.file_size > CORPUS_ELEMENT_BYTES_LIMIT:
-                continue
-
-            output_filename = '%016d' % idx
-            output_file_path = os.path.join(corpus_directory, output_filename)
-            zip_file.extract(seed_corpus_file, output_file_path)
-            idx += 1
-
-=======
 def _copy_custom_seed_corpus(corpus_directory):
     "Copy custom seed corpus provided by user"
     shutil.rmtree(corpus_directory)
@@ -151,7 +125,6 @@
     filestore_utils.cp(benchmark_custom_corpus_dir,
                        corpus_directory,
                        recursive=True)
->>>>>>> 2abf3a08
     logs.info('Unarchived %d files from custom seed corpus.', idx)
 
 
@@ -213,11 +186,7 @@
         return
 
     if environment.get('CUSTOM_SEED_CORPUS_DIR'):
-<<<<<<< HEAD
-        _unpack_custom_seed_corpus(input_corpus)
-=======
         _copy_custom_seed_corpus(input_corpus)
->>>>>>> 2abf3a08
     else:
         _unpack_clusterfuzz_seed_corpus(target_binary, input_corpus)
     _clean_seed_corpus(input_corpus)
