#!/usr/bin/env python3
# Copyright 2020 Google LLC
#
# Licensed under the Apache License, Version 2.0 (the "License");
# you may not use this file except in compliance with the License.
# You may obtain a copy of the License at
#
#      http://www.apache.org/licenses/LICENSE-2.0
#
# Unless required by applicable law or agreed to in writing, software
# distributed under the License is distributed on an "AS IS" BASIS,
# WITHOUT WARRANTIES OR CONDITIONS OF ANY KIND, either express or implied.
# See the License for the specific language governing permissions and
# limitations under the License.
"""Creates a dispatcher VM in GCP and sends it all the files and configurations
it needs to begin an experiment."""

import argparse
import os
import re
import subprocess
import sys
import tarfile
import tempfile
from typing import Dict, List, Optional

import jinja2
import yaml

from common import benchmark_utils
from common import experiment_utils
from common import filesystem
from common import fuzzer_utils
from common import gcloud
from common import gsutil
from common import filestore_utils
from common import logs
from common import new_process
from common import utils
from common import yaml_utils

BENCHMARKS_DIR = os.path.join(utils.ROOT_DIR, 'benchmarks')
FUZZERS_DIR = os.path.join(utils.ROOT_DIR, 'fuzzers')
RESOURCES_DIR = os.path.join(utils.ROOT_DIR, 'experiment', 'resources')
FUZZER_NAME_REGEX = re.compile(r'^[a-z][a-z0-9_]+$')
EXPERIMENT_CONFIG_REGEX = re.compile(r'^[a-z0-9-]{0,30}$')
FILTER_SOURCE_REGEX = re.compile(r'('
                                 r'^\.git/|'
                                 r'^\.pytype/|'
                                 r'^\.venv/|'
                                 r'^.*\.pyc$|'
                                 r'^__pycache__/|'
                                 r'.*~$|'
                                 r'\#*\#$|'
                                 r'\.pytest_cache/|'
                                 r'.*/test_data/|'
                                 r'^docker/generated.mk$|'
                                 r'^docs/)')
_OSS_FUZZ_CORPUS_BACKUP_URL_FORMAT = (
    'gs://{project}-backup.clusterfuzz-external.appspot.com/corpus/'
    'libFuzzer/{fuzz_target}/public.zip')


def read_and_validate_experiment_config(config_filename: str) -> Dict:
    """Reads |config_filename|, validates it, finds as many errors as possible,
    and returns it."""
    config = yaml_utils.read(config_filename)
    filestore_params = {'experiment_filestore', 'report_filestore'}
    cloud_config = {'cloud_compute_zone', 'cloud_project'}
    docker_config = {'docker_registry'}
    string_params = cloud_config.union(filestore_params).union(docker_config)
    int_params = {'trials', 'max_total_time'}
    required_params = int_params.union(filestore_params).union(docker_config)
    bool_params = {'private', 'merge_with_nonprivate'}

    local_experiment = config.get('local_experiment', False)
    snapshot_period = config.get('snapshot_period',
                                 experiment_utils.DEFAULT_SNAPSHOT_SECONDS)
    if not local_experiment:
        required_params = required_params.union(cloud_config)

    valid = True
    if 'cloud_experiment_bucket' in config or 'cloud_web_bucket' in config:
        logs.error('"cloud_experiment_bucket" and "cloud_web_bucket" are now '
                   '"experiment_filestore" and "report_filestore".')

    for param in required_params:
        if param not in config:
            valid = False
            logs.error('Config does not contain "%s".', param)
            continue

        value = config[param]
        if param in int_params and not isinstance(value, int):
            valid = False
            logs.error('Config parameter "%s" is "%s". It must be an int.',
                       param, value)
            continue

        if param in string_params and (not isinstance(value, str) or
                                       value != value.lower()):
            valid = False
            logs.error(
                'Config parameter "%s" is "%s". It must be a lowercase string.',
                param, str(value))
            continue

        if param in bool_params and not isinstance(value, bool):
            valid = False
            logs.error('Config parameter "%s" is "%s". It must be a bool.',
                       param, str(value))
            continue

        if param not in filestore_params:
            continue

        if local_experiment and not value.startswith('/'):
            valid = False
            logs.error(
                'Config parameter "%s" is "%s". Local experiments only support '
                'using Posix file systems as filestores.', param, value)
            continue

        if not local_experiment and not value.startswith('gs://'):
            valid = False
            logs.error(
                'Config parameter "%s" is "%s". '
                'It must start with gs:// when running on Google Cloud.', param,
                value)

    if not valid:
        raise ValidationError(f'Config: {config_filename} is invalid.')

    config['local_experiment'] = local_experiment
    config['snapshot_period'] = snapshot_period
    return config


class ValidationError(Exception):
    """Error validating user input to this program."""


def get_directories(parent_dir):
    """Returns a list of subdirectories in |parent_dir|."""
    return [
        directory for directory in os.listdir(parent_dir)
        if os.path.isdir(os.path.join(parent_dir, directory))
    ]


# pylint: disable=too-many-locals
def validate_custom_seed_corpus(custom_seed_corpus_dir, benchmarks):
    """Validate seed corpus provided by user"""
    if not os.path.isdir(custom_seed_corpus_dir):
        raise ValidationError(
            f'Corpus location "{custom_seed_corpus_dir}" is invalid.')

    for benchmark in benchmarks:
        benchmark_corpus_dir = os.path.join(custom_seed_corpus_dir, benchmark)
        if not os.path.exists(benchmark_corpus_dir):
            raise ValidationError('Custom seed corpus directory for '
                                  f'benchmark "{benchmark}" does not exist.')
        if not os.path.isdir(benchmark_corpus_dir):
            raise ValidationError(
                f'Seed corpus of benchmark "{benchmark}" must be a directory.')
        if not os.listdir(benchmark_corpus_dir):
            raise ValidationError(
                f'Seed corpus of benchmark "{benchmark}" is empty.')


def validate_benchmarks(benchmarks: List[str]):
    """Parses and validates list of benchmarks."""
    benchmark_types = set()
    for benchmark in set(benchmarks):
        if benchmarks.count(benchmark) > 1:
            raise ValidationError(
                f'Benchmark "{benchmark}" is included more than once.')
        # Validate benchmarks here. It's possible someone might run an
        # experiment without going through presubmit. Better to catch an invalid
        # benchmark than see it in production.
        if not benchmark_utils.validate(benchmark):
            raise ValidationError(f'Benchmark "{benchmark}" is invalid.')

        benchmark_types.add(benchmark_utils.get_type(benchmark))

    if (benchmark_utils.BenchmarkType.CODE.value in benchmark_types and
            benchmark_utils.BenchmarkType.BUG.value in benchmark_types):
        raise ValidationError(
            'Cannot mix bug benchmarks with code coverage benchmarks.')


def validate_fuzzer(fuzzer: str):
    """Parses and validates a fuzzer name."""
    if not fuzzer_utils.validate(fuzzer):
        raise ValidationError(f'Fuzzer: {fuzzer} is invalid.')


def validate_experiment_name(experiment_name: str):
    """Validate |experiment_name| so that it can be used in creating
    instances."""
    if not re.match(EXPERIMENT_CONFIG_REGEX, experiment_name):
        raise ValidationError(
            f'Experiment name "{experiment_name}" is invalid. '
            f'Must match: "{EXPERIMENT_CONFIG_REGEX.pattern}"')


def set_up_experiment_config_file(config):
    """Set up the config file that will actually be used in the
    experiment (not the one given to run_experiment.py)."""
    filesystem.recreate_directory(experiment_utils.CONFIG_DIR)
    experiment_config_filename = (
        experiment_utils.get_internal_experiment_config_relative_path())
    with open(experiment_config_filename, 'w',
              encoding='utf-8') as experiment_config_file:
        yaml.dump(config, experiment_config_file, default_flow_style=False)


def check_no_uncommitted_changes():
    """Make sure that there are no uncommitted changes."""
    if subprocess.check_output(['git', 'diff'], cwd=utils.ROOT_DIR):
        raise ValidationError('Local uncommitted changes found, exiting.')


def get_git_hash():
    """Return the git hash for the last commit in the local repo."""
    output = subprocess.check_output(['git', 'rev-parse', 'HEAD'],
                                     cwd=utils.ROOT_DIR)
    return output.strip().decode('utf-8')


def start_experiment(  # pylint: disable=too-many-arguments
        experiment_name: str,
        config_filename: str,
        benchmarks: List[str],
        fuzzers: List[str],
        description: Optional[str] = None,
<<<<<<< HEAD
        no_seeds=False,
        no_dictionaries=False,
        oss_fuzz_corpus=False,
        allow_uncommitted_changes=False,
        concurrent_builds=None,
        measurers_cpus=None,
        runners_cpus=None,
        region_coverage=False,
        custom_seed_corpus_dir=None):
=======
        no_seeds: bool = False,
        no_dictionaries: bool = False,
        oss_fuzz_corpus: bool = False,
        allow_uncommitted_changes: bool = False,
        concurrent_builds: Optional[int] = None,
        measurers_cpus: Optional[int] = None,
        runners_cpus: Optional[int] = None,
        region_coverage: bool = False,
        custom_seed_corpus_dir: Optional[str] = None):
>>>>>>> b22a15fa
    """Start a fuzzer benchmarking experiment."""
    if not allow_uncommitted_changes:
        check_no_uncommitted_changes()

    validate_experiment_name(experiment_name)
    validate_benchmarks(benchmarks)

    config = read_and_validate_experiment_config(config_filename)
    config['fuzzers'] = fuzzers
    config['benchmarks'] = benchmarks
    config['experiment'] = experiment_name
    config['git_hash'] = get_git_hash()
    config['no_seeds'] = no_seeds
    config['no_dictionaries'] = no_dictionaries
    config['oss_fuzz_corpus'] = oss_fuzz_corpus
    config['description'] = description
    config['concurrent_builds'] = concurrent_builds
    config['measurers_cpus'] = measurers_cpus
    config['runners_cpus'] = runners_cpus
    config['runner_machine_type'] = config.get('runner_machine_type',
                                               'n1-standard-1')
    config['runner_num_cpu_cores'] = config.get('runner_num_cpu_cores', 1)
    assert (runners_cpus is None or
            runners_cpus >= config['runner_num_cpu_cores'])
    # Note this is only used if runner_machine_type is None.
    # 12GB is just the amount that KLEE needs, use this default to make KLEE
    # experiments easier to run.
    config['runner_memory'] = config.get('runner_memory', '12GB')
    config['region_coverage'] = region_coverage

    config['custom_seed_corpus_dir'] = custom_seed_corpus_dir
    if config['custom_seed_corpus_dir']:
        validate_custom_seed_corpus(config['custom_seed_corpus_dir'],
                                    benchmarks)

    return start_experiment_from_full_config(config)


def start_experiment_from_full_config(config):
    """Start a fuzzer benchmarking experiment from a full (internal) config."""

    set_up_experiment_config_file(config)

    # Make sure we can connect to database.
    local_experiment = config.get('local_experiment', False)
    if not local_experiment:
        if 'POSTGRES_PASSWORD' not in os.environ:
            raise ValidationError(
                'Must set POSTGRES_PASSWORD environment variable.')
        gcloud.set_default_project(config['cloud_project'])

    start_dispatcher(config, experiment_utils.CONFIG_DIR)


def start_dispatcher(config: Dict, config_dir: str):
    """Start the dispatcher instance and run the dispatcher code on it."""
    dispatcher = get_dispatcher(config)
    # Is dispatcher code being run manually (useful for debugging)?
    copy_resources_to_bucket(config_dir, config)
    if not os.getenv('MANUAL_EXPERIMENT'):
        dispatcher.start()


def add_oss_fuzz_corpus(benchmark, oss_fuzz_corpora_dir):
    """Add latest public corpus from OSS-Fuzz as the seed corpus for various
    fuzz targets."""
    project = benchmark_utils.get_project(benchmark)
    fuzz_target = benchmark_utils.get_fuzz_target(benchmark)

    if not fuzz_target.startswith(project):
        full_fuzz_target = f'{project}_{fuzz_target}'
    else:
        full_fuzz_target = fuzz_target

    src_corpus_url = _OSS_FUZZ_CORPUS_BACKUP_URL_FORMAT.format(
        project=project, fuzz_target=full_fuzz_target)
    dest_corpus_url = os.path.join(oss_fuzz_corpora_dir, f'{benchmark}.zip')
    gsutil.cp(src_corpus_url, dest_corpus_url, parallel=True, expect_zero=False)


def copy_resources_to_bucket(config_dir: str, config: Dict):
    """Copy resources the dispatcher will need for the experiment to the
    experiment_filestore."""

    def filter_file(tar_info):
        """Filter out unnecessary directories."""
        if FILTER_SOURCE_REGEX.match(tar_info.name):
            return None
        return tar_info

    # Set environment variables to use corresponding filestore_utils.
    os.environ['EXPERIMENT_FILESTORE'] = config['experiment_filestore']
    os.environ['EXPERIMENT'] = config['experiment']
    experiment_filestore_path = experiment_utils.get_experiment_filestore_path()

    base_destination = os.path.join(experiment_filestore_path, 'input')

    # Send the local source repository to the cloud for use by dispatcher.
    # Local changes to any file will propagate.
    source_archive = 'src.tar.gz'
    with tarfile.open(source_archive, 'w:gz') as tar:
        tar.add(utils.ROOT_DIR, arcname='', recursive=True, filter=filter_file)
    filestore_utils.cp(source_archive, base_destination + '/', parallel=True)
    os.remove(source_archive)

    # Send config files.
    destination = os.path.join(base_destination, 'config')
    filestore_utils.rsync(config_dir, destination, parallel=True)

    # If |oss_fuzz_corpus| flag is set, copy latest corpora from each benchmark
    # (if available) in our filestore bucket.
    if config['oss_fuzz_corpus']:
        oss_fuzz_corpora_dir = (
            experiment_utils.get_oss_fuzz_corpora_filestore_path())
        for benchmark in config['benchmarks']:
            add_oss_fuzz_corpus(benchmark, oss_fuzz_corpora_dir)

    if config['custom_seed_corpus_dir']:
        for benchmark in config['benchmarks']:
            benchmark_custom_corpus_dir = os.path.join(
                config['custom_seed_corpus_dir'], benchmark)
            filestore_utils.cp(
                benchmark_custom_corpus_dir,
                experiment_utils.get_custom_seed_corpora_filestore_path() + '/',
                recursive=True,
                parallel=True)


class BaseDispatcher:
    """Class representing the dispatcher."""

    def __init__(self, config: Dict):
        self.config = config
        self.instance_name = experiment_utils.get_dispatcher_instance_name(
            config['experiment'])

    def start(self):
        """Start the experiment on the dispatcher."""
        raise NotImplementedError


class LocalDispatcher(BaseDispatcher):
    """Class representing the local dispatcher."""

    def __init__(self, config: Dict):
        super().__init__(config)
        self.process = None

    def start(self):
        """Start the experiment on the dispatcher."""
        container_name = 'dispatcher-container'
        experiment_filestore_path = os.path.abspath(
            self.config['experiment_filestore'])
        filesystem.create_directory(experiment_filestore_path)
        sql_database_arg = (
            'SQL_DATABASE_URL=sqlite:///'
            f'{os.path.join(experiment_filestore_path, "local.db")}'
            '?check_same_thread=False')

        docker_registry = self.config['docker_registry']
        set_instance_name_arg = f'INSTANCE_NAME={self.instance_name}'
        set_experiment_arg = f'EXPERIMENT={self.config["experiment"]}'
        filestore = self.config['experiment_filestore']
        shared_experiment_filestore_arg = f'{filestore}:{filestore}'
        # TODO: (#484) Use config in function args or set as environment
        # variables.
        set_docker_registry_arg = f'DOCKER_REGISTRY={docker_registry}'
        set_experiment_filestore_arg = (
            f'EXPERIMENT_FILESTORE={self.config["experiment_filestore"]}')

        filestore = self.config['report_filestore']
        shared_report_filestore_arg = f'{filestore}:{filestore}'
        set_report_filestore_arg = f'REPORT_FILESTORE={filestore}'
        set_snapshot_period_arg = (
            f'SNAPSHOT_PERIOD={self.config["snapshot_period"]}')
        docker_image_url = f'{docker_registry}/dispatcher-image'
        command = [
            'docker',
            'run',
            '-ti',
            '--rm',
            '-v',
            '/var/run/docker.sock:/var/run/docker.sock',
            '-v',
            shared_experiment_filestore_arg,
            '-v',
            shared_report_filestore_arg,
            '-e',
            set_instance_name_arg,
            '-e',
            set_experiment_arg,
            '-e',
            sql_database_arg,
            '-e',
            set_experiment_filestore_arg,
            '-e',
            set_snapshot_period_arg,
            '-e',
            set_report_filestore_arg,
            '-e',
            set_docker_registry_arg,
            '-e',
            'LOCAL_EXPERIMENT=True',
            '--shm-size=2g',
            '--cap-add=SYS_PTRACE',
            '--cap-add=SYS_NICE',
            f'--name={container_name}',
            docker_image_url,
            '/bin/bash',
            '-c',
            'rsync -r '
            '"${EXPERIMENT_FILESTORE}/${EXPERIMENT}/input/" ${WORK} && '
            'mkdir ${WORK}/src && '
            'tar -xvzf ${WORK}/src.tar.gz -C ${WORK}/src && '
            'PYTHONPATH=${WORK}/src python3 '
            '${WORK}/src/experiment/dispatcher.py || '
            '/bin/bash'  # Open shell if experiment fails.
        ]
        logs.info('Starting dispatcher with container name: %s', container_name)
        return new_process.execute(command, write_to_stdout=True)


class GoogleCloudDispatcher(BaseDispatcher):
    """Class representing the dispatcher instance on Google Cloud."""

    def start(self):
        """Start the experiment on the dispatcher."""
        with tempfile.NamedTemporaryFile(dir=os.getcwd(),
                                         mode='w') as startup_script:
            self.write_startup_script(startup_script)
            if not gcloud.create_instance(self.instance_name,
                                          gcloud.InstanceType.DISPATCHER,
                                          self.config,
                                          startup_script=startup_script.name):
                raise RuntimeError('Failed to create dispatcher.')
            logs.info('Started dispatcher with instance name: %s',
                      self.instance_name)

    def _render_startup_script(self):
        """Renders the startup script template and returns the result as a
        string."""
        jinja_env = jinja2.Environment(
            undefined=jinja2.StrictUndefined,
            loader=jinja2.FileSystemLoader(RESOURCES_DIR),
        )
        template = jinja_env.get_template(
            'dispatcher-startup-script-template.sh')
        cloud_sql_instance_connection_name = (
            self.config['cloud_sql_instance_connection_name'])

        kwargs = {
            'instance_name': self.instance_name,
            'postgres_password': os.environ['POSTGRES_PASSWORD'],
            'experiment': self.config['experiment'],
            'cloud_project': self.config['cloud_project'],
            'experiment_filestore': self.config['experiment_filestore'],
            'cloud_sql_instance_connection_name':
                (cloud_sql_instance_connection_name),
            'docker_registry': self.config['docker_registry'],
        }
        return template.render(**kwargs)

    def write_startup_script(self, startup_script_file):
        """Get the startup script to start the experiment on the dispatcher."""
        startup_script = self._render_startup_script()
        startup_script_file.write(startup_script)
        startup_script_file.flush()


def get_dispatcher(config: Dict) -> BaseDispatcher:
    """Return a dispatcher object created from the right class (i.e. dispatcher
    factory)."""
    if config.get('local_experiment'):
        return LocalDispatcher(config)
    return GoogleCloudDispatcher(config)


def main():
    """Run an experiment in the cloud."""
    logs.initialize()

    parser = argparse.ArgumentParser(
        description='Begin an experiment that evaluates fuzzers on one or '
        'more benchmarks.')

    all_benchmarks = benchmark_utils.get_all_benchmarks()
    coverage_benchmarks = benchmark_utils.get_coverage_benchmarks()
    parser.add_argument('-b',
                        '--benchmarks',
                        help=('Benchmark names. '
                              'All code coverage benchmarks of them by '
                              'default.'),
                        nargs='+',
                        required=False,
                        default=coverage_benchmarks,
                        choices=all_benchmarks)
    parser.add_argument('-c',
                        '--experiment-config',
                        help='Path to the experiment configuration yaml file.',
                        required=True)
    parser.add_argument('-e',
                        '--experiment-name',
                        help='Experiment name.',
                        required=True)
    parser.add_argument('-d',
                        '--description',
                        help='Description of the experiment.',
                        required=False)
    parser.add_argument('-cb',
                        '--concurrent-builds',
                        help='Max concurrent builds allowed.',
                        required=False)
    parser.add_argument('-mc',
                        '--measurers-cpus',
                        help='Cpus available to the measurers.',
                        required=False)
    parser.add_argument('-rc',
                        '--runners-cpus',
                        help='Cpus available to the runners.',
                        required=False)
    parser.add_argument('-cs',
                        '--custom-seed-corpus-dir',
                        help='Path to the custom seed corpus',
                        required=False)

    all_fuzzers = fuzzer_utils.get_fuzzer_names()
    parser.add_argument('-f',
                        '--fuzzers',
                        help='Fuzzers to use.',
                        nargs='+',
                        required=False,
                        default=None,
                        choices=all_fuzzers)
    parser.add_argument('-ns',
                        '--no-seeds',
                        help='Should trials be conducted without seed corpora.',
                        required=False,
                        default=False,
                        action='store_true')
    parser.add_argument('-nd',
                        '--no-dictionaries',
                        help='Should trials be conducted without dictionaries.',
                        required=False,
                        default=False,
                        action='store_true')
    parser.add_argument('-a',
                        '--allow-uncommitted-changes',
                        help='Skip check that no uncommited changes made.',
                        required=False,
                        default=False,
                        action='store_true')
    parser.add_argument('-cr',
                        '--region-coverage',
                        help='Use region as coverage metric.',
                        required=False,
                        default=False,
                        action='store_true')
    parser.add_argument(
        '-o',
        '--oss-fuzz-corpus',
        help='Should trials be conducted with OSS-Fuzz corpus (if available).',
        required=False,
        default=False,
        action='store_true')
    args = parser.parse_args()
    fuzzers = args.fuzzers or all_fuzzers

    concurrent_builds = args.concurrent_builds
    if concurrent_builds is not None:
        if not concurrent_builds.isdigit():
            parser.error(
                'The concurrent build argument must be a positive number')
        concurrent_builds = int(concurrent_builds)
    runners_cpus = args.runners_cpus
    if runners_cpus is not None:
        if not runners_cpus.isdigit():
            parser.error('The runners cpus argument must be a positive number')
        runners_cpus = int(runners_cpus)
    measurers_cpus = args.measurers_cpus
    if measurers_cpus is not None:
        if not measurers_cpus.isdigit():
            parser.error(
                'The measurers cpus argument must be a positive number')
        if runners_cpus is None:
            parser.error(
                'With the measurers cpus argument you need to specify the'
                ' runners cpus argument too')
        measurers_cpus = int(measurers_cpus)
    if (runners_cpus if runners_cpus else 0) + (measurers_cpus if measurers_cpus
                                                else 0) > os.cpu_count():
        parser.error('The sum of runners and measurers cpus is greater than the'
                     f' available cpu cores ({os.cpu_count()})')

    if args.custom_seed_corpus_dir:
        if args.no_seeds:
            parser.error('Cannot enable options "custom_seed_corpus_dir" and '
                         '"no_seeds" at the same time')
        if args.oss_fuzz_corpus:
            parser.error('Cannot enable options "custom_seed_corpus_dir" and '
                         '"oss_fuzz_corpus" at the same time')

    start_experiment(args.experiment_name,
                     args.experiment_config,
                     args.benchmarks,
                     fuzzers,
                     description=args.description,
                     no_seeds=args.no_seeds,
                     no_dictionaries=args.no_dictionaries,
                     oss_fuzz_corpus=args.oss_fuzz_corpus,
                     allow_uncommitted_changes=args.allow_uncommitted_changes,
                     concurrent_builds=concurrent_builds,
                     measurers_cpus=measurers_cpus,
                     runners_cpus=runners_cpus,
                     region_coverage=args.region_coverage,
                     custom_seed_corpus_dir=args.custom_seed_corpus_dir)
    return 0


if __name__ == '__main__':
    sys.exit(main())<|MERGE_RESOLUTION|>--- conflicted
+++ resolved
@@ -234,17 +234,6 @@
         benchmarks: List[str],
         fuzzers: List[str],
         description: Optional[str] = None,
-<<<<<<< HEAD
-        no_seeds=False,
-        no_dictionaries=False,
-        oss_fuzz_corpus=False,
-        allow_uncommitted_changes=False,
-        concurrent_builds=None,
-        measurers_cpus=None,
-        runners_cpus=None,
-        region_coverage=False,
-        custom_seed_corpus_dir=None):
-=======
         no_seeds: bool = False,
         no_dictionaries: bool = False,
         oss_fuzz_corpus: bool = False,
@@ -254,7 +243,6 @@
         runners_cpus: Optional[int] = None,
         region_coverage: bool = False,
         custom_seed_corpus_dir: Optional[str] = None):
->>>>>>> b22a15fa
     """Start a fuzzer benchmarking experiment."""
     if not allow_uncommitted_changes:
         check_no_uncommitted_changes()
