--- conflicted
+++ resolved
@@ -22,12 +22,8 @@
 import sys
 import tarfile
 import tempfile
-<<<<<<< HEAD
-from typing import Dict, List, Set, Union
-=======
 from collections import namedtuple
 from typing import Dict, List, Union, NamedTuple
->>>>>>> 2ee25c51
 
 import jinja2
 import yaml
@@ -71,48 +67,19 @@
                                local_experiment: bool):
     """Set the default configuration values if they are not specified."""
     config['local_experiment'] = local_experiment
-<<<<<<< HEAD
-=======
     config['worker_pool_name'] = config.get('worker_pool_name', '')
->>>>>>> 2ee25c51
     config['snapshot_period'] = config.get(
         'snapshot_period', experiment_utils.DEFAULT_SNAPSHOT_SECONDS)
 
 
-<<<<<<< HEAD
-def _validate_required_parameters_existence(config: Dict[str, Union[int, str,
-                                                                    bool]],
-                                            required_params: Set[str]) -> bool:
-=======
 def _validate_config_parameters(
         config: Dict[str, Union[int, str, bool]],
         config_requirements: Dict[str, NamedTuple]) -> bool:
->>>>>>> 2ee25c51
     """Validates if the required |params| exist in |config|."""
     if 'cloud_experiment_bucket' in config or 'cloud_web_bucket' in config:
         logs.error('"cloud_experiment_bucket" and "cloud_web_bucket" are now '
                    '"experiment_filestore" and "report_filestore".')
 
-<<<<<<< HEAD
-    missing_params = required_params - config.keys()
-    for param in missing_params:
-        logs.error('Config does not contain required parameter "%s".', param)
-    return not missing_params
-
-
-def _notify_optional_parameters_missing(params: Set[str]):
-    """Notify if the optional |params| do not exist in |config|."""
-    for param in params:
-        logs.info('Config does not contain optional parameter "%s".', param)
-
-
-# pylint: disable=too-many-arguments
-def _validate_config_value_type(config: Dict[str, Union[str, int, bool]],
-                                string_params: Set[str], int_params: Set[str],
-                                bool_params: Set[str],
-                                filestore_params: Set[str],
-                                local_experiment: bool) -> bool:
-=======
     missing_params, optional_params = [], []
     for param, requirement in config_requirements.items():
         if param in config:
@@ -135,36 +102,20 @@
 # pylint: disable=too-many-arguments
 def _validate_config_values(config: Dict[str, Union[str, int, bool]],
                             config_requirements: Dict[str, NamedTuple]) -> bool:
->>>>>>> 2ee25c51
     """Validates if |params| types and formats in |config| are correct."""
 
     valid = True
     for param, value in config.items():
-<<<<<<< HEAD
-        if param in string_params and (not isinstance(value, str) or
-                                       not value.islower()):
-=======
         requirement = config_requirements.get(param, None)
         # Unrecognised parameter.
         error_param = 'Config parameter "%s" is "%s".'
         if requirement is None:
->>>>>>> 2ee25c51
             valid = False
             error_reason = 'This parameter is not recognized.'
             logs.error(f'{error_param} {error_reason}', param, str(value))
             continue
 
-<<<<<<< HEAD
-        if param in int_params and not isinstance(value, int):
-            valid = False
-            logs.error('Config parameter "%s" is "%s". It must be an int.',
-                       param, value)
-            continue
-
-        if param in bool_params and not isinstance(value, bool):
-=======
         if not isinstance(value, requirement.type):
->>>>>>> 2ee25c51
             valid = False
             error_reason = f'It must be a {requirement.type}.'
             logs.error(f'{error_param} {error_reason}', param, str(value))
@@ -172,25 +123,11 @@
         if not isinstance(value, str):
             continue
 
-<<<<<<< HEAD
-        if local_experiment and not (isinstance(value, str) and
-                                     value.startswith('/')):
-=======
         if requirement.lowercase and not value.islower():
->>>>>>> 2ee25c51
             valid = False
             error_reason = 'It must be a lowercase string.'
             logs.error(f'{error_param} {error_reason}', param, str(value))
 
-<<<<<<< HEAD
-        if not local_experiment and not (isinstance(value, str) and
-                                         value.startswith('gs://')):
-            valid = False
-            logs.error(
-                'Config parameter "%s" is "%s". '
-                'It must start with gs:// when running on Google Cloud.', param,
-                value)
-=======
         if requirement.startswith and not value.startswith(
                 requirement.startswith):
             valid = False
@@ -200,7 +137,6 @@
                 'Google Cloud experiments must start with "gs://".')
             logs.error(f'{error_param} {error_reason}', param, value)
 
->>>>>>> 2ee25c51
     return valid
 
 
@@ -212,40 +148,6 @@
     config = yaml_utils.read(config_filename)
 
     # Validates config contains all the required parameters.
-<<<<<<< HEAD
-    filestore_params = {'experiment_filestore', 'report_filestore'}
-    docker_params = {'docker_registry'}
-    trial_params = {'trials', 'max_total_time'}
-    cloud_params = {'cloud_compute_zone', 'cloud_project', 'worker_pool_name'}
-
-    required_params = filestore_params.union(docker_params).union(trial_params)
-    local_experiment = config.get('local_experiment', False)
-    if not local_experiment:
-        required_params = required_params.union(cloud_params)
-
-    all_required_exist = _validate_required_parameters_existence(
-        config, required_params)
-
-    # Validates all parameters in config are in the correct type.
-    snapshot_params = {'snapshot_period'}
-    location_params = {'local_experiment'}
-
-    string_params = filestore_params.union(docker_params).union(cloud_params)
-    int_params = trial_params.union(snapshot_params)
-    bool_params = {'private', 'merge_with_nonprivate'}.union(location_params)
-    all_types_correct = _validate_config_value_type(config, string_params,
-                                                    int_params, bool_params,
-                                                    filestore_params,
-                                                    local_experiment)
-
-    if not all_required_exist or not all_types_correct:
-        raise ValidationError('Config: %s is invalid.' % config_filename)
-
-    # Notify if any optional parameters are missing in config.
-    optional_params = bool_params.union(snapshot_params).union(location_params)
-    _notify_optional_parameters_missing(optional_params - config.keys())
-
-=======
     local_experiment = config.get('local_experiment', False)
 
     # Requirement of each config field.
@@ -285,7 +187,6 @@
     if not all_params_valid or not all_values_valid:
         raise ValidationError('Config: %s is invalid.' % config_filename)
 
->>>>>>> 2ee25c51
     _set_default_config_values(config, local_experiment)
     return config
 
@@ -576,11 +477,8 @@
             snapshot_period=self.config['snapshot_period'])
         set_concurrent_builds_arg = (
             f'CONCURRENT_BUILDS={self.config["concurrent_builds"]}')
-<<<<<<< HEAD
-=======
         set_worker_pool_name_arg = (
             f'WORKER_POOL_NAME={self.config["worker_pool_name"]}')
->>>>>>> 2ee25c51
         docker_image_url = '{docker_registry}/dispatcher-image'.format(
             docker_registry=docker_registry)
         environment_args = [
@@ -602,18 +500,9 @@
             set_docker_registry_arg,
             '-e',
             set_concurrent_builds_arg,
-<<<<<<< HEAD
-        ]
-        if 'worker_pool_name' in self.config:
-            set_worker_pool_name_arg = (
-                f'WORKER_POOL_NAME={self.config["worker_pool_name"]}')
-            environment_args.extend(['-e', set_worker_pool_name_arg])
-
-=======
             '-e',
             set_worker_pool_name_arg,
         ]
->>>>>>> 2ee25c51
         command = [
             'docker',
             'run',
@@ -683,10 +572,7 @@
                 (cloud_sql_instance_connection_name),
             'docker_registry': self.config['docker_registry'],
             'concurrent_builds': self.config['concurrent_builds'],
-<<<<<<< HEAD
-=======
             'worker_pool_name': self.config['worker_pool_name']
->>>>>>> 2ee25c51
         }
         if 'worker_pool_name' in self.config:
             kwargs['worker_pool_name'] = self.config['worker_pool_name']
@@ -742,10 +628,7 @@
                         '--concurrent-builds',
                         help='Max concurrent builds allowed.',
                         default=DEFAULT_CONCURRENT_BUILDS,
-<<<<<<< HEAD
                         type=int,
-=======
->>>>>>> 2ee25c51
                         required=False)
     parser.add_argument('-mc',
                         '--measurers-cpus',
