--- conflicted
+++ resolved
@@ -22,12 +22,8 @@
 import sys
 import tarfile
 import tempfile
-<<<<<<< HEAD
-from typing import Dict, List, Optional
-=======
 from collections import namedtuple
 from typing import Dict, List, NamedTuple, Optional, Union
->>>>>>> 9e67151c
 
 import jinja2
 import yaml
@@ -143,10 +139,6 @@
 
     return valid
 
-<<<<<<< HEAD
-    if not valid:
-        raise ValidationError(f'Config: {config_filename} is invalid.')
-=======
 
 # pylint: disable=too-many-locals
 def read_and_validate_experiment_config(config_filename: str) -> Dict:
@@ -197,8 +189,7 @@
     all_params_valid = _validate_config_parameters(config, config_requirements)
     all_values_valid = _validate_config_values(config, config_requirements)
     if not all_params_valid or not all_values_valid:
-        raise ValidationError('Config: %s is invalid.' % config_filename)
->>>>>>> 9e67151c
+        raise ValidationError(f'Config: {config_filename} is invalid.')
 
     _set_default_config_values(config, local_experiment)
     return config
@@ -479,7 +470,6 @@
         # variables.
         set_docker_registry_arg = f'DOCKER_REGISTRY={docker_registry}'
         set_experiment_filestore_arg = (
-<<<<<<< HEAD
             f'EXPERIMENT_FILESTORE={self.config["experiment_filestore"]}')
 
         filestore = self.config['report_filestore']
@@ -488,37 +478,13 @@
         set_snapshot_period_arg = (
             f'SNAPSHOT_PERIOD={self.config["snapshot_period"]}')
         docker_image_url = f'{docker_registry}/dispatcher-image'
-        command = [
-            'docker',
-            'run',
-            '-ti',
-            '--rm',
-            '-v',
-            '/var/run/docker.sock:/var/run/docker.sock',
-            '-v',
-            shared_experiment_filestore_arg,
-            '-v',
-            shared_report_filestore_arg,
-=======
-            'EXPERIMENT_FILESTORE={experiment_filestore}'.format(
-                experiment_filestore=self.config['experiment_filestore']))
-        shared_report_filestore_arg = '{0}:{0}'.format(
-            self.config['report_filestore'])
-        set_report_filestore_arg = (
-            'REPORT_FILESTORE={report_filestore}'.format(
-                report_filestore=self.config['report_filestore']))
-        set_snapshot_period_arg = 'SNAPSHOT_PERIOD={snapshot_period}'.format(
-            snapshot_period=self.config['snapshot_period'])
         set_concurrent_builds_arg = (
             f'CONCURRENT_BUILDS={self.config["concurrent_builds"]}')
         set_worker_pool_name_arg = (
             f'WORKER_POOL_NAME={self.config["worker_pool_name"]}')
-        docker_image_url = '{docker_registry}/dispatcher-image'.format(
-            docker_registry=docker_registry)
         environment_args = [
             '-e',
             'LOCAL_EXPERIMENT=True',
->>>>>>> 9e67151c
             '-e',
             set_instance_name_arg,
             '-e',
@@ -744,14 +710,9 @@
 
     if (runners_cpus if runners_cpus else 0) + (measurers_cpus if measurers_cpus
                                                 else 0) > os.cpu_count():
-<<<<<<< HEAD
-        parser.error('The sum of runners and measurers cpus is greater than the'
-                     f' available cpu cores ({os.cpu_count()})')
-=======
         parser.error(f'The sum of runners ({runners_cpus}) and measurers cpus '
                      f'({measurers_cpus}) is greater than the available cpu '
                      f'cores (os.cpu_count()).')
->>>>>>> 9e67151c
 
     if args.custom_seed_corpus_dir:
         if args.no_seeds:
