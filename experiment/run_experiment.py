--- conflicted
+++ resolved
@@ -431,32 +431,6 @@
                           zone=self.config['cloud_compute_zone'])
 
 
-<<<<<<< HEAD
-def get_all_benchmarks():
-    """Returns the list of all benchmarks."""
-    benchmarks_dir = os.path.join(utils.ROOT_DIR, 'benchmarks')
-    all_benchmarks = []
-    for benchmark in os.listdir(benchmarks_dir):
-        benchmark_path = os.path.join(benchmarks_dir, benchmark)
-        if os.path.isfile(os.path.join(benchmark_path, 'oss-fuzz.yaml')):
-            # Benchmark is an OSS-Fuzz benchmark.
-            all_benchmarks.append(benchmark)
-        elif os.path.isfile(os.path.join(benchmark_path, 'build.sh')):
-            # Benchmark is a standard benchmark.
-            all_benchmarks.append(benchmark)
-    return all_benchmarks
-
-
-def get_all_fuzzers():
-    """Returns the list of all fuzzers."""
-    fuzzers_dir = os.path.join(utils.ROOT_DIR, 'fuzzers')
-    return [
-        fuzzer for fuzzer in os.listdir(fuzzers_dir)
-        if (os.path.isfile(os.path.join(fuzzers_dir, fuzzer, 'fuzzer.py')) and
-            fuzzer != 'coverage')
-    ]
-
-
 def get_dispatcher(config: Dict) -> BaseDispatcher:
     """Return a dispatcher object created from the right class (i.e. dispatcher
     factory)."""
@@ -465,8 +439,6 @@
     return GoogleCloudDispatcher(config)
 
 
-=======
->>>>>>> a53aa952
 def main():
     """Run an experiment in the cloud."""
     logs.initialize()
