--- conflicted
+++ resolved
@@ -22,12 +22,8 @@
 import sys
 import tarfile
 import tempfile
-<<<<<<< HEAD
-from typing import Dict, List, Optional
-=======
 from collections import namedtuple
 from typing import Dict, List, Union, NamedTuple
->>>>>>> 2ee25c51
 
 import jinja2
 import yaml
@@ -291,7 +287,6 @@
         config_filename: str,
         benchmarks: List[str],
         fuzzers: List[str],
-<<<<<<< HEAD
         description: Optional[str] = None,
         no_seeds: bool = False,
         no_dictionaries: bool = False,
@@ -302,18 +297,6 @@
         runners_cpus: Optional[int] = None,
         region_coverage: bool = False,
         custom_seed_corpus_dir: Optional[str] = None):
-=======
-        description: str = None,
-        no_seeds=False,
-        no_dictionaries=False,
-        oss_fuzz_corpus=False,
-        allow_uncommitted_changes=False,
-        concurrent_builds=DEFAULT_CONCURRENT_BUILDS,
-        measurers_cpus=None,
-        runners_cpus=None,
-        region_coverage=False,
-        custom_seed_corpus_dir=None):
->>>>>>> 2ee25c51
     """Start a fuzzer benchmarking experiment."""
     if not allow_uncommitted_changes:
         check_no_uncommitted_changes()
