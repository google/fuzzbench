--- conflicted
+++ resolved
@@ -386,7 +386,6 @@
             docker_image_url,
             '/bin/bash',
             '-c',
-<<<<<<< HEAD
             'rsync -r '
             '"${EXPERIMENT_FILESTORE}/${EXPERIMENT}/input/" ${WORK} && '
             'mkdir ${WORK}/src && '
@@ -395,14 +394,6 @@
             'pip3 install -r "${WORK}/src/requirements.txt" && '
             'PYTHONPATH=${WORK}/src python3 '
             '${WORK}/src/experiment/dispatcher.py || '
-=======
-            'gsutil -m rsync -r '
-            '"${EXPERIMENT_FILESTORE}/${EXPERIMENT}/input/" ${WORK} && '
-            'source "/work/.venv/bin/activate" && '
-            'pip3 install -r "/work/src/requirements.txt" && '
-            'PYTHONPATH=/work/src python3 '
-            '/work/src/experiment/dispatcher.py || '
->>>>>>> cb44bac8
             '/bin/bash'  # Open shell if experiment fails.
         ]
         return new_process.execute(command, write_to_stdout=True)
