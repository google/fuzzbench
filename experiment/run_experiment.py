#!/usr/bin/env python3
# Copyright 2020 Google LLC
#
# Licensed under the Apache License, Version 2.0 (the "License");
# you may not use this file except in compliance with the License.
# You may obtain a copy of the License at
#
#      http://www.apache.org/licenses/LICENSE-2.0
#
# Unless required by applicable law or agreed to in writing, software
# distributed under the License is distributed on an "AS IS" BASIS,
# WITHOUT WARRANTIES OR CONDITIONS OF ANY KIND, either express or implied.
# See the License for the specific language governing permissions and
# limitations under the License.
"""Creates a dispatcher VM in GCP and sends it all the files and configurations
it needs to begin an experiment."""

import argparse
import os
import re
import subprocess
import sys
import tarfile
import tempfile
from typing import Dict, List

import jinja2
import yaml

from common import benchmark_utils
from common import experiment_utils
from common import filesystem
from common import fuzzer_utils
from common import gcloud
from common import filestore_utils
from common import logs
from common import new_process
from common import utils
from common import yaml_utils
from src_analysis import experiment_changes

BENCHMARKS_DIR = os.path.join(utils.ROOT_DIR, 'benchmarks')
FUZZERS_DIR = os.path.join(utils.ROOT_DIR, 'fuzzers')
OSS_FUZZ_PROJECTS_DIR = os.path.join(utils.ROOT_DIR, 'third_party', 'oss-fuzz',
                                     'projects')
FUZZER_NAME_REGEX = re.compile(r'^[a-z0-9_]+$')
EXPERIMENT_CONFIG_REGEX = re.compile(r'^[a-z0-9-]{0,30}$')
FILTER_SOURCE_REGEX = re.compile(r'('
                                 r'^\.git/|'
                                 r'^\.pytype/|'
                                 r'^\.venv/|'
                                 r'^.*\.pyc$|'
                                 r'^__pycache__/|'
                                 r'.*~$|'
                                 r'\#*\#$|'
                                 r'\.pytest_cache/|'
                                 r'.*/test_data/|'
                                 r'^third_party/oss-fuzz/build/|'
                                 r'^docker/generated.mk$|'
                                 r'^docs/)')

CONFIG_DIR = 'config'

RESOURCES_DIR = os.path.join(utils.ROOT_DIR, 'experiment', 'resources')

<<<<<<< HEAD
JINJA_ENV = jinja2.Environment(
    undefined=jinja2.StrictUndefined,
    loader=jinja2.FileSystemLoader(RESOURCES_DIR),
)

=======
>>>>>>> 49ee62fe

def read_and_validate_experiment_config(config_filename: str) -> Dict:
    """Reads |config_filename|, validates it, finds as many errors as possible,
    and returns it."""
    config = yaml_utils.read(config_filename)
    filestore_params = {'experiment_filestore', 'report_filestore'}
    cloud_config = {'cloud_compute_zone', 'cloud_project'}
    docker_config = {'docker_registry'}
    string_params = cloud_config.union(filestore_params).union(docker_config)
    int_params = {'trials', 'max_total_time'}
    required_params = int_params.union(filestore_params).union(docker_config)
    bool_params = {'private', 'merge_with_nonprivate'}

    local_experiment = config.get('local_experiment', False)
    if not local_experiment:
        required_params = required_params.union(cloud_config)

    valid = True
    if 'cloud_experiment_bucket' in config or 'cloud_web_bucket' in config:
        logs.error('"cloud_experiment_bucket" and "cloud_web_bucket" are now '
                   '"experiment_filestore" and "report_filestore".')

    for param in required_params:
        if param not in config:
            valid = False
            logs.error('Config does not contain "%s".', param)
            continue

        value = config[param]
        if param in int_params and not isinstance(value, int):
            valid = False
            logs.error('Config parameter "%s" is "%s". It must be an int.',
                       param, value)
            continue

        if param in string_params and (not isinstance(value, str) or
                                       value != value.lower()):
            valid = False
            logs.error(
                'Config parameter "%s" is "%s". It must be a lowercase string.',
                param, str(value))
            continue

        if param in bool_params and not isinstance(value, bool):
            valid = False
            logs.error('Config parameter "%s" is "%s". It must be a bool.',
                       param, str(value))
            continue

        if param not in filestore_params:
            continue

        if local_experiment and not value.startswith('/'):
            valid = False
            logs.error(
                'Config parameter "%s" is "%s". Local experiments only support '
                'using Posix file systems as filestores.', param, value)
            continue

        if not local_experiment and not value.startswith('gs://'):
            valid = False
            logs.error(
                'Config parameter "%s" is "%s". '
                'It must start with gs:// when running on Google Cloud.', param,
                value)

    if not valid:
        raise ValidationError('Config: %s is invalid.' % config_filename)

    config['local_experiment'] = local_experiment
    return config


class ValidationError(Exception):
    """Error validating user input to this program."""


def get_directories(parent_dir):
    """Returns a list of subdirectories in |parent_dir|."""
    return [
        directory for directory in os.listdir(parent_dir)
        if os.path.isdir(os.path.join(parent_dir, directory))
    ]


def validate_benchmarks(benchmarks: List[str]):
    """Parses and validates list of benchmarks."""
    for benchmark in set(benchmarks):
        if benchmarks.count(benchmark) > 1:
            raise Exception('Benchmark "%s" is included more than once.' %
                            benchmark)


def validate_fuzzer(fuzzer: str):
    """Parses and validates a fuzzer name."""
    if not re.match(FUZZER_NAME_REGEX, fuzzer):
        raise Exception(
            'Fuzzer "%s" may only contain lowercase letters, numbers, '
            'or underscores.' % fuzzer)

    fuzzers_directories = get_directories(FUZZERS_DIR)
    if fuzzer not in fuzzers_directories:
        raise Exception('Fuzzer "%s" does not exist.' % fuzzer)


def validate_experiment_name(experiment_name: str):
    """Validate |experiment_name| so that it can be used in creating
    instances."""
    if not re.match(EXPERIMENT_CONFIG_REGEX, experiment_name):
        raise Exception('Experiment name "%s" is invalid. Must match: "%s"' %
                        (experiment_name, EXPERIMENT_CONFIG_REGEX.pattern))


def set_up_experiment_config_file(config):
    """Set up the config file that will actually be used in the
    experiment (not the one given to run_experiment.py)."""
    filesystem.recreate_directory(CONFIG_DIR)
    experiment_config_filename = os.path.join(CONFIG_DIR, 'experiment.yaml')
    with open(experiment_config_filename, 'w') as experiment_config_file:
        yaml.dump(config, experiment_config_file, default_flow_style=False)


def check_no_local_changes():
    """Make sure that there are no uncommitted changes."""
    assert not subprocess.check_output(
        ['git', 'diff'],
        cwd=utils.ROOT_DIR), 'Local uncommitted changes found, exiting.'


def get_git_hash():
    """Return the git hash for the last commit in the local repo."""
    output = subprocess.check_output(['git', 'rev-parse', 'HEAD'],
                                     cwd=utils.ROOT_DIR)
    return output.strip().decode('utf-8')


def start_experiment(experiment_name: str, config_filename: str,
                     benchmarks: List[str], fuzzers: List[str]):
    """Start a fuzzer benchmarking experiment."""
    check_no_local_changes()

    validate_experiment_name(experiment_name)
    validate_benchmarks(benchmarks)

    config = read_and_validate_experiment_config(config_filename)
    config['fuzzers'] = ','.join(fuzzers)
    config['benchmarks'] = ','.join(benchmarks)
    config['experiment'] = experiment_name
    config['git_hash'] = get_git_hash()

    set_up_experiment_config_file(config)

    # Make sure we can connect to database.
    local_experiment = config.get('local_experiment', False)
    if not local_experiment:
        if 'POSTGRES_PASSWORD' not in os.environ:
            raise Exception('Must set POSTGRES_PASSWORD environment variable.')
        gcloud.set_default_project(config['cloud_project'])

    start_dispatcher(config, CONFIG_DIR)


def start_dispatcher(config: Dict, config_dir: str):
    """Start the dispatcher instance and run the dispatcher code on it."""
    dispatcher = get_dispatcher(config)
    # Is dispatcher code being run manually (useful for debugging)?
    copy_resources_to_bucket(config_dir, config)
    if not os.getenv('MANUAL_EXPERIMENT'):
        dispatcher.start()


def copy_resources_to_bucket(config_dir: str, config: Dict):
    """Copy resources the dispatcher will need for the experiment to the
    experiment_filestore."""

    def filter_file(tar_info):
        """Filter out unnecessary directories."""
        if FILTER_SOURCE_REGEX.match(tar_info.name):
            return None
        return tar_info

    # Set environment variables to use corresponding filestore_utils.
    os.environ['EXPERIMENT_FILESTORE'] = config['experiment_filestore']
    os.environ['EXPERIMENT'] = config['experiment']
    experiment_filestore_path = experiment_utils.get_experiment_filestore_path()

    base_destination = os.path.join(experiment_filestore_path, 'input')

    # Send the local source repository to the cloud for use by dispatcher.
    # Local changes to any file will propagate.
    source_archive = 'src.tar.gz'
    with tarfile.open(source_archive, 'w:gz') as tar:
        tar.add(utils.ROOT_DIR, arcname='', recursive=True, filter=filter_file)
    filestore_utils.cp(source_archive, base_destination + '/', parallel=True)
    os.remove(source_archive)

    # Send config files.
    destination = os.path.join(base_destination, 'config')
    filestore_utils.rsync(config_dir, destination, parallel=True)


class BaseDispatcher:
    """Class representing the dispatcher."""

    def __init__(self, config: Dict):
        self.config = config
        self.instance_name = experiment_utils.get_dispatcher_instance_name(
            config['experiment'])

    def start(self):
        """Start the experiment on the dispatcher."""
        raise NotImplementedError


class LocalDispatcher:
    """Class representing the local dispatcher."""

    def __init__(self, config: Dict):
        self.config = config
        self.instance_name = experiment_utils.get_dispatcher_instance_name(
            config['experiment'])
        self.process = None

    def start(self):
        """Start the experiment on the dispatcher."""
        container_name = 'dispatcher-container'
        logs.info('Started dispatcher with container name: %s', container_name)
        experiment_filestore_path = os.path.abspath(
            self.config['experiment_filestore'])
        filesystem.create_directory(experiment_filestore_path)
        sql_database_arg = 'SQL_DATABASE_URL=sqlite:///{}'.format(
            os.path.join(experiment_filestore_path, 'local.db'))

        docker_registry = self.config['docker_registry']
        set_instance_name_arg = 'INSTANCE_NAME={instance_name}'.format(
            instance_name=self.instance_name)
        set_experiment_arg = 'EXPERIMENT={experiment}'.format(
            experiment=self.config['experiment'])
        shared_experiment_filestore_arg = '{0}:{0}'.format(
            self.config['experiment_filestore'])
        # TODO: (#484) Use config in function args or set as environment
        # variables.
        set_docker_registry_arg = 'DOCKER_REGISTRY={}'.format(docker_registry)
        set_experiment_filestore_arg = (
            'EXPERIMENT_FILESTORE={experiment_filestore}'.format(
                experiment_filestore=self.config['experiment_filestore']))
        shared_report_filestore_arg = '{0}:{0}'.format(
            self.config['report_filestore'])
        set_report_filestore_arg = (
            'REPORT_FILESTORE={report_filestore}'.format(
                report_filestore=self.config['report_filestore']))
        docker_image_url = '{docker_registry}/dispatcher-image'.format(
            docker_registry=docker_registry)
        command = [
            'docker',
            'run',
            '-ti',
            '--rm',
            '-v',
            '/var/run/docker.sock:/var/run/docker.sock',
            '-v',
            shared_experiment_filestore_arg,
            '-v',
            shared_report_filestore_arg,
            '-e',
            set_instance_name_arg,
            '-e',
            set_experiment_arg,
            '-e',
            sql_database_arg,
            '-e',
            set_experiment_filestore_arg,
            '-e',
            set_report_filestore_arg,
            '-e',
            set_docker_registry_arg,
            '-e',
            'LOCAL_EXPERIMENT=True',
            '--cap-add=SYS_PTRACE',
            '--cap-add=SYS_NICE',
            '--name=%s' % container_name,
            docker_image_url,
            '/bin/bash',
            '-c',
            'rsync -r '
            '"${EXPERIMENT_FILESTORE}/${EXPERIMENT}/input/" ${WORK} && '
            'mkdir ${WORK}/src && '
            'tar -xvzf ${WORK}/src.tar.gz -C ${WORK}/src && '
            'source "${WORK}/.venv/bin/activate" && '
            'pip3 install -r "${WORK}/src/requirements.txt" && '
            'PYTHONPATH=${WORK}/src python3 '
            '${WORK}/src/experiment/dispatcher.py || '
            '/bin/bash'  # Open shell if experiment fails.
        ]
        return new_process.execute(command, write_to_stdout=True)


class GoogleCloudDispatcher(BaseDispatcher):
    """Class representing the dispatcher instance on Google Cloud."""

    def start(self):
        """Start the experiment on the dispatcher."""
<<<<<<< HEAD
=======
        logs.info('Started dispatcher with instance name: %s',
                  self.instance_name)
>>>>>>> 49ee62fe
        with tempfile.NamedTemporaryFile(dir=os.getcwd(),
                                         mode='w') as startup_script:
            self.write_startup_script(startup_script)
            gcloud.create_instance(self.instance_name,
                                   gcloud.InstanceType.DISPATCHER,
                                   self.config,
                                   startup_script=startup_script.name)

    def _render_startup_script(self):
<<<<<<< HEAD
        template = JINJA_ENV.get_template(
=======
        """Renders the startup script template and returns the result as a
        string."""
        jinja_env = jinja2.Environment(
            undefined=jinja2.StrictUndefined,
            loader=jinja2.FileSystemLoader(RESOURCES_DIR),
        )
        template = jinja_env.get_template(
>>>>>>> 49ee62fe
            'dispatcher-startup-script-template.sh')
        cloud_sql_instance_connection_name = (
            self.config['cloud_sql_instance_connection_name'])

        kwargs = {
            'instance_name': self.instance_name,
            'postgres_password': os.environ['POSTGRES_PASSWORD'],
            'experiment': self.config['experiment'],
<<<<<<< HEAD
            # TODO(metzman): Create a function that sets env vars based on
            # the contents of a dictionary, and use it instead of hardcoding
            # the configs we use.
=======
>>>>>>> 49ee62fe
            'cloud_project': self.config['cloud_project'],
            'experiment_filestore': self.config['experiment_filestore'],
            'cloud_sql_instance_connection_name':
                (cloud_sql_instance_connection_name),
            'docker_registry': self.config['docker_registry'],
        }
        return template.render(**kwargs)

    def write_startup_script(self, startup_script_file):
        """Get the startup script to start the experiment on the dispatcher."""
        startup_script = self._render_startup_script()
        startup_script_file.write(startup_script)
        startup_script_file.flush()


def get_dispatcher(config: Dict) -> BaseDispatcher:
    """Return a dispatcher object created from the right class (i.e. dispatcher
    factory)."""
    if config.get('local_experiment'):
        return LocalDispatcher(config)
    return GoogleCloudDispatcher(config)


def main():
    """Run an experiment in the cloud."""
    logs.initialize()

    parser = argparse.ArgumentParser(
        description='Begin an experiment that evaluates fuzzers on one or '
        'more benchmarks.')

    all_benchmarks = benchmark_utils.get_all_benchmarks()
    all_fuzzers = fuzzer_utils.get_fuzzer_names()

    parser.add_argument('-b',
                        '--benchmarks',
                        help='Benchmark names. All of them by default.',
                        nargs='+',
                        required=False,
                        default=all_benchmarks,
                        choices=all_benchmarks)
    parser.add_argument('-c',
                        '--experiment-config',
                        help='Path to the experiment configuration yaml file.',
                        required=True)
    parser.add_argument('-e',
                        '--experiment-name',
                        help='Experiment name.',
                        required=True)
    fuzzers_group = parser.add_mutually_exclusive_group()
    fuzzers_group.add_argument('-f',
                               '--fuzzers',
                               help='Fuzzers to use.',
                               nargs='+',
                               required=False,
                               default=None,
                               choices=all_fuzzers)
    fuzzers_group.add_argument('-cf',
                               '--changed-fuzzers',
                               help=('Use fuzzers that have changed since the '
                                     'last experiment. The last experiment is '
                                     'determined by the database your '
                                     'experiment uses, not necessarily the '
                                     'fuzzbench service'),
                               action='store_true',
                               required=False)

    args = parser.parse_args()

    if args.changed_fuzzers:
        fuzzers = experiment_changes.get_fuzzers_changed_since_last()
        if not fuzzers:
            logs.error('No fuzzers changed since last experiment. Exiting.')
            return 1
    else:
        fuzzers = args.fuzzers or all_fuzzers

    start_experiment(args.experiment_name, args.experiment_config,
<<<<<<< HEAD
                     args.benchmarks, fuzzer_configs)
=======
                     args.benchmarks, fuzzers)
>>>>>>> 49ee62fe
    return 0


if __name__ == '__main__':
    sys.exit(main())<|MERGE_RESOLUTION|>--- conflicted
+++ resolved
@@ -63,14 +63,6 @@
 
 RESOURCES_DIR = os.path.join(utils.ROOT_DIR, 'experiment', 'resources')
 
-<<<<<<< HEAD
-JINJA_ENV = jinja2.Environment(
-    undefined=jinja2.StrictUndefined,
-    loader=jinja2.FileSystemLoader(RESOURCES_DIR),
-)
-
-=======
->>>>>>> 49ee62fe
 
 def read_and_validate_experiment_config(config_filename: str) -> Dict:
     """Reads |config_filename|, validates it, finds as many errors as possible,
@@ -373,11 +365,8 @@
 
     def start(self):
         """Start the experiment on the dispatcher."""
-<<<<<<< HEAD
-=======
         logs.info('Started dispatcher with instance name: %s',
                   self.instance_name)
->>>>>>> 49ee62fe
         with tempfile.NamedTemporaryFile(dir=os.getcwd(),
                                          mode='w') as startup_script:
             self.write_startup_script(startup_script)
@@ -387,9 +376,6 @@
                                    startup_script=startup_script.name)
 
     def _render_startup_script(self):
-<<<<<<< HEAD
-        template = JINJA_ENV.get_template(
-=======
         """Renders the startup script template and returns the result as a
         string."""
         jinja_env = jinja2.Environment(
@@ -397,7 +383,6 @@
             loader=jinja2.FileSystemLoader(RESOURCES_DIR),
         )
         template = jinja_env.get_template(
->>>>>>> 49ee62fe
             'dispatcher-startup-script-template.sh')
         cloud_sql_instance_connection_name = (
             self.config['cloud_sql_instance_connection_name'])
@@ -406,12 +391,6 @@
             'instance_name': self.instance_name,
             'postgres_password': os.environ['POSTGRES_PASSWORD'],
             'experiment': self.config['experiment'],
-<<<<<<< HEAD
-            # TODO(metzman): Create a function that sets env vars based on
-            # the contents of a dictionary, and use it instead of hardcoding
-            # the configs we use.
-=======
->>>>>>> 49ee62fe
             'cloud_project': self.config['cloud_project'],
             'experiment_filestore': self.config['experiment_filestore'],
             'cloud_sql_instance_connection_name':
@@ -490,11 +469,7 @@
         fuzzers = args.fuzzers or all_fuzzers
 
     start_experiment(args.experiment_name, args.experiment_config,
-<<<<<<< HEAD
-                     args.benchmarks, fuzzer_configs)
-=======
                      args.benchmarks, fuzzers)
->>>>>>> 49ee62fe
     return 0
 
 
