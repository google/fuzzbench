# Copyright 2020 Google LLC
#
# Licensed under the Apache License, Version 2.0 (the "License");
# you may not use this file except in compliance with the License.
# You may obtain a copy of the License at
#
#      http://www.apache.org/licenses/LICENSE-2.0
#
# Unless required by applicable law or agreed to in writing, software
# distributed under the License is distributed on an "AS IS" BASIS,
# WITHOUT WARRANTIES OR CONDITIONS OF ANY KIND, either express or implied.
# See the License for the specific language governing permissions and
# limitations under the License.
"""Tests for measurer.py."""

import os
import shutil
from unittest import mock
import queue

import pytest

from common import experiment_utils
from common import new_process
from database import models
from database import utils as db_utils
from experiment.build import build_utils
from experiment import measurer
from test_libs import utils as test_utils

TEST_DATA_PATH = os.path.join(os.path.dirname(__file__), 'test_data')

# Arbitrary values to use in tests.
FUZZER = 'fuzzer-a'
BENCHMARK = 'benchmark-a'
TRIAL_NUM = 12
FUZZERS = ['fuzzer-a', 'fuzzer-b']
BENCHMARKS = ['benchmark-1', 'benchmark-2']
NUM_TRIALS = 4
MAX_TOTAL_TIME = 100
GIT_HASH = 'FAKE-GIT-HASH'

SNAPSHOT_LOGGER = measurer.logger

# pylint: disable=unused-argument,invalid-name,redefined-outer-name,protected-access


@pytest.fixture
def db_experiment(experiment_config, db):
    """A fixture that populates the database with an experiment entity with the
    name specified in the experiment_config fixture."""
    experiment = models.Experiment(name=experiment_config['experiment'])
    db_utils.add_all([experiment])
    # yield so that the experiment exists until the using function exits.
    yield


@pytest.mark.parametrize('new_pcs', [['0x1', '0x2'], []])
def test_merge_new_pcs(new_pcs, fs, experiment):
    """Tests that merge_new_pcs merges new PCs, and updates the covered-pcs
    file."""
    snapshot_measurer = measurer.SnapshotMeasurer(FUZZER, BENCHMARK, TRIAL_NUM,
                                                  SNAPSHOT_LOGGER)

    covered_pcs_filename = get_test_data_path('covered-pcs.txt')
    fs.add_real_file(covered_pcs_filename, read_only=False)
    snapshot_measurer.sancov_dir = os.path.dirname(covered_pcs_filename)
    snapshot_measurer.covered_pcs_filename = covered_pcs_filename

    with open(covered_pcs_filename) as file_handle:
        initial_contents = file_handle.read()

    fs.create_file(os.path.join(snapshot_measurer.sancov_dir, '1.sancov'),
                   contents='')
    with mock.patch('third_party.sancov.GetPCs') as mocked_GetPCs:
        mocked_GetPCs.return_value = new_pcs
        snapshot_measurer.merge_new_pcs()
    with open(covered_pcs_filename) as file_handle:
        new_contents = file_handle.read()
    assert new_contents == (''.join(pc + '\n' for pc in new_pcs) +
                            initial_contents)


@mock.patch('common.logs.error')
@mock.patch('experiment.measurer.initialize_logs')
@mock.patch('multiprocessing.Queue')
@mock.patch('experiment.measurer.measure_snapshot_coverage')
def test_measure_trial_coverage(mocked_measure_snapshot_coverage, mocked_queue,
                                _, __):
    """Tests that measure_trial_coverage works as expected."""
    min_cycle = 1
    max_cycle = 10
    measure_request = measurer.SnapshotMeasureRequest(FUZZER, BENCHMARK,
                                                      TRIAL_NUM, min_cycle)
    measurer.measure_trial_coverage(measure_request, max_cycle, mocked_queue())
    expected_calls = [
        mock.call(FUZZER, BENCHMARK, TRIAL_NUM, cycle)
        for cycle in range(min_cycle, max_cycle + 1)
    ]
    assert mocked_measure_snapshot_coverage.call_args_list == expected_calls


@mock.patch('common.filestore_utils.ls')
@mock.patch('common.filestore_utils.rsync')
def test_measure_all_trials_not_ready(mocked_rsync, mocked_ls, experiment):
    """Test running measure_all_trials before it is ready works as intended."""
    mocked_ls.return_value = ([], 1)
    assert measurer.measure_all_trials(experiment_utils.get_experiment_name(),
                                       MAX_TOTAL_TIME, test_utils.MockPool(),
                                       queue.Queue())
    assert not mocked_rsync.called


@mock.patch('multiprocessing.pool.ThreadPool', test_utils.MockPool)
@mock.patch('common.new_process.execute')
@mock.patch('common.filesystem.directories_have_same_files')
@pytest.mark.skip(reason="See crbug.com/1012329")
def test_measure_all_trials_no_more(mocked_directories_have_same_files,
                                    mocked_execute):
    """Test measure_all_trials does what is intended when the experiment is
    done."""
    mocked_directories_have_same_files.return_value = True
    mocked_execute.return_value = new_process.ProcessResult(0, '', False)
    mock_pool = test_utils.MockPool()
    assert not measurer.measure_all_trials(
        experiment_utils.get_experiment_name(), MAX_TOTAL_TIME, mock_pool,
        queue.Queue())


def test_is_cycle_unchanged_doesnt_exist(experiment):
    """Test that is_cycle_unchanged can properly determine if a cycle is
    unchanged or not when it needs to copy the file for the first time."""
    snapshot_measurer = measurer.SnapshotMeasurer(FUZZER, BENCHMARK, TRIAL_NUM,
                                                  SNAPSHOT_LOGGER)
    this_cycle = 1
    with test_utils.mock_popen_ctx_mgr(returncode=1):
        assert not snapshot_measurer.is_cycle_unchanged(this_cycle)


@mock.patch('common.filestore_utils.cp')
@mock.patch('common.filesystem.read')
def test_is_cycle_unchanged_first_copy(mocked_read, mocked_cp, experiment):
    """Test that is_cycle_unchanged can properly determine if a cycle is
    unchanged or not when it needs to copy the file for the first time."""
    snapshot_measurer = measurer.SnapshotMeasurer(FUZZER, BENCHMARK, TRIAL_NUM,
                                                  SNAPSHOT_LOGGER)
    this_cycle = 100
    unchanged_cycles_file_contents = (
        '\n'.join([str(num) for num in range(10)] + [str(this_cycle)]))
    mocked_read.return_value = unchanged_cycles_file_contents
    mocked_cp.return_value = new_process.ProcessResult(0, '', False)

    assert snapshot_measurer.is_cycle_unchanged(this_cycle)
    assert not snapshot_measurer.is_cycle_unchanged(this_cycle + 1)


def test_is_cycle_unchanged_update(fs, experiment):
    """Test that is_cycle_unchanged can properly determine that a
    cycle has changed when it has the file but needs to update it."""
    snapshot_measurer = measurer.SnapshotMeasurer(FUZZER, BENCHMARK, TRIAL_NUM,
                                                  SNAPSHOT_LOGGER)

    this_cycle = 100
    initial_unchanged_cycles_file_contents = (
        '\n'.join([str(num) for num in range(10)] + [str(this_cycle)]))
    fs.create_file(snapshot_measurer.unchanged_cycles_path,
                   contents=initial_unchanged_cycles_file_contents)

    next_cycle = this_cycle + 1
    unchanged_cycles_file_contents = (initial_unchanged_cycles_file_contents +
                                      '\n' + str(next_cycle))
    assert snapshot_measurer.is_cycle_unchanged(this_cycle)
    with mock.patch('common.filestore_utils.cp') as mocked_cp:
        with mock.patch('common.filesystem.read') as mocked_read:
            mocked_cp.return_value = new_process.ProcessResult(0, '', False)
            mocked_read.return_value = unchanged_cycles_file_contents
            assert snapshot_measurer.is_cycle_unchanged(next_cycle)


@mock.patch('common.filestore_utils.cp')
def test_is_cycle_unchanged_skip_cp(mocked_cp, fs, experiment):
    """Check that is_cycle_unchanged doesn't call filestore_utils.cp
    unnecessarily."""
    snapshot_measurer = measurer.SnapshotMeasurer(FUZZER, BENCHMARK, TRIAL_NUM,
                                                  SNAPSHOT_LOGGER)
    this_cycle = 100
    initial_unchanged_cycles_file_contents = (
        '\n'.join([str(num) for num in range(10)] + [str(this_cycle + 1)]))
    fs.create_file(snapshot_measurer.unchanged_cycles_path,
                   contents=initial_unchanged_cycles_file_contents)
    assert not snapshot_measurer.is_cycle_unchanged(this_cycle)
    mocked_cp.assert_not_called()


@mock.patch('common.filestore_utils.cp')
def test_is_cycle_unchanged_no_file(mocked_cp, fs, experiment):
    """Test that is_cycle_unchanged returns False when there is no
    unchanged-cycles file."""
    # Make sure we log if there is no unchanged-cycles file.
    snapshot_measurer = measurer.SnapshotMeasurer(FUZZER, BENCHMARK, TRIAL_NUM,
                                                  SNAPSHOT_LOGGER)
    mocked_cp.return_value = new_process.ProcessResult(1, '', False)
    assert not snapshot_measurer.is_cycle_unchanged(0)


@mock.patch('common.new_process.execute')
def test_run_cov_new_units(mocked_execute, fs, environ):
    """Tests that run_cov_new_units does a coverage run as we expect."""
    os.environ = {
        'WORK': '/work',
        'EXPERIMENT_FILESTORE': 'gs://bucket',
        'EXPERIMENT': 'experiment',
    }
    mocked_execute.return_value = new_process.ProcessResult(0, '', False)
    snapshot_measurer = measurer.SnapshotMeasurer(FUZZER, BENCHMARK, TRIAL_NUM,
                                                  SNAPSHOT_LOGGER)
    snapshot_measurer.initialize_measurement_dirs()
    shared_units = ['shared1', 'shared2']
    fs.create_file(snapshot_measurer.measured_files_path,
                   contents='\n'.join(shared_units))
    for unit in shared_units:
        fs.create_file(os.path.join(snapshot_measurer.corpus_dir, unit))

    new_units = ['new1', 'new2']
    for unit in new_units:
        fs.create_file(os.path.join(snapshot_measurer.corpus_dir, unit))
    fuzz_target_path = '/work/coverage-binaries/benchmark-a/fuzz-target'
    fs.create_file(fuzz_target_path)

    snapshot_measurer.run_cov_new_units()
    assert len(mocked_execute.call_args_list) == 1  # Called once
    args = mocked_execute.call_args_list[0]
    command_arg = args[0][0]
    assert command_arg[0] == fuzz_target_path
    expected = {
        'cwd': '/work/coverage-binaries/benchmark-a',
        'env': {
            'UBSAN_OPTIONS': ('coverage_dir='
                              '/work/measurement-folders/benchmark-a-fuzzer-a'
                              '/trial-12/sancovs'),
            'WORK': '/work',
            'EXPERIMENT_FILESTORE': 'gs://bucket',
            'EXPERIMENT': 'experiment',
        },
        'expect_zero': False,
    }
    args = args[1]
    for arg, value in expected.items():
        assert args[arg] == value


def get_test_data_path(*subpaths):
    """Returns the path of |subpaths| relative to TEST_DATA_PATH."""
    return os.path.join(TEST_DATA_PATH, *subpaths)


# pylint: disable=no-self-use


class TestIntegrationMeasurement:
    """Integration tests for measurement."""

    # TODO(metzman): Get this test working everywhere by using docker or a more
    # portable binary.
    @pytest.mark.skipif(not os.getenv('FUZZBENCH_TEST_INTEGRATION'),
                        reason='Not running integration tests.')
    @mock.patch('experiment.measurer.SnapshotMeasurer.is_cycle_unchanged')
    def test_measure_snapshot_coverage(  # pylint: disable=too-many-locals
            self, mocked_is_cycle_unchanged, db, experiment, tmp_path):
        """Integration test for measure_snapshot_coverage."""
        # WORK is set by experiment to a directory that only makes sense in a
        # fakefs.
        os.environ['WORK'] = str(tmp_path)
        mocked_is_cycle_unchanged.return_value = False
        # Set up the coverage binary.
        benchmark = 'freetype2-2017'
        coverage_binary_src = get_test_data_path(
            'test_measure_snapshot_coverage', benchmark + '-coverage')
        benchmark_cov_binary_dir = os.path.join(
            build_utils.get_coverage_binaries_dir(), benchmark)

        os.makedirs(benchmark_cov_binary_dir)
        coverage_binary_dst_dir = os.path.join(benchmark_cov_binary_dir,
                                               'fuzz-target')

        shutil.copy(coverage_binary_src, coverage_binary_dst_dir)

        # Set up entities in database so that the snapshot can be created.
        experiment = models.Experiment(name=os.environ['EXPERIMENT'])
        db_utils.add_all([experiment])
        trial = models.Trial(fuzzer=FUZZER,
                             benchmark=benchmark,
                             experiment=os.environ['EXPERIMENT'])
        db_utils.add_all([trial])

        snapshot_measurer = measurer.SnapshotMeasurer(trial.fuzzer,
                                                      trial.benchmark, trial.id,
                                                      SNAPSHOT_LOGGER)

        # Set up the snapshot archive.
        cycle = 1
        archive = get_test_data_path('test_measure_snapshot_coverage',
                                     'corpus-archive-%04d.tar.gz' % cycle)
        corpus_dir = os.path.join(snapshot_measurer.trial_dir, 'corpus')
        os.makedirs(corpus_dir)
        shutil.copy(archive, corpus_dir)

        with mock.patch('common.filestore_utils.cp') as mocked_cp:
            mocked_cp.return_value = new_process.ProcessResult(0, '', False)
            # TODO(metzman): Create a system for using actual buckets in
            # integration tests.
            snapshot = measurer.measure_snapshot_coverage(
                snapshot_measurer.fuzzer, snapshot_measurer.benchmark,
                snapshot_measurer.trial_num, cycle)
        assert snapshot
        assert snapshot.time == cycle * experiment_utils.get_snapshot_seconds()
        assert snapshot.edges_covered == 3798


@pytest.mark.parametrize('archive_name',
                         ['libfuzzer-corpus.tgz', 'afl-corpus.tgz'])
def test_extract_corpus(archive_name, tmp_path):
    """"Tests that extract_corpus unpacks a corpus as we expect."""
    archive_path = get_test_data_path(archive_name)
    measurer.extract_corpus(archive_path, set(), tmp_path)
    expected_corpus_files = {
        '5ea57dfc9631f35beecb5016c4f1366eb6faa810',
        '2f1507c3229c5a1f8b619a542a8e03ccdbb3c29c',
        'b6ccc20641188445fa30c8485a826a69ac4c6b60'
    }
    assert expected_corpus_files.issubset(set(os.listdir(tmp_path)))


@mock.patch('time.sleep', return_value=None)
@mock.patch('experiment.measurer.set_up_coverage_binaries')
@mock.patch('experiment.measurer.measure_all_trials', return_value=False)
@mock.patch('multiprocessing.Manager')
@mock.patch('multiprocessing.pool')
@mock.patch('experiment.scheduler.all_trials_ended', return_value=True)
def test_measure_loop_end(_, __, ___, ____, _____, ______, experiment_config,
                          db_experiment):
    """Tests that measure_loop stops when there is nothing left to measure. In
    this test, there is nothing left to measure on the first call."""
    measurer.measure_loop(experiment_config, 100)
    # If everything went well, we should get to this point without any
    # exceptions.


@mock.patch('time.sleep', return_value=None)
@mock.patch('experiment.measurer.set_up_coverage_binaries')
@mock.patch('multiprocessing.Manager')
@mock.patch('multiprocessing.pool')
@mock.patch('experiment.scheduler.all_trials_ended', return_value=True)
@mock.patch('experiment.measurer.measure_all_trials')
def test_measure_loop_loop_until_end(mocked_measure_all_trials, _, __, ___,
                                     ____, _____, experiment_config,
                                     db_experiment):
    """Test that measure loop will stop measuring when all trials have ended. In
    this test, there is more to measure for a few iterations, then the mocked
    functions will indicate that there is nothing left to measure."""
    call_count = 0
    # Scheduler is running.
    loop_iterations = 6

    def mock_measure_all_trials(*args, **kwargs):
        # Do the assertions here so that there will be an assert fail on failure
        # instead of an infinite loop.
        nonlocal call_count
        call_count += 1
        if call_count >= loop_iterations:
            return False
        return True

    mocked_measure_all_trials.side_effect = mock_measure_all_trials
    measurer.measure_loop(experiment_config, 100)
    assert call_count == loop_iterations

<<<<<<< HEAD
=======

>>>>>>> 42102ede
@mock.patch('common.new_process.execute')
def test_remote_dir_exists(mocked_execute, environ):
    """Tests that remote_dir_exists calls gsutil properly."""
    work_dir = '/work'
    os.environ['WORK'] = work_dir
<<<<<<< HEAD
    os.environ['EXPERIMENT_FILESTORE'] = 'gs://cloud-bucket'
=======
    os.environ['CLOUD_EXPERIMENT_BUCKET'] = 'gs://cloud-bucket'
>>>>>>> 42102ede
    os.environ['EXPERIMENT'] = 'example-experiment'
    measurer.remote_dir_exists(work_dir)
    mocked_execute.assert_called_with(
        ['gsutil', 'ls', 'gs://cloud-bucket/example-experiment'],
        expect_zero=False)<|MERGE_RESOLUTION|>--- conflicted
+++ resolved
@@ -375,20 +375,13 @@
     measurer.measure_loop(experiment_config, 100)
     assert call_count == loop_iterations
 
-<<<<<<< HEAD
-=======
-
->>>>>>> 42102ede
+
 @mock.patch('common.new_process.execute')
 def test_remote_dir_exists(mocked_execute, environ):
     """Tests that remote_dir_exists calls gsutil properly."""
     work_dir = '/work'
     os.environ['WORK'] = work_dir
-<<<<<<< HEAD
     os.environ['EXPERIMENT_FILESTORE'] = 'gs://cloud-bucket'
-=======
-    os.environ['CLOUD_EXPERIMENT_BUCKET'] = 'gs://cloud-bucket'
->>>>>>> 42102ede
     os.environ['EXPERIMENT'] = 'example-experiment'
     measurer.remote_dir_exists(work_dir)
     mocked_execute.assert_called_with(
