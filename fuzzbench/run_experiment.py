--- conflicted
+++ resolved
@@ -18,28 +18,15 @@
 import redis
 import rq
 
-<<<<<<< HEAD
 from common import config_utils, environment, yaml_utils
-from fuzzbench import fake_jobs
-=======
 from fuzzbench import jobs
->>>>>>> 0198c184
 
 
 def run_experiment(config):
     """Main experiment logic."""
     print('Initializing the job queue.')
     queue = rq.Queue()
-<<<<<<< HEAD
-    jobs = []
-    jobs.append(queue.enqueue(fake_jobs.build_image, 'base-images'))
-    for benchmark in config.get('benchmarks'):
-        jobs.append(queue.enqueue(fake_jobs.build_image, benchmark))
-    for fuzzer in config.get('fuzzers'):
-        for benchmark in config.get('benchmarks'):
-            jobs.append(queue.enqueue(fake_jobs.build_image,
-                                      fuzzer + benchmark))
-=======
+
     jobs_list = []
     jobs_list.append(
         queue.enqueue(jobs.build_image,
@@ -58,7 +45,6 @@
                       job_timeout=600,
                       job_id='base-runner',
                       depends_on='base-image'))
->>>>>>> 0198c184
 
     while True:
         print('Current status of jobs:')
