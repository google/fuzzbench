--- conflicted
+++ resolved
@@ -32,18 +32,6 @@
                       'base-image',
                       job_timeout=600,
                       job_id='base-image'))
-    jobs_list.append(
-        queue.enqueue(jobs.build_image,
-<<<<<<< HEAD
-                      'base-builder',
-                      job_timeout=600,
-                      job_id='base-builder',
-=======
-                      'base-runner',
-                      job_timeout=600,
-                      job_id='base-runner',
->>>>>>> 6dcf2696
-                      depends_on='base-image'))
 
     while True:
         print('Current status of jobs:')
