# Copyright 2020 Google LLC
#
# Licensed under the Apache License, Version 2.0 (the "License");
# you may not use this file except in compliance with the License.
# You may obtain a copy of the License at
#
#      http://www.apache.org/licenses/LICENSE-2.0
#
# Unless required by applicable law or agreed to in writing, software
# distributed under the License is distributed on an "AS IS" BASIS,
# WITHOUT WARRANTIES OR CONDITIONS OF ANY KIND, either express or implied.
# See the License for the specific language governing permissions and
# limitations under the License.
"""Runs a FuzzBench experiment."""

import time

import redis
import rq
from rq.job import Job

from common import config_utils, environment, yaml_utils
from experiment.build import docker_images
from fuzzbench import jobs

redis_connection = redis.Redis(host="queue-server")  # pylint: disable=invalid-name


def run_experiment(config):
    """Main experiment logic."""
    print('Initializing the job queue.')
<<<<<<< HEAD
    queue = rq.Queue('build_n_run_queue')

    images_to_build = docker_images.get_images_to_build(config['fuzzers'],
                                                        config['benchmarks'])
    jobs_list = []
    unqueued_build_images = []
    for name, obj in images_to_build.items():
        if name in ['base-image']:
            jobs_list.append(
                queue.enqueue(jobs.build_image,
                              tag=obj['tag'],
                              context=obj['context'],
                              job_timeout=600,
                              result_ttl=config['max_total_time'],
                              job_id=name))
            continue

        if len(obj['depends_on']) > 1:
            unqueued_build_images.append((name, obj))
            continue

        jobs_list.append(
            queue.enqueue(jobs.build_image,
                          tag=obj['tag'],
                          context=obj['context'],
                          dockerfile=obj.get('dockerfile', None),
                          buildargs=obj.get('build_arg', None),
                          job_timeout=600,
                          result_ttl=config['max_total_time'],
                          job_id=name,
                          depends_on=obj['depends_on'][0]))
=======
    # Create the queue for scheduling build jobs and run jobs.
    queue = rq.Queue('build_n_run_queue')
    jobs_list = []
    jobs_list.append(
        queue.enqueue(jobs.build_image,
                      'base-image',
                      job_timeout=600,
                      job_id='base-image'))
>>>>>>> 0c8058c9

    while True:
        print('Current status of jobs:')
        print('\tqueued:\t%d' % queue.count)
        print('\tstarted:\t%d' % queue.started_job_registry.count)
        print('\tdeferred:\t%d' % queue.deferred_job_registry.count)
        print('\tfinished:\t%d' % queue.finished_job_registry.count)
        print('\tfailed:\t%d' % queue.failed_job_registry.count)
        for job in jobs_list:
            print('  %s : %s\t(%s)' % (job.func_name, job.get_status(), job.id))

        for name, obj in unqueued_build_images:
            depended_jobs = Job.fetch_many(obj['depends_on'],
                                           connection=redis_connection)
            if all([
                    depended_job.get_status() == 'finished'
                    for depended_job in depended_jobs
            ]):
                try:
                    Job.fetch(name, connection=redis_connection)
                except:  #pylint: disable=bare-except
                    jobs_list.append(
                        queue.enqueue(jobs.build_image,
                                      tag=obj['tag'],
                                      context=obj['context'],
                                      dockerfile=obj.get('dockerfile', None),
                                      buildargs=obj.get('build_arg', None),
                                      job_timeout=600,
                                      result_ttl=config['max_total_time'],
                                      job_id=name))

        if all([job.result is not None for job in jobs_list]):
            break
        time.sleep(3)
    print('All done!')


def main():
    """Set up Redis connection and start the experiment."""
    config_path = environment.get('EXPERIMENT_CONFIG', 'config.yaml')
    config = yaml_utils.read(config_path)

    config = config_utils.validate_and_expand(config)

    with rq.Connection(redis_connection):
        return run_experiment(config)


if __name__ == '__main__':
    main()<|MERGE_RESOLUTION|>--- conflicted
+++ resolved
@@ -29,15 +29,14 @@
 def run_experiment(config):
     """Main experiment logic."""
     print('Initializing the job queue.')
-<<<<<<< HEAD
+    # Create the queue for scheduling build jobs and run jobs.
     queue = rq.Queue('build_n_run_queue')
 
     images_to_build = docker_images.get_images_to_build(config['fuzzers'],
                                                         config['benchmarks'])
     jobs_list = []
-    unqueued_build_images = []
     for name, obj in images_to_build.items():
-        if name in ['base-image']:
+        if 'depends_on' not in obj:
             jobs_list.append(
                 queue.enqueue(jobs.build_image,
                               tag=obj['tag'],
@@ -45,10 +44,6 @@
                               job_timeout=600,
                               result_ttl=config['max_total_time'],
                               job_id=name))
-            continue
-
-        if len(obj['depends_on']) > 1:
-            unqueued_build_images.append((name, obj))
             continue
 
         jobs_list.append(
@@ -61,16 +56,6 @@
                           result_ttl=config['max_total_time'],
                           job_id=name,
                           depends_on=obj['depends_on'][0]))
-=======
-    # Create the queue for scheduling build jobs and run jobs.
-    queue = rq.Queue('build_n_run_queue')
-    jobs_list = []
-    jobs_list.append(
-        queue.enqueue(jobs.build_image,
-                      'base-image',
-                      job_timeout=600,
-                      job_id='base-image'))
->>>>>>> 0c8058c9
 
     while True:
         print('Current status of jobs:')
@@ -81,26 +66,6 @@
         print('\tfailed:\t%d' % queue.failed_job_registry.count)
         for job in jobs_list:
             print('  %s : %s\t(%s)' % (job.func_name, job.get_status(), job.id))
-
-        for name, obj in unqueued_build_images:
-            depended_jobs = Job.fetch_many(obj['depends_on'],
-                                           connection=redis_connection)
-            if all([
-                    depended_job.get_status() == 'finished'
-                    for depended_job in depended_jobs
-            ]):
-                try:
-                    Job.fetch(name, connection=redis_connection)
-                except:  #pylint: disable=bare-except
-                    jobs_list.append(
-                        queue.enqueue(jobs.build_image,
-                                      tag=obj['tag'],
-                                      context=obj['context'],
-                                      dockerfile=obj.get('dockerfile', None),
-                                      buildargs=obj.get('build_arg', None),
-                                      job_timeout=600,
-                                      result_ttl=config['max_total_time'],
-                                      job_id=name))
 
         if all([job.result is not None for job in jobs_list]):
             break
